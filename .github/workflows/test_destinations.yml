--- conflicted
+++ resolved
@@ -78,14 +78,10 @@
 
       - name: Install dependencies
         # if: steps.cached-poetry-dependencies.outputs.cache-hit != 'true'
-<<<<<<< HEAD
-        run: poetry install --no-interaction -E redshift -E gs -E s3 -E az -E parquet -E duckdb -E cli -E filesystem --with sentry-sdk --with pipeline -E deltalake -E pyiceberg
+        run: poetry install --no-interaction -E redshift -E postgis -E postgres -E gs -E s3 -E az -E parquet -E duckdb -E cli -E filesystem --with sentry-sdk --with pipeline -E deltalake -E pyiceberg
 
       - name: Upgrade sqlalchemy
         run: poetry run pip install sqlalchemy==2.0.18  # minimum version required by `pyiceberg`
-=======
-        run: poetry install --no-interaction -E redshift -E postgis -E postgres -E gs -E s3 -E az -E parquet -E duckdb -E cli -E filesystem --with sentry-sdk --with pipeline -E deltalake
->>>>>>> 61c2ed96
 
       - name: create secrets.toml
         run: pwd && echo "$DLT_SECRETS_TOML" > tests/.dlt/secrets.toml
