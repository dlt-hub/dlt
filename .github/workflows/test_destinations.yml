--- conflicted
+++ resolved
@@ -87,10 +87,6 @@
         if: ${{ ! (contains(github.event.pull_request.labels.*.name, 'ci full') || github.event_name == 'schedule')}}
 
       - run: |
-<<<<<<< HEAD
-          poetry run pytest tests/load -m "not sftp"
-=======
-          poetry run pytest tests/load --ignore tests/load/sources
->>>>>>> dad2a08d
+          poetry run pytest tests/load --ignore tests/load/sources -m "not sftp" 
         name: Run all tests Linux
         if: ${{ contains(github.event.pull_request.labels.*.name, 'ci full') || github.event_name == 'schedule'}}