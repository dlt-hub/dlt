--- conflicted
+++ resolved
@@ -95,14 +95,10 @@
           key: venv-${{ runner.os }}-${{ steps.setup-python.outputs.python-version }}-${{ hashFiles('**/poetry.lock') }}-local-destinations
 
       - name: Install dependencies
-<<<<<<< HEAD
-        run: poetry install --no-interaction -E postgres -E postgis -E duckdb -E parquet -E filesystem -E cli -E weaviate -E qdrant -E sftp --with sentry-sdk --with pipeline -E deltalake -E pyiceberg
+        run: poetry install --no-interaction -E postgres -E postgis -E duckdb -E parquet -E filesystem -E cli -E weaviate -E qdrant -E sftp --with sentry-sdk --with pipeline,ibis -E deltalake -E pyiceberg
 
       - name: Upgrade sqlalchemy
         run: poetry run pip install sqlalchemy==2.0.18  # minimum version required by `pyiceberg`
-=======
-        run: poetry install --no-interaction -E postgres -E postgis -E duckdb -E parquet -E filesystem -E cli -E weaviate -E qdrant -E sftp --with sentry-sdk --with pipeline,ibis -E deltalake
->>>>>>> 77d8ab6e
 
       - name: Start SFTP server
         run: docker compose -f "tests/load/filesystem_sftp/docker-compose.yml" up -d
