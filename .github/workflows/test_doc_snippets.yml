--- conflicted
+++ resolved
@@ -63,11 +63,7 @@
 
       - name: Install dependencies
         # if: steps.cached-poetry-dependencies.outputs.cache-hit != 'true'
-<<<<<<< HEAD
-        run: poetry install --no-interaction -E duckdb -E weaviate -E parquet -E qdrant --with docs,sentry-sdk --without airflow
-=======
         run: poetry install --no-interaction -E duckdb -E weaviate -E parquet -E qdrant --with docs --without airflow
->>>>>>> 97ea1154
 
       - name: Run linter and tests
         run: make test-and-lint-snippets
