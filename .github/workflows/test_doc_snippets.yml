
name: docs snippet lint and test

on:
  pull_request:
    branches:
      - master
      - devel
  workflow_dispatch:

env:
  DESTINATION__DUCKDB__CREDENTIALS: duckdb:///_storage/test_quack.duckdb

  RUNTIME__SENTRY_DSN: https://6f6f7b6f8e0f458a89be4187603b55fe@o1061158.ingest.sentry.io/4504819859914752
  RUNTIME__LOG_LEVEL: ERROR
  RUNTIME__DLTHUB_TELEMETRY_SEGMENT_WRITE_KEY: TLJiyRkGVZGCi2TtjClamXpFcxAA1rSB

  DESTINATION__WEAVIATE__VECTORIZER: text2vec-contextionary
  DESTINATION__WEAVIATE__MODULE_CONFIG: "{\"text2vec-contextionary\": {\"vectorizeClassName\": false, \"vectorizePropertyName\": true}}"

  # zendesk vars for example
  SOURCES__ZENDESK__CREDENTIALS: ${{ secrets.ZENDESK__CREDENTIALS }}
  # Slack hook for chess in production example
  RUNTIME__SLACK_INCOMING_HOOK: ${{ secrets.RUNTIME__SLACK_INCOMING_HOOK }}
  # Mongodb url for nested data example
  MONGODB_PIPELINE__SOURCES__CONNECTION_URL: ${{ secrets.MONGODB_PIPELINE__SOURCES__CONNECTION_URL }}
<<<<<<< HEAD
  # detect if the workflow is executed in a repo fork
  IS_FORK: ${{ github.event.pull_request.head.repo.fork }}
=======
  # Qdrant credentials
  DESTINATION__QDRANT__CREDENTIALS__LOCATION: ${{ secrets.DESTINATION__QDRANT__CREDENTIALS__LOCATION }}
  DESTINATION__QDRANT__CREDENTIALS__API_KEY: ${{ secrets.DESTINATION__QDRANT__CREDENTIALS__API_KEY }}

>>>>>>> 97ea1154
jobs:

  run_lint:
    name: Runs linter and tests on docs snippets
    runs-on: ubuntu-latest

    steps:

      - name: Check out
        uses: actions/checkout@master

      - name: Start weaviate
        run: docker-compose -f ".github/weaviate-compose.yml" up -d

      - name: Setup Python
        uses: actions/setup-python@v4
        with:
          python-version: "3.10.x"

      - name: Install Poetry
        uses: snok/install-poetry@v1
        with:
          virtualenvs-create: true
          virtualenvs-in-project: true
          installer-parallel: true

      - name: Load cached venv
        id: cached-poetry-dependencies
        uses: actions/cache@v3
        with:
          path: .venv
          key: venv-${{ runner.os }}-${{ steps.setup-python.outputs.python-version }}-${{ hashFiles('**/poetry.lock') }}

      - name: Install dependencies
        # if: steps.cached-poetry-dependencies.outputs.cache-hit != 'true'
<<<<<<< HEAD
        run: poetry install --no-interaction -E duckdb -E weaviate -E parquet --with docs --without airflow --with sentry-sdk --with pipeline
=======
        run: poetry install --no-interaction -E duckdb -E weaviate -E parquet -E qdrant --with docs --without airflow
>>>>>>> 97ea1154

      - name: Run linter and tests
        run: make test-and-lint-snippets
<|MERGE_RESOLUTION|>--- conflicted
+++ resolved
@@ -24,15 +24,10 @@
   RUNTIME__SLACK_INCOMING_HOOK: ${{ secrets.RUNTIME__SLACK_INCOMING_HOOK }}
   # Mongodb url for nested data example
   MONGODB_PIPELINE__SOURCES__CONNECTION_URL: ${{ secrets.MONGODB_PIPELINE__SOURCES__CONNECTION_URL }}
-<<<<<<< HEAD
-  # detect if the workflow is executed in a repo fork
-  IS_FORK: ${{ github.event.pull_request.head.repo.fork }}
-=======
   # Qdrant credentials
   DESTINATION__QDRANT__CREDENTIALS__LOCATION: ${{ secrets.DESTINATION__QDRANT__CREDENTIALS__LOCATION }}
   DESTINATION__QDRANT__CREDENTIALS__API_KEY: ${{ secrets.DESTINATION__QDRANT__CREDENTIALS__API_KEY }}
 
->>>>>>> 97ea1154
 jobs:
 
   run_lint:
@@ -68,11 +63,7 @@
 
       - name: Install dependencies
         # if: steps.cached-poetry-dependencies.outputs.cache-hit != 'true'
-<<<<<<< HEAD
-        run: poetry install --no-interaction -E duckdb -E weaviate -E parquet --with docs --without airflow --with sentry-sdk --with pipeline
-=======
         run: poetry install --no-interaction -E duckdb -E weaviate -E parquet -E qdrant --with docs --without airflow
->>>>>>> 97ea1154
 
       - name: Run linter and tests
         run: make test-and-lint-snippets
