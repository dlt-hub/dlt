--- conflicted
+++ resolved
@@ -99,15 +99,12 @@
           mkdir .dlt && touch .dlt/.workspace
           dlt runtime --help
 
-<<<<<<< HEAD
-=======
       # DISABLED: because docs rendering happens in non-deterministic order (of plugin discovery)
       # must be fixed
       # - name: Check that dlthub cli docs are up to date
       #   run: cd docs/tools/dlthub_cli && make check-cli-docs
       #   if: ${{ matrix.python-version == '3.11' && matrix.os == 'ubuntu-latest' }}
 
->>>>>>> 99207237
   matrix_job_required_check:
     name: hub | dlthub features tests
     needs: run_hub_features
