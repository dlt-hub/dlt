name: common | common

on:
  workflow_call:


env:
  RUNTIME__LOG_LEVEL: ERROR

  # we need the secrets only for the rest_api_pipeline tests which are in tests/sources
  # so we inject them only at the end
  SOURCES__GITHUB__ACCESS_TOKEN: ${{ secrets.GITHUB_TOKEN }}
  # and also for the github_api_pipeline tests
  SOURCES__GITHUB_API_PIPELINE__ACCESS_TOKEN: ${{ secrets.GITHUB_TOKEN }}

jobs:
  run_common:
    name: test
    strategy:
      fail-fast: false
      matrix:
        include:

          # macos tests
          - os: macos-latest
            python-version: "3.11"
            shell: bash

          # linux tests
          - os: ubuntu-latest
            python-version: "3.9"
            shell: bash
          - os: ubuntu-latest
            python-version: "3.10"
            shell: bash
          - os: ubuntu-latest
            python-version: "3.11"
            shell: bash
          - os: ubuntu-latest
            python-version: "3.12"
            shell: bash
          - os: ubuntu-latest
            python-version: "3.13"
            shell: bash

          # - os: ubuntu-latest
          #   python-version: "3.14.0-beta.4"
          #   shell: bash

          # linux test with minimal dependencies
          - os: ubuntu-latest
            python-version: "3.11"
            shell: bash
            uv_sync_args: '--resolution lowest-direct' # could also be 'direct'

          # linux test with newest available allowed packages (will update lockfile, should not be committed if run locally)
          - os: ubuntu-latest
            python-version: "3.11"
            shell: bash
            uv_sync_args: '--upgrade' # could also be 'direct'
          
          # windows tests
          - os: windows-latest
            python-version: "3.11"
            shell: cmd
            pytest_args: '-m "not forked"'
          - os: windows-latest
            python-version: "3.13"
            shell: cmd
            pytest_args: '-m "not forked"'

    defaults:
      run:
        shell: ${{ matrix.shell }}
    runs-on: ${{ matrix.os }}

    steps:
      - name: Check out
        uses: actions/checkout@master
      - name: Setup Python
        uses: actions/setup-python@v5
        with:
          python-version: ${{ matrix.python-version }}

      - name: Install tzdata on windows
        run: |
          cd %USERPROFILE%
          curl https://data.iana.org/time-zones/releases/tzdata2021e.tar.gz --output tzdata.tar.gz
          mkdir tzdata
          tar --extract --file tzdata.tar.gz --directory tzdata
          mkdir %USERPROFILE%\Downloads\tzdata
          copy tzdata %USERPROFILE%\Downloads\tzdata
          curl https://raw.githubusercontent.com/unicode-org/cldr/master/common/supplemental/windowsZones.xml --output %USERPROFILE%\Downloads\tzdata\windowsZones.xml
        if: runner.os == 'Windows'
      - name: Install uv
        uses: astral-sh/setup-uv@v6
        with:
          python-version: ${{ matrix.python-version }}
          activate-environment: true

      - name: Install dependencies
        run: uv sync ${{ matrix.uv_sync_args }} --group sentry-sdk
    
      - name: Run common tests with minimum dependencies
        run: |
          pytest tests/common tests/normalize tests/reflection tests/plugins tests/load/test_dummy_client.py tests/extract/test_extract.py tests/extract/test_sources.py tests/pipeline/test_pipeline_state.py ${{ matrix.pytest_args }}
  
      - name: Install duckdb dependencies
        run: uv sync ${{ matrix.uv_sync_args }} --extra duckdb --group sentry-sdk

      - name: Run pipeline smoke tests with minimum deps
        run: |
          pytest tests/pipeline/test_pipeline.py tests/pipeline/test_import_export_schema.py ${{ matrix.pytest_args }}

      - name: Install pyarrow
        run: uv sync ${{ matrix.uv_sync_args }} --extra duckdb --extra cli --extra parquet --group sentry-sdk
        if: matrix.python-version != '3.14.0-beta.4'

      - name: Run pipeline tests with pyarrow but no pandas installed
        run: |
          pytest tests/pipeline/test_pipeline_extra.py -k arrow ${{ matrix.pytest_args }}
        if: matrix.python-version != '3.14.0-beta.4'

      - name: Install pipeline and sources dependencies
        run: uv sync ${{ matrix.uv_sync_args }} --extra duckdb --extra cli --extra parquet --extra deltalake --extra sql_database --group sentry-sdk --group pipeline --group sources --group ibis
        if: matrix.python-version != '3.14.0-beta.4'

      - name: Run extract and pipeline tests
        run: |
          pytest tests/extract tests/pipeline tests/libs tests/cli/common tests/destinations tests/sources ${{ matrix.pytest_args }}
        if: matrix.python-version != '3.14.0-beta.4'

      # here we upgrade sql alchemy to 2 an run the sql_database tests again
      - name: Upgrade sql alchemy
        run: uv run pip install sqlalchemy==2.0.32
        if: matrix.python-version != '3.14.0-beta.4'

      - name: Run extract and pipeline tests 
        run: |
          pytest tests/sources/sql_database
        if: matrix.python-version != '3.14.0-beta.4'
<<<<<<< HEAD

      # test pipeline dashboard app, does not work with python 3.13
      - name: Install dlt with duckdb and dashboard
        # note: this also tests the workspace extra installation
        run: uv sync ${{ matrix.uv_sync_args }} --extra duckdb --extra workspace --group sentry-sdk --group pipeline --group sources --group dashboard-tests
        if: matrix.python-version != '3.14.0-beta.4'

      - name: Install playwright
        run: playwright install
        if: matrix.python-version != '3.14.0-beta.4'


      # Run pipeline dashboard unit tests
      - name: Run pipeline dashboard unit tests
        run: |
          pytest tests/helpers/dashboard
        if: matrix.python-version != '3.9' && matrix.python-version != '3.14.0-beta.4'
  
=======
>>>>>>> 58ae6303
  matrix_job_required_check:
    name: common | common tests
    needs: run_common
    runs-on: ubuntu-latest
    if: always()
    steps:
      - name: Check matrix job results
        if: contains(needs.*.result, 'failure') || contains(needs.*.result, 'cancelled')
        run: |
          echo "One or more matrix job tests failed or were cancelled. You may need to re-run them." && exit 1<|MERGE_RESOLUTION|>--- conflicted
+++ resolved
@@ -139,27 +139,6 @@
         run: |
           pytest tests/sources/sql_database
         if: matrix.python-version != '3.14.0-beta.4'
-<<<<<<< HEAD
-
-      # test pipeline dashboard app, does not work with python 3.13
-      - name: Install dlt with duckdb and dashboard
-        # note: this also tests the workspace extra installation
-        run: uv sync ${{ matrix.uv_sync_args }} --extra duckdb --extra workspace --group sentry-sdk --group pipeline --group sources --group dashboard-tests
-        if: matrix.python-version != '3.14.0-beta.4'
-
-      - name: Install playwright
-        run: playwright install
-        if: matrix.python-version != '3.14.0-beta.4'
-
-
-      # Run pipeline dashboard unit tests
-      - name: Run pipeline dashboard unit tests
-        run: |
-          pytest tests/helpers/dashboard
-        if: matrix.python-version != '3.9' && matrix.python-version != '3.14.0-beta.4'
-  
-=======
->>>>>>> 58ae6303
   matrix_job_required_check:
     name: common | common tests
     needs: run_common
