--- conflicted
+++ resolved
@@ -142,21 +142,9 @@
       - name: Install pipeline and sources dependencies
         run: poetry install --no-interaction -E duckdb -E cli -E parquet -E deltalake -E sql_database --with sentry-sdk,pipeline,sources
 
-<<<<<<< HEAD
-      - run: |
-          poetry run pytest tests/extract tests/pipeline tests/libs tests/cli/common tests/destinations tests/sources tests/transformations
-        if: runner.os != 'Windows'
-        name: Run extract and pipeline tests Linux/MAC
-      - run: |
-          poetry run pytest tests/extract tests/pipeline tests/libs tests/cli/common tests/destinations tests/sources tests/transformations -m "not forked"
-        if: runner.os == 'Windows'
-        name: Run extract tests Windows
-        shell: cmd
-=======
       - name: Run extract and pipeline tests
         run: |
-          poetry run pytest tests/extract tests/pipeline tests/libs tests/cli/common tests/destinations tests/sources ${{ matrix.pytest_args }}
->>>>>>> bb884fed
+          poetry run pytest tests/extract tests/pipeline tests/libs tests/cli/common tests/destinations tests/sources tests/transformations ${{ matrix.pytest_args }}
 
       # here we upgrade sql alchemy to 2 an run the sql_database tests again
       - name: Upgrade sql alchemy
