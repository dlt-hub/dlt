--- conflicted
+++ resolved
@@ -131,13 +131,8 @@
         if: matrix.python-version != '3.14'
 
       - name: Install pipeline and sources dependencies
-<<<<<<< HEAD
-        run: uv sync ${{ matrix.uv_sync_args }} --extra duckdb --extra cli --extra parquet --extra deltalake --extra sql_database --group sentry-sdk --group pipeline --group sources --group ibis
+        run: uv sync ${{ matrix.uv_sync_args }} --extra http --extra duckdb --extra cli --extra parquet --extra deltalake --extra sql_database --group sentry-sdk --group pipeline --group sources --group ibis
         if: matrix.python-version != '3.14'
-=======
-        run: uv sync ${{ matrix.uv_sync_args }} --extra http --extra duckdb --extra cli --extra parquet --extra deltalake --extra sql_database --group sentry-sdk --group pipeline --group sources --group ibis
-        if: matrix.python-version != '3.14.0-beta.4'
->>>>>>> 26d0cfa6
 
       - name: Run extract and pipeline tests
         run: |
