--- conflicted
+++ resolved
@@ -7,11 +7,9 @@
 
 
 <h3 align="center">
-<<<<<<< HEAD
+
 🚀 Join our thriving community of likeminded developers and build the future together!
-=======
-🚀 Join our thriving community of likeminded Developers and build the future together!
->>>>>>> f0f74a89
+
 </h3>
 
 <div align="center">
