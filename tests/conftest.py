--- conflicted
+++ resolved
@@ -115,7 +115,6 @@
     # disable httpx request logging (too verbose when testing qdrant)
     logging.getLogger("httpx").setLevel("WARNING")
 
-<<<<<<< HEAD
     # reset airflow db
     from airflow.utils import db
 
@@ -126,6 +125,6 @@
         db.resetdb()
     except Exception:
         pass
-=======
+      
     logging.getLogger("airflow.models.variable").setLevel("CRITICAL")
->>>>>>> 184af2d1
+  