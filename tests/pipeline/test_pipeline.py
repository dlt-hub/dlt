import asyncio
from concurrent.futures import ThreadPoolExecutor
import itertools
import logging
import os
import random
from time import sleep
from typing import Any, Tuple, cast
import threading
from tenacity import retry_if_exception, Retrying, stop_after_attempt

import pytest

import dlt
from dlt.common import json, pendulum
from dlt.common.configuration.container import Container
from dlt.common.configuration.exceptions import ConfigFieldMissingException
from dlt.common.configuration.specs.aws_credentials import AwsCredentials
from dlt.common.configuration.specs.exceptions import NativeValueError
from dlt.common.configuration.specs.gcp_credentials import GcpOAuthCredentials
from dlt.common.destination import DestinationCapabilitiesContext
from dlt.common.destination.reference import WithStateSync
from dlt.common.exceptions import (
    DestinationHasFailedJobs,
    DestinationTerminalException,
    PipelineStateNotAvailable,
    UnknownDestinationModule,
)
from dlt.common.pipeline import LoadInfo, PipelineContext
from dlt.common.runtime.collector import LogCollector
from dlt.common.schema.utils import new_column, new_table
from dlt.common.typing import DictStrAny
from dlt.common.utils import uniq_id
from dlt.common.schema import Schema

from dlt.destinations import filesystem, redshift, dummy
from dlt.extract.exceptions import InvalidResourceDataTypeBasic, PipeGenInvalid, SourceExhausted
from dlt.extract.extract import ExtractStorage
from dlt.extract import DltResource, DltSource
from dlt.load.exceptions import LoadClientJobFailed
from dlt.pipeline.exceptions import InvalidPipelineName, PipelineNotActive, PipelineStepFailed
from dlt.pipeline.helpers import retry_load

from tests.common.utils import TEST_SENTRY_DSN
from tests.common.configuration.utils import environment
from tests.utils import TEST_STORAGE_ROOT
from tests.extract.utils import expect_extracted_file
from tests.pipeline.utils import (
    assert_load_info,
    airtable_emojis,
    load_data_table_counts,
    many_delayed,
)


def test_default_pipeline() -> None:
    p = dlt.pipeline()
    # this is a name of executing test harness or blank pipeline on windows
    possible_names = ["dlt_pytest", "dlt_pipeline"]
    possible_dataset_names = ["dlt_pytest_dataset", "dlt_pipeline_dataset"]
    assert p.pipeline_name in possible_names
    assert p.pipelines_dir == os.path.abspath(os.path.join(TEST_STORAGE_ROOT, ".dlt", "pipelines"))
    assert p.runtime_config.pipeline_name == p.pipeline_name
    # dataset that will be used to load data is the pipeline name
    assert p.dataset_name in possible_dataset_names
    assert p.destination is None
    assert p.default_schema_name is None

    # this is the same pipeline
    p2 = dlt.pipeline()
    assert p is p2

    # this will create default schema
    p.extract(["a", "b", "c"], table_name="data")
    # `_pipeline` is removed from default schema name
    assert p.default_schema_name in ["dlt_pytest", "dlt"]


def test_default_pipeline_dataset() -> None:
    # dummy does not need a dataset
    p = dlt.pipeline(destination="dummy")
    assert p.dataset_name is None  # so it is none

    # filesystem needs one
    possible_dataset_names = ["dlt_pytest_dataset", "dlt_pipeline_dataset"]
    p = dlt.pipeline(destination="filesystem")
    assert p.dataset_name in possible_dataset_names


def test_run_full_refresh_default_dataset() -> None:
    p = dlt.pipeline(full_refresh=True, destination="filesystem")
    assert p.dataset_name.endswith(p._pipeline_instance_id)
    # restore this pipeline
    r_p = dlt.attach(full_refresh=False)
    assert r_p.dataset_name.endswith(p._pipeline_instance_id)

    # dummy does not need dataset
    p = dlt.pipeline(full_refresh=True, destination="dummy")
    assert p.dataset_name is None
    # simulate set new dataset
    p._set_destinations("filesystem")
    assert p.dataset_name is None
    p._set_dataset_name(None)
    # full refresh is still observed
    assert p.dataset_name and p.dataset_name.endswith(p._pipeline_instance_id)


def test_run_full_refresh_underscored_dataset() -> None:
    p = dlt.pipeline(full_refresh=True, dataset_name="_main_")
    assert p.dataset_name.endswith(p._pipeline_instance_id)
    # restore this pipeline
    r_p = dlt.attach(full_refresh=False)
    assert r_p.dataset_name.endswith(p._pipeline_instance_id)


def test_pipeline_with_non_alpha_name() -> None:
    name = "another pipeline %__8329イロハニホヘト"
    # contains %
    with pytest.raises(InvalidPipelineName):
        p = dlt.pipeline(pipeline_name=name)

    name = "another pipeline __8329イロハニホヘト"
    p = dlt.pipeline(pipeline_name=name)
    assert p.pipeline_name == name
    # default dataset is set
    assert p.dataset_name == f"{name}_dataset"
    # also pipeline name in runtime must be correct
    assert p.runtime_config.pipeline_name == p.pipeline_name

    # this will create default schema
    p.extract(["a", "b", "c"], table_name="data")
    assert p.default_schema_name == "another_pipeline_8329x"


def test_invalid_dataset_name() -> None:
    # this is invalid dataset name but it will be normalized within a destination
    p = dlt.pipeline(dataset_name="!")
    assert p.dataset_name == "!"


def test_pipeline_context_deferred_activation() -> None:
    ctx = Container()[PipelineContext]
    assert ctx.is_active() is False
    # this creates default pipeline
    p = ctx.pipeline()
    # and we can get it here
    assert p is dlt.pipeline()


def test_pipeline_context() -> None:
    ctx = Container()[PipelineContext]
    assert ctx.is_active() is False
    # create pipeline
    p = dlt.pipeline()
    assert ctx.is_active() is True
    assert ctx.pipeline() is p
    assert p.is_active is True
    # has no destination context
    assert DestinationCapabilitiesContext not in Container()

    # create another pipeline
    p2 = dlt.pipeline(pipeline_name="another pipeline", destination="duckdb")
    assert ctx.pipeline() is p2
    assert p.is_active is False
    assert p2.is_active is True

    p3 = dlt.pipeline(pipeline_name="more pipelines", destination="dummy")
    assert ctx.pipeline() is p3
    assert p3.is_active is True
    assert p2.is_active is False
    assert Container()[DestinationCapabilitiesContext].naming_convention == "snake_case"

    # restore previous
    p2 = dlt.attach("another pipeline")
    assert ctx.pipeline() is p2
    assert p3.is_active is False
    assert p2.is_active is True


def test_import_unknown_destination() -> None:
    with pytest.raises(UnknownDestinationModule):
        dlt.pipeline(destination="dlt.destinations.unknown")


def test_configured_destination_type(environment) -> None:
    environment["DESTINATION_TYPE"] = "dlt.destinations.postgres"
    environment["PIPELINE_NAME"] = "postgres_pipe"

    p = dlt.pipeline()
    assert p.destination is not None
    assert p.destination.destination_type == "dlt.destinations.postgres"
    assert p.destination.destination_name == "postgres"
    assert p.pipeline_name == "postgres_pipe"


def test_configured_destination_unknown_type(environment) -> None:
    environment["DESTINATION_TYPE"] = "dlt.destinations.unknown"

    with pytest.raises(UnknownDestinationModule):
        dlt.pipeline()


def test_configured_destination_unknown_name(environment) -> None:
    environment["DESTINATION_NAME"] = "filesystem-prod"
    environment["DESTINATION_TYPE"] = "filesystem"

    p = dlt.pipeline()
    assert p.destination is not None
    assert p.destination.destination_type == "dlt.destinations.filesystem"
    assert p.destination.destination_name == "filesystem-prod"

    # we do not have config for postgres-prod so getting destination client must fail
    with pytest.raises(ConfigFieldMissingException):
        p.destination_client()


def test_deterministic_salt(environment) -> None:
    environment["PIPELINE_NAME"] = "postgres_pipe"
    p = dlt.pipeline()
    p2 = dlt.attach()
    assert p.pipeline_name == p2.pipeline_name == "postgres_pipe"
    assert p.pipeline_salt == p2.pipeline_salt

    p3 = dlt.pipeline(pipeline_name="postgres_redshift")
    assert p.pipeline_salt != p3.pipeline_salt


def test_destination_explicit_credentials(environment: Any) -> None:
    # test redshift
    p = dlt.pipeline(
        pipeline_name="postgres_pipeline",
        destination="redshift",
        credentials="redshift://loader:loader@localhost:5432/dlt_data",
    )
    config = p._get_destination_client_initial_config()
    assert config.credentials.is_resolved()
    # with staging
    p = dlt.pipeline(
        pipeline_name="postgres_pipeline",
        staging="filesystem",
        destination="redshift",
        credentials="redshift://loader:loader@localhost:5432/dlt_data",
    )
    config = p._get_destination_client_initial_config(p.destination)
    assert config.credentials.is_resolved()
    config = p._get_destination_client_initial_config(p.staging, as_staging=True)
    assert config.credentials is None
    p._wipe_working_folder()
    # try filesystem which uses union of credentials that requires bucket_url to resolve
    p = dlt.pipeline(
        pipeline_name="postgres_pipeline",
        destination="filesystem",
        credentials={"aws_access_key_id": "key_id", "aws_secret_access_key": "key"},
    )
    config = p._get_destination_client_initial_config(p.destination)
    assert isinstance(config.credentials, AwsCredentials)
    assert config.credentials.is_resolved()
    # resolve gcp oauth
    p = dlt.pipeline(
        pipeline_name="postgres_pipeline",
        destination="filesystem",
        credentials={
            "project_id": "pxid",
            "refresh_token": "123token",
            "client_id": "cid",
            "client_secret": "s",
        },
    )
    config = p._get_destination_client_initial_config(p.destination)
    assert isinstance(config.credentials, GcpOAuthCredentials)
    assert config.credentials.is_resolved()


def test_destination_staging_config(environment: Any) -> None:
    fs_dest = filesystem("file:///testing-bucket")
    p = dlt.pipeline(
        pipeline_name="staging_pipeline",
        destination=redshift(credentials="redshift://loader:loader@localhost:5432/dlt_data"),
        staging=fs_dest,
    )
    schema = Schema("foo")
    p._inject_schema(schema)
    initial_config = p._get_destination_client_initial_config(p.staging, as_staging=True)
    staging_config = fs_dest.configuration(initial_config)  # type: ignore[arg-type]

    # Ensure that as_staging flag is set in the final resolved conifg
    assert staging_config.as_staging is True


def test_destination_factory_defaults_resolve_from_config(environment: Any) -> None:
    """Params passed explicitly to destination supersede config values.
    Env config values supersede default values.
    """
    environment["FAIL_PROB"] = "0.3"
    environment["RETRY_PROB"] = "0.8"
    p = dlt.pipeline(pipeline_name="dummy_pipeline", destination=dummy(retry_prob=0.5))

    client = p.destination_client()

    assert client.config.fail_prob == 0.3  # type: ignore[attr-defined]
    assert client.config.retry_prob == 0.5  # type: ignore[attr-defined]


def test_destination_credentials_in_factory(environment: Any) -> None:
    os.environ["DESTINATION__REDSHIFT__CREDENTIALS"] = "redshift://abc:123@localhost:5432/some_db"

    redshift_dest = redshift("redshift://abc:123@localhost:5432/other_db")

    p = dlt.pipeline(pipeline_name="dummy_pipeline", destination=redshift_dest)

    initial_config = p._get_destination_client_initial_config(p.destination)
    dest_config = redshift_dest.configuration(initial_config)  # type: ignore[arg-type]
    # Explicit factory arg supersedes config
    assert dest_config.credentials.database == "other_db"

    redshift_dest = redshift()
    p = dlt.pipeline(pipeline_name="dummy_pipeline", destination=redshift_dest)

    initial_config = p._get_destination_client_initial_config(p.destination)
    dest_config = redshift_dest.configuration(initial_config)  # type: ignore[arg-type]
    assert dest_config.credentials.database == "some_db"


@pytest.mark.skip(reason="does not work on CI. probably takes right credentials from somewhere....")
def test_destination_explicit_invalid_credentials_filesystem(environment: Any) -> None:
    # if string cannot be parsed
    p = dlt.pipeline(
        pipeline_name="postgres_pipeline", destination="filesystem", credentials="PR8BLEM"
    )
    with pytest.raises(NativeValueError):
        p._get_destination_client_initial_config(p.destination)


def test_extract_source_twice() -> None:
    def some_data():
        yield [1, 2, 3]
        yield [1, 2, 3]

    s = DltSource(dlt.Schema("source"), "module", [dlt.resource(some_data())])
    dlt.pipeline().extract(s)
    with pytest.raises(PipelineStepFailed) as py_ex:
        dlt.pipeline().extract(s)
    assert type(py_ex.value.exception) == SourceExhausted
    assert py_ex.value.exception.source_name == "source"


def test_disable_enable_state_sync(environment: Any) -> None:
    environment["RESTORE_FROM_DESTINATION"] = "False"
    p = dlt.pipeline(destination="redshift")

    def some_data():
        yield [1, 2, 3]

    s = DltSource(dlt.Schema("default"), "module", [dlt.resource(some_data())])
    dlt.pipeline().extract(s)
    storage = ExtractStorage(p._normalize_storage_config())
    assert len(storage.list_files_to_normalize_sorted()) == 1
    expect_extracted_file(storage, "default", "some_data", json.dumps([1, 2, 3]))
    with pytest.raises(FileNotFoundError):
        expect_extracted_file(storage, "default", s.schema.state_table_name, "")

    p.config.restore_from_destination = True
    # extract to different schema, state must go to default schema
    s = DltSource(dlt.Schema("default_2"), "module", [dlt.resource(some_data())])
    dlt.pipeline().extract(s)
    expect_extracted_file(storage, "default", s.schema.state_table_name, "***")


def test_extract_multiple_sources() -> None:
    s1 = DltSource(
        dlt.Schema("default"),
        "module",
        [dlt.resource([1, 2, 3], name="resource_1"), dlt.resource([3, 4, 5], name="resource_2")],
    )
    s2 = DltSource(
        dlt.Schema("default_2"),
        "module",
        [dlt.resource([6, 7, 8], name="resource_3"), dlt.resource([9, 10, 0], name="resource_4")],
    )

    p = dlt.pipeline(destination="dummy")
    p.config.restore_from_destination = False
    p.extract([s1, s2])
    storage = ExtractStorage(p._normalize_storage_config())
    expect_extracted_file(storage, "default", "resource_1", json.dumps([1, 2, 3]))
    expect_extracted_file(storage, "default", "resource_2", json.dumps([3, 4, 5]))
    expect_extracted_file(storage, "default_2", "resource_3", json.dumps([6, 7, 8]))
    expect_extracted_file(storage, "default_2", "resource_4", json.dumps([9, 10, 0]))
    assert len(storage.list_files_to_normalize_sorted()) == 4
    p.normalize()

    # make the last resource fail

    @dlt.resource
    def i_fail():
        raise NotImplementedError()

    s3 = DltSource(
        dlt.Schema("default_3"),
        "module",
        [dlt.resource([1, 2, 3], name="resource_1"), dlt.resource([3, 4, 5], name="resource_2")],
    )
    s4 = DltSource(
        dlt.Schema("default_4"), "module", [dlt.resource([6, 7, 8], name="resource_3"), i_fail]
    )

    with pytest.raises(PipelineStepFailed):
        # NOTE: if you swap s3 and s4 the test on list_schemas will fail: s3 will extract normally and update live schemas, s4 will break exec later
        p.extract([s4, s3])

    # nothing to normalize
    assert len(storage.list_files_to_normalize_sorted()) == 0
    # pipeline state is successfully rollbacked after the last extract and default_3 and 4 schemas are not present
    assert set(p.schema_names) == {"default", "default_2"}
    assert set(p._schema_storage.list_schemas()) == {"default", "default_2"}


def test_mark_hints() -> None:
    # this resource emits table schema with first item
    @dlt.resource
    def with_mark():
        yield dlt.mark.with_hints(
            {"id": 1},
            dlt.mark.make_hints(
                table_name="spec_table", write_disposition="merge", primary_key="id"
            ),
        )
        yield {"id": 2}

    p = dlt.pipeline(destination="dummy", pipeline_name="mark_pipeline")
    p.extract(with_mark())
    storage = ExtractStorage(p._normalize_storage_config())
    expect_extracted_file(storage, "mark", "spec_table", json.dumps([{"id": 1}, {"id": 2}]))
    p.normalize()
    # no "with_mark" table in the schema: we update resource hints before any table schema is computed
    assert "with_mark" not in p.default_schema.tables
    assert "spec_table" in p.default_schema.tables
    # resource name is kept
    assert p.default_schema.tables["spec_table"]["resource"] == "with_mark"


def test_restore_state_on_dummy() -> None:
    os.environ["COMPLETED_PROB"] = "1.0"  # make it complete immediately

    pipeline_name = "pipe_" + uniq_id()
    p = dlt.pipeline(pipeline_name=pipeline_name, destination="dummy")
    p.config.restore_from_destination = True
    info = p.run([1, 2, 3], table_name="dummy_table")
    print(info)
    assert p.first_run is False
    # no effect
    p.sync_destination()
    assert p.state["_state_version"] == 1

    # wipe out storage
    p._wipe_working_folder()
    p = dlt.pipeline(pipeline_name=pipeline_name, destination="dummy")
    assert p.first_run is True
    p.sync_destination()
    assert p.first_run is True
    assert p.state["_state_version"] == 0


def test_first_run_flag() -> None:
    os.environ["COMPLETED_PROB"] = "1.0"  # make it complete immediately

    pipeline_name = "pipe_" + uniq_id()
    p = dlt.pipeline(pipeline_name=pipeline_name, destination="dummy")
    assert p.first_run is True
    # attach
    p = dlt.attach(pipeline_name=pipeline_name)
    assert p.first_run is True
    p.extract([1, 2, 3], table_name="dummy_table")
    assert p.first_run is True
    # attach again
    p = dlt.attach(pipeline_name=pipeline_name)
    assert p.first_run is True
    assert len(p.list_extracted_load_packages()) > 0
    p.normalize()
    assert len(p.list_normalized_load_packages()) > 0
    assert p.first_run is True
    # load will change the flag
    p.load()
    assert p.first_run is False
    # attach again
    p = dlt.attach(pipeline_name=pipeline_name)
    assert p.first_run is False
    # wipe the pipeline
    p._create_pipeline()
    assert p.first_run is True
    p._save_state(p._get_state())
    p = dlt.attach(pipeline_name=pipeline_name)
    assert p.first_run is True


def test_has_pending_data_flag() -> None:
    p = dlt.pipeline(pipeline_name="pipe_" + uniq_id(), destination="dummy")
    assert p.has_pending_data is False
    p.extract([1, 2, 3], table_name="dummy_table")
    assert p.has_pending_data is True
    p.normalize()
    assert p.has_pending_data is True
    p.load()
    assert p.has_pending_data is False


def test_sentry_tracing() -> None:
    import sentry_sdk

    os.environ["COMPLETED_PROB"] = "1.0"  # make it complete immediately
    os.environ["RUNTIME__SENTRY_DSN"] = TEST_SENTRY_DSN

    pipeline_name = "pipe_" + uniq_id()
    p = dlt.pipeline(pipeline_name=pipeline_name, destination="dummy")

    # def inspect_transaction(ctx):
    #     print(ctx)
    #     return 1.0

    # sentry_sdk.Hub.current.client.options["traces_sampler"] = inspect_transaction

    # def inspect_events(event, hint):
    #     print(event)
    #     print(hint)
    #     return event

    # sentry_sdk.Hub.current.client.options["before_send"] = inspect_events

    @dlt.resource
    def r_check_sentry():
        assert sentry_sdk.Hub.current.scope.span.op == "extract"
        assert sentry_sdk.Hub.current.scope.span.containing_transaction.name == "run"
        yield [1, 2, 3]

    p.run(r_check_sentry)
    assert sentry_sdk.Hub.current.scope.span is None
    sentry_sdk.flush()

    @dlt.resource
    def r_fail():
        raise NotImplementedError()

    # run pipeline with error in extract
    with pytest.raises(PipelineStepFailed) as py_ex:
        p.run(r_fail)
    assert py_ex.value.step == "extract"
    # sentry cleaned up
    assert sentry_sdk.Hub.current.scope.span is None

    # run pipeline with error in load
    os.environ["FAIL_SCHEMA_UPDATE"] = "true"
    with pytest.raises(PipelineStepFailed) as py_ex:
        p.run(r_check_sentry)
    assert py_ex.value.step == "load"
    assert sentry_sdk.Hub.current.scope.span is None


def test_pipeline_state_on_extract_exception() -> None:
    pipeline_name = "pipe_" + uniq_id()
    p = dlt.pipeline(pipeline_name=pipeline_name, destination="dummy")

    @dlt.resource
    def data_piece_1():
        yield [1, 2, 3]
        yield [3, 4, 5]

    @dlt.resource
    def data_piece_2():
        yield [6, 7, 8]
        raise NotImplementedError()

    with pytest.raises(PipelineStepFailed) as pip_ex:
        p.run([data_piece_1, data_piece_2], write_disposition="replace")
    # male sure that exception has right step info
    assert pip_ex.value.load_id in pip_ex.value.step_info.loads_ids
    # print(pip_ex.value.load_id)
    # print(pip_ex.value.step_info.asdict())
    # print(p._last_trace.last_pipeline_step_trace("extract").exception_traces)

    # first run didn't really happen
    assert p.first_run is True
    assert p.has_data is False
    assert p.default_schema_name is None
    # one of the schemas is in memory
    # TODO: we may want to fix that
    assert len(p._schema_storage.list_schemas()) == 1

    # restore the pipeline
    p = dlt.attach(pipeline_name)
    assert p.first_run is True
    assert p.has_data is False
    # no schema was saved to storage, the one above was only in memory
    assert p._schema_storage.list_schemas() == []
    assert p.default_schema_name is None

    # same but with multiple sources generating many schemas

    @dlt.source
    def data_schema_1():
        return data_piece_1

    @dlt.source
    def data_schema_2():
        return data_piece_1

    @dlt.source
    def data_schema_3():
        return data_piece_2

    # new pipeline
    pipeline_name = "pipe_" + uniq_id()
    p = dlt.pipeline(pipeline_name=pipeline_name, destination="dummy")

    with pytest.raises(PipelineStepFailed):
        p.run([data_schema_1(), data_schema_2(), data_schema_3()], write_disposition="replace")

    # first run didn't really happen
    assert p.first_run is True
    assert p.has_data is False
    # schemas from two sources are in memory
    # TODO: we may want to fix that
    assert len(p._schema_storage.list_schemas()) == 2
    assert p.default_schema_name is None

    os.environ["COMPLETED_PROB"] = "1.0"  # make it complete immediately
    p.run([data_schema_1(), data_schema_2()], write_disposition="replace")
    assert set(p.schema_names) == set(p._schema_storage.list_schemas())


def test_run_with_table_name_exceeding_path_length() -> None:
    pipeline_name = "pipe_" + uniq_id()
    # os.environ["COMPLETED_PROB"] = "1.0"  # make it complete immediately
    p = dlt.pipeline(pipeline_name=pipeline_name)

    # we must fix that
    with pytest.raises(PipelineStepFailed) as sf_ex:
        p.extract([1, 2, 3], table_name="TABLE_" + "a" * 267)
    assert isinstance(sf_ex.value.__context__, OSError)


def test_raise_on_failed_job() -> None:
    os.environ["FAIL_PROB"] = "1.0"
    os.environ["RAISE_ON_FAILED_JOBS"] = "true"
    pipeline_name = "pipe_" + uniq_id()
    p = dlt.pipeline(pipeline_name=pipeline_name, destination="dummy")
    with pytest.raises(PipelineStepFailed) as py_ex:
        p.run([1, 2, 3], table_name="numbers")
    assert py_ex.value.step == "load"
    # get package info
    package_info = p.get_load_package_info(py_ex.value.step_info.loads_ids[0])
    assert package_info.state == "aborted"
    assert isinstance(py_ex.value.__context__, LoadClientJobFailed)
    assert isinstance(py_ex.value.__context__, DestinationTerminalException)
    # next call to run does nothing
    load_info = p.run()
    assert load_info is None


def test_load_info_raise_on_failed_jobs() -> None:
    os.environ["COMPLETED_PROB"] = "1.0"
    pipeline_name = "pipe_" + uniq_id()
    p = dlt.pipeline(pipeline_name=pipeline_name, destination="dummy")
    load_info = p.run([1, 2, 3], table_name="numbers")
    assert load_info.has_failed_jobs is False
    load_info.raise_on_failed_jobs()
    os.environ["COMPLETED_PROB"] = "0.0"
    os.environ["FAIL_PROB"] = "1.0"

    load_info = p.run([1, 2, 3], table_name="numbers")
    assert load_info.has_failed_jobs is True
    with pytest.raises(DestinationHasFailedJobs) as py_ex:
        load_info.raise_on_failed_jobs()
    assert py_ex.value.destination_name == "dummy"
    assert py_ex.value.load_id == load_info.loads_ids[0]

    os.environ["RAISE_ON_FAILED_JOBS"] = "true"
    with pytest.raises(PipelineStepFailed) as py_ex_2:
        p.run([1, 2, 3], table_name="numbers")
    load_info = py_ex_2.value.step_info  # type: ignore[assignment]
    assert load_info.has_failed_jobs is True
    with pytest.raises(DestinationHasFailedJobs) as py_ex:
        load_info.raise_on_failed_jobs()
    assert py_ex.value.destination_name == "dummy"
    assert py_ex.value.load_id == load_info.loads_ids[0]


def test_run_load_pending() -> None:
    # prepare some data and complete load with run
    os.environ["COMPLETED_PROB"] = "1.0"
    pipeline_name = "pipe_" + uniq_id()
    p = dlt.pipeline(pipeline_name=pipeline_name, destination="dummy")

    def some_data():
        yield from [1, 2, 3]

    @dlt.source
    def source():
        return dlt.resource(some_data(), name="numbers")

    s = source()
    p.extract(s)
    assert s.exhausted
    # will normalize and load, the data, the source will not be evaluated so there's no exception
    load_info = p.run(s)
    assert len(load_info.loads_ids) == 1
    # now it is
    with pytest.raises(PipelineStepFailed) as py_ex:
        p.run(s)
    assert isinstance(py_ex.value.__context__, SourceExhausted)

    # now only load
    s = source()
    p.extract(s)
    p.normalize()
    load_info = p.run(s)
    assert len(load_info.loads_ids) == 1


def test_retry_load() -> None:
    retry_count = 2

    os.environ["COMPLETED_PROB"] = "1.0"
    pipeline_name = "pipe_" + uniq_id()
    p = dlt.pipeline(pipeline_name=pipeline_name, destination="dummy")

    @dlt.resource
    def fail_extract():
        nonlocal retry_count
        retry_count -= 1
        if retry_count == 0:
            yield [1, 2, 3]
        else:
            raise Exception("Transient")

    attempt = None

    for attempt in Retrying(
        stop=stop_after_attempt(3),
        retry=retry_if_exception(retry_load(("load", "extract"))),
        reraise=True,
    ):
        with attempt:
            p.run(fail_extract())
    # it retried
    assert retry_count == 0

    # now it fails (extract is terminal exception)
    retry_count = 2
    with pytest.raises(PipelineStepFailed) as py_ex:
        for attempt in Retrying(
            stop=stop_after_attempt(3), retry=retry_if_exception(retry_load(())), reraise=True
        ):
            with attempt:
                p.run(fail_extract())
    assert isinstance(py_ex.value, PipelineStepFailed)
    assert py_ex.value.step == "extract"

    os.environ["COMPLETED_PROB"] = "0.0"
    os.environ["RAISE_ON_FAILED_JOBS"] = "true"
    os.environ["FAIL_PROB"] = "1.0"
    with pytest.raises(PipelineStepFailed) as py_ex:
        for attempt in Retrying(
            stop=stop_after_attempt(3),
            retry=retry_if_exception(retry_load(("load", "extract"))),
            reraise=True,
        ):
            with attempt:
                p.run(fail_extract())
    assert isinstance(py_ex.value, PipelineStepFailed)
    assert py_ex.value.step == "load"


@pytest.mark.skip("Not implemented")
def test_extract_exception() -> None:
    # make sure that PipelineStepFailed contains right step information
    # TODO: same tests for normalize and load
    pass


@pytest.mark.skip("Not implemented")
def test_extract_all_data_types() -> None:
    # list, iterators, generators, resource, source, list of resources, list of sources
    pass


def test_set_get_local_value() -> None:
    p = dlt.pipeline(destination="dummy", full_refresh=True)
    value = uniq_id()
    # value is set
    p.set_local_state_val(value, value)
    assert p.get_local_state_val(value) == value
    # check if this is actual local state
    assert p.state["_local"][value] == value  # type: ignore[literal-required]

    new_val = uniq_id()

    # check in context manager
    @dlt.resource
    def _w_local_state():
        # join existing managed state
        p.set_local_state_val(new_val, new_val)
        yield 1

    p.extract(_w_local_state)
    assert p.state["_local"][new_val] == new_val  # type: ignore[literal-required]


def test_changed_write_disposition() -> None:
    os.environ["COMPLETED_PROB"] = "1.0"
    pipeline_name = "pipe_" + uniq_id()
    p = dlt.pipeline(pipeline_name=pipeline_name, destination="dummy")

    @dlt.resource
    def resource_1():
        yield [1, 2, 3]

    p.run(resource_1, write_disposition="append")
    assert p.default_schema.get_table("resource_1")["write_disposition"] == "append"

    p.run(resource_1, write_disposition="append")
    assert p.default_schema.get_table("resource_1")["write_disposition"] == "append"

    p.run(resource_1, write_disposition="replace")
    print(list(p._schema_storage.live_schemas.values())[0].to_pretty_yaml())
    assert (
        p.schemas[p.default_schema_name].get_table("resource_1")["write_disposition"] == "replace"
    )
    assert p.default_schema.get_table("resource_1")["write_disposition"] == "replace"


@dlt.transformer(
    name="github_repo_events",
    primary_key="id",
    write_disposition="merge",
    table_name=lambda i: i["type"],
)
def github_repo_events(page):
    yield page


@dlt.transformer(name="github_repo_events", primary_key="id", write_disposition="merge")
def github_repo_events_table_meta(page):
    yield from [dlt.mark.with_table_name(p, p["type"]) for p in page]


@dlt.resource
def _get_shuffled_events(repeat: int = 1):
    for _ in range(repeat):
        with open(
            "tests/normalize/cases/github.events.load_page_1_duck.json", "r", encoding="utf-8"
        ) as f:
            issues = json.load(f)
            yield issues


@pytest.mark.parametrize("github_resource", (github_repo_events_table_meta, github_repo_events))
def test_dispatch_rows_to_tables(github_resource: DltResource):
    os.environ["COMPLETED_PROB"] = "1.0"
    pipeline_name = "pipe_" + uniq_id()
    p = dlt.pipeline(pipeline_name=pipeline_name, destination="dummy")

    info = p.run(_get_shuffled_events | github_resource)
    assert_load_info(info)

    # get all expected tables
    events = list(_get_shuffled_events)
    expected_tables = set(
        map(lambda e: p.default_schema.naming.normalize_identifier(e["type"]), events)
    )

    # all the tables present
    assert (
        expected_tables.intersection([t["name"] for t in p.default_schema.data_tables()])
        == expected_tables
    )

    # all the columns have primary keys and merge disposition derived from resource
    for table in p.default_schema.data_tables():
        if table.get("parent") is None:
            assert table["write_disposition"] == "merge"
            assert table["columns"]["id"]["primary_key"] is True


def test_resource_name_in_schema() -> None:
    @dlt.resource(table_name="some_table")
    def static_data():
        yield {"a": 1, "b": 2}

    @dlt.resource(table_name=lambda x: "dynamic_func_table")
    def dynamic_func_data():
        yield {"a": 1, "b": 2}

    @dlt.resource
    def dynamic_mark_data():
        yield dlt.mark.with_table_name({"a": 1, "b": 2}, "dynamic_mark_table")

    @dlt.resource(table_name="parent_table")
    def nested_data():
        yield {"a": 1, "items": [{"c": 2}, {"c": 3}, {"c": 4}]}

    @dlt.source
    def some_source():
        return [static_data(), dynamic_func_data(), dynamic_mark_data(), nested_data()]

    source = some_source()
    p = dlt.pipeline(pipeline_name=uniq_id(), destination="dummy")
    p.run(source)

    schema = p.default_schema

    assert schema.tables["some_table"]["resource"] == "static_data"
    assert schema.tables["dynamic_func_table"]["resource"] == "dynamic_func_data"
    assert schema.tables["dynamic_mark_table"]["resource"] == "dynamic_mark_data"
    assert schema.tables["parent_table"]["resource"] == "nested_data"
    assert "resource" not in schema.tables["parent_table__items"]


def test_preserve_fields_order() -> None:
    pipeline_name = "pipe_" + uniq_id()
    p = dlt.pipeline(pipeline_name=pipeline_name, destination="dummy")

    item = {"col_1": 1, "col_2": 2, "col_3": "list"}
    p.extract([item], table_name="order_1")
    p.normalize()

    @dlt.resource(name="order_2")
    def ordered_dict():
        yield {"col_1": 1, "col_2": 2, "col_3": "list"}

    def reverse_order(item):
        rev_dict = {}
        for k in reversed(item.keys()):
            rev_dict[k] = item[k]
        return rev_dict

    p.extract(ordered_dict().add_map(reverse_order))
    p.normalize()

    assert list(p.default_schema.tables["order_1"]["columns"].keys()) == [
        "col_1",
        "col_2",
        "col_3",
        "_dlt_load_id",
        "_dlt_id",
    ]
    assert list(p.default_schema.tables["order_2"]["columns"].keys()) == [
        "col_3",
        "col_2",
        "col_1",
        "_dlt_load_id",
        "_dlt_id",
    ]


def test_pipeline_log_progress() -> None:
    os.environ["TIMEOUT"] = "3.0"

    # will attach dlt logger
    p = dlt.pipeline(
        destination="dummy", progress=dlt.progress.log(0.5, logger=None, log_level=logging.WARNING)
    )
    # collector was created before pipeline so logger is not attached
    assert cast(LogCollector, p.collector).logger is None
    p.extract(many_delayed(2, 10))
    # dlt logger attached
    assert cast(LogCollector, p.collector).logger is not None

    # pass explicit root logger
    p = dlt.attach(progress=dlt.progress.log(0.5, logger=logging.getLogger()))
    assert cast(LogCollector, p.collector).logger is not None
    p.extract(many_delayed(2, 10))


def test_pipeline_source_state_activation() -> None:
    appendix_yielded = None

    @dlt.source
    def reads_state(source_st, resource_st):
        if dlt.current.source_state().get("appendix"):

            @dlt.resource
            def appendix():
                nonlocal appendix_yielded
                appendix_yielded = dlt.current.source_state().get("appendix") or ["NO"]
                yield appendix_yielded

            yield appendix

        @dlt.resource
        def writes_state():
            dlt.current.source_state()["appendix"] = source_st
            dlt.current.resource_state()["RX"] = resource_st
            yield from [1, 2, 3]

        yield writes_state

    # activate first pipeline
    p_appendix = dlt.pipeline(pipeline_name="appendix_p")
    assert p_appendix.is_active
    s_appendix = reads_state("appendix", "r_appendix")
    assert s_appendix.state == {}
    # create state by running extract
    p_appendix.extract(s_appendix)
    assert s_appendix.state == {
        "appendix": "appendix",
        "resources": {"writes_state": {"RX": "r_appendix"}},
    }
    assert s_appendix.writes_state.state == {"RX": "r_appendix"}

    # change the active pipeline
    p_postfix = dlt.pipeline(pipeline_name="postfix_p")
    # now state comes from active pipeline which has an empty state
    assert s_appendix.state == {}
    # and back
    p_appendix.activate()
    assert s_appendix.writes_state.state == {"RX": "r_appendix"}

    # create another source
    s_w_appendix = reads_state("appendix", "r_appendix")
    # has appendix because state is present
    assert hasattr(s_w_appendix, "appendix")

    # now extract the source in p_postfix that does not have a state
    p_postfix.activate()
    p_postfix.extract(s_w_appendix)
    # so appendix yielded NO
    # NOTE: this behavior is not intuitive, s_w_appendix was created with p_appendix active so appendix resource was created because state was set
    # but we evaluated it in p_postfix pipeline without the state
    assert appendix_yielded == ["NO"]

    with pytest.raises(PipelineNotActive):
        p_appendix.deactivate()

    p_postfix.deactivate()
    with pytest.raises(PipelineStateNotAvailable):
        assert s_appendix.state == {}


def test_extract_add_tables() -> None:
    # we extract and make sure that tables are added to schema
    s = airtable_emojis()
    assert list(s.resources.keys()) == ["💰Budget", "📆 Schedule", "🦚Peacock", "🦚WidePeacock"]
    assert s.resources["🦚Peacock"].compute_table_schema()["resource"] == "🦚Peacock"
    # only name will be normalized
    assert s.resources["🦚Peacock"].compute_table_schema()["name"] == "🦚Peacock"
    assert (
        s.resources["💰Budget"].compute_table_schema()["columns"]["🔑book_id"]["name"]
        == "🔑book_id"
    )
    pipeline = dlt.pipeline(pipeline_name="emojis", destination="dummy")
    info = pipeline.extract(s)
    assert info.extract_data_info[0]["name"] == "airtable_emojis"
    schema = pipeline.default_schema
    assert schema.tables["_schedule"]["resource"] == "📆 Schedule"
    assert len(schema.tables["_schedule"]["columns"]) == 0
    assert "_budget" not in schema.tables

    # extract peacock
    s = airtable_emojis()
    s.resources["🦚Peacock"].selected = True
    pipeline.extract(s)
    # live schema
    assert schema.tables["_peacock"]["resource"] == "🦚Peacock"
    assert len(schema.tables["_peacock"]["columns"]) == 1
    assert "_wide_peacock" not in schema.tables

    # extract wide peacock
    s = airtable_emojis()
    s.resources["🦚WidePeacock"].selected = True
    pipeline.extract(s)
    assert len(schema.tables["_wide_peacock"]["columns"]) == 0
    assert schema.tables["_wide_peacock"]["resource"] == "🦚WidePeacock"

    # now normalize, we should have columns
    pipeline.normalize()
    # dlt tables added
    assert len(schema.tables["_wide_peacock"]["columns"]) == 2
    # resource still not normalized
    assert schema.tables["_wide_peacock"]["resource"] == "🦚WidePeacock"

    # reload schema
    schema = pipeline._schema_storage.load_schema("airtable_emojis")
    assert len(schema.tables["_wide_peacock"]["columns"]) == 2
    # resource still not normalized
    assert schema.tables["_wide_peacock"]["resource"] == "🦚WidePeacock"


def test_emojis_resource_names() -> None:
    pipeline = dlt.pipeline(pipeline_name="emojis", destination="duckdb")
    info = pipeline.run(airtable_emojis())
    assert_load_info(info)
    # make sure that resource in schema update has a right name
    table = info.load_packages[0].schema_update["_schedule"]
    assert table["resource"] == "📆 Schedule"
    # only schedule is added
    assert set(info.load_packages[0].schema_update.keys()) == {
        "_dlt_version",
        "_dlt_loads",
        "_schedule",
        "_dlt_pipeline_state",
    }
    info = pipeline.run(airtable_emojis())
    assert_load_info(info)
    # here we add _peacock with has primary_key (so at least single column)
    s = airtable_emojis()
    s.resources["🦚Peacock"].selected = True
    info = pipeline.run(s)
    assert_load_info(info)
    table = info.load_packages[0].schema_update["_peacock"]
    assert table["resource"] == "🦚Peacock"
    # here we add _wide_peacock which has no columns
    s = airtable_emojis()
    s.resources["🦚WidePeacock"].selected = True
    info = pipeline.run(s)
    assert_load_info(info)
    table = info.load_packages[0].schema_update["_wide_peacock"]
    assert table["resource"] == "🦚WidePeacock"


def test_apply_hints_infer_hints() -> None:
    os.environ["COMPLETED_PROB"] = "1.0"

    @dlt.source
    def infer():
        yield dlt.resource(
            [{"id": 1, "timestamp": "NOW"}],
            name="table1",
            columns=[new_column("timestamp", nullable=True)],
        )

    new_new_hints = {"not_null": ["timestamp"], "primary_key": ["id"]}
    s = infer()
    s.schema.merge_hints(new_new_hints)  # type: ignore[arg-type]
    pipeline = dlt.pipeline(pipeline_name="inf", destination="dummy")
    pipeline.run(s)
    # check schema
    table = pipeline.default_schema.get_table("table1")
    # nullable True coming from hint overrides inferred hint
    assert table["columns"]["timestamp"] == {
        "name": "timestamp",
        "data_type": "text",
        "nullable": True,
    }
    # fully from data
    assert table["columns"]["id"] == {
        "name": "id",
        "data_type": "bigint",
        "nullable": True,
        "primary_key": True,
    }

    # remove primary key and change nullable
    s = infer()
    s.table1.apply_hints(
        columns=[
            {"name": "timestamp", "nullable": False},
            {"name": "id", "nullable": False, "primary_key": False},
        ]
    )
    pipeline.run(s)
    table = pipeline.default_schema.get_table("table1")
    # hints overwrite pipeline schema
    assert table["columns"]["timestamp"] == {
        "name": "timestamp",
        "data_type": "text",
        "nullable": False,
    }
    assert table["columns"]["id"] == {
        "name": "id",
        "data_type": "bigint",
        "nullable": False,
        "primary_key": False,
    }
    # print(pipeline.default_schema.to_pretty_yaml())


def test_invalid_data_edge_cases() -> None:
    # pass not evaluated source function
    @dlt.source
    def my_source():
        return dlt.resource(itertools.count(start=1), name="infinity").add_limit(5)

    pipeline = dlt.pipeline(pipeline_name="invalid", destination="dummy")
    with pytest.raises(PipelineStepFailed) as pip_ex:
        pipeline.run(my_source)
    assert isinstance(pip_ex.value.__context__, PipeGenInvalid)
    assert "dlt.source" in str(pip_ex.value)

    def res_return():
        return dlt.resource(itertools.count(start=1), name="infinity").add_limit(5)

    with pytest.raises(PipelineStepFailed) as pip_ex:
        pipeline.run(res_return)
    assert isinstance(pip_ex.value.__context__, PipeGenInvalid)
    assert "dlt.resource" in str(pip_ex.value)

    with pytest.raises(PipelineStepFailed) as pip_ex:
        pipeline.run({"a": "b"}, table_name="data")
    assert isinstance(pip_ex.value.__context__, InvalidResourceDataTypeBasic)

    # check same cases but that yield
    @dlt.source
    def my_source_yield():
        yield dlt.resource(itertools.count(start=1), name="infinity").add_limit(5)

    pipeline = dlt.pipeline(pipeline_name="invalid", destination="dummy")
    with pytest.raises(PipelineStepFailed) as pip_ex:
        pipeline.run(my_source_yield)
    assert isinstance(pip_ex.value.__context__, PipeGenInvalid)
    assert "dlt.source" in str(pip_ex.value)

    def res_return_yield():
        return dlt.resource(itertools.count(start=1), name="infinity").add_limit(5)

    with pytest.raises(PipelineStepFailed) as pip_ex:
        pipeline.run(res_return_yield)
    assert isinstance(pip_ex.value.__context__, PipeGenInvalid)
    assert "dlt.resource" in str(pip_ex.value)


def test_resource_rename_same_table():
    @dlt.resource(write_disposition="replace")
    def generic(start):
        dlt.current.resource_state()["start"] = start
        yield [{"id": idx, "text": "A" * idx} for idx in range(start, start + 10)]

    pipeline = dlt.pipeline(destination="duckdb")
    load_info = pipeline.run(
        [generic(10).with_name("state1"), generic(20).with_name("state2")],
        table_name="single_table",
    )
    assert_load_info(load_info)
    # both resources loaded
    assert pipeline.last_trace.last_normalize_info.row_counts["single_table"] == 20
    # only this table and state
    assert len(pipeline.last_trace.last_normalize_info.row_counts) == 2

    # check state
    # state1 should have 10
    assert generic(0).with_name("state1").state["start"] == 10
    # state2 is 10
    assert generic(0).with_name("state2").state["start"] == 20

    # NOTE: only one resource will be set in table
    assert pipeline.default_schema.get_table("single_table")["resource"] == "state2"

    # now load only state1
    load_info = pipeline.run(
        [
            generic(5).with_name("state1"),
        ],
        table_name="single_table",
    )
    assert_load_info(load_info)
    # both resources loaded
    assert pipeline.last_trace.last_normalize_info.row_counts["single_table"] == 10
    assert generic(0).with_name("state1").state["start"] == 5
    # resource got swapped to the most recent one
    assert pipeline.default_schema.get_table("single_table")["resource"] == "state1"


def test_drop_with_new_name() -> None:
    old_test_name = "old_pipeline_name"
    new_test_name = "new_pipeline_name"

    pipeline = dlt.pipeline(pipeline_name=old_test_name, destination="duckdb")
    new_pipeline = pipeline.drop(pipeline_name=new_test_name)

    assert new_pipeline.pipeline_name == new_test_name


def test_remove_autodetect() -> None:
    now = pendulum.now()

    @dlt.source
    def autodetect():
        # add unix ts autodetection to current source schema
        dlt.current.source_schema().add_type_detection("timestamp")
        return dlt.resource(
            [int(now.timestamp()), int(now.timestamp() + 1), int(now.timestamp() + 2)],
            name="numbers",
        )

    pipeline = dlt.pipeline(destination="duckdb")
    pipeline.run(autodetect())

    # unix ts recognized
    assert (
        pipeline.default_schema.get_table("numbers")["columns"]["value"]["data_type"] == "timestamp"
    )

    pipeline = pipeline.drop()

    source = autodetect()
    source.schema.remove_type_detection("timestamp")

    pipeline = dlt.pipeline(destination="duckdb")
    pipeline.run(source)

    assert pipeline.default_schema.get_table("numbers")["columns"]["value"]["data_type"] == "bigint"


def test_flattened_column_hint() -> None:
    now = pendulum.now()

    # @dlt.resource(columns=[{"name": "value__timestamp", "data_type": "timestamp"}])
    @dlt.resource()
    def flattened_dict():
        # dlt.current.source_schema().add_type_detection("timestamp")

        for delta in range(4):
            yield {
                "delta": delta,
                "values": [{"Value": {"timestampValue": now.timestamp() + delta}}],
            }

    @dlt.source
    def nested_resource():
        # we need to create a whole structure
        dict_resource = flattened_dict()
        # add table from resource
        dlt.current.source_schema().update_table(dict_resource.compute_table_schema())
        values_table = new_table(
            dict_resource.name + "__values",
            parent_table_name=dict_resource.name,
            columns=[{"name": "value__timestamp_value", "data_type": "timestamp"}],
        )
        # and child table
        dlt.current.source_schema().update_table(values_table)
        return dict_resource

    pipeline = dlt.pipeline(destination="duckdb")
    pipeline.run(nested_resource())
    # print(pipeline.default_schema.to_pretty_yaml())
    assert (
        pipeline.default_schema.get_table("flattened_dict__values")["columns"][
            "value__timestamp_value"
        ]["data_type"]
        == "timestamp"
    )
    # make sure data is there
    assert pipeline.last_trace.last_normalize_info.row_counts["flattened_dict__values"] == 4


def test_empty_rows_are_included() -> None:
    """Empty rows where all values are `None` or empty dicts
    create rows in the dataset with `NULL` in all columns
    """
    pipeline = dlt.pipeline(destination="duckdb")

    pipeline.run(iter([{}, {}, {}]), table_name="empty_rows")
    pipeline.run(iter([{"a": 1}, {}, {}]), table_name="empty_rows")
    pipeline.run(iter([{"a": None}, {}]), table_name="empty_rows")

    with pipeline.sql_client() as client:
        rows = client.execute_sql("SELECT a FROM empty_rows ORDER BY a")

    values = [r[0] for r in rows]
    assert values == [1, None, None, None, None, None, None, None]


def test_resource_state_name_not_normalized() -> None:
    pipeline = dlt.pipeline(pipeline_name="emojis", destination="duckdb")
    peacock_s = airtable_emojis().with_resources("🦚Peacock")
    pipeline.extract(peacock_s)
    assert peacock_s.resources["🦚Peacock"].state == {"🦚🦚🦚": "🦚"}
    pipeline.normalize()
    pipeline.load()

    # get state from destination
    from dlt.pipeline.state_sync import load_state_from_destination

    client: WithStateSync
    with pipeline.destination_client() as client:  # type: ignore[assignment]
        state = load_state_from_destination(pipeline.pipeline_name, client)
        assert "airtable_emojis" in state["sources"]
        assert state["sources"]["airtable_emojis"]["resources"] == {"🦚Peacock": {"🦚🦚🦚": "🦚"}}


def test_pipeline_list_packages() -> None:
    pipeline = dlt.pipeline(pipeline_name="emojis", destination="dummy")
    pipeline.extract(airtable_emojis())
    load_ids = pipeline.list_extracted_load_packages()
    assert len(load_ids) == 1
    # two new packages: for emojis schema and emojis_2
    pipeline.extract(
        [airtable_emojis(), airtable_emojis(), airtable_emojis().clone(with_name="emojis_2")]
    )
    load_ids = pipeline.list_extracted_load_packages()
    assert len(load_ids) == 3
    extracted_package = pipeline.get_load_package_info(load_ids[0])
    assert extracted_package.state == "extracted"
    # same load id continues till the end
    pipeline.normalize()
    load_ids_n = pipeline.list_normalized_load_packages()
    assert load_ids == load_ids_n
    normalized_package = pipeline.get_load_package_info(load_ids[0])
    # same number of new jobs
    assert normalized_package.state == "normalized"
    assert len(normalized_package.jobs["new_jobs"]) == len(extracted_package.jobs["new_jobs"])
    # load all 3 packages and fail all jobs in them
    os.environ["FAIL_PROB"] = "1.0"
    pipeline.load()
    load_ids_l = pipeline.list_completed_load_packages()
    assert load_ids == load_ids_l
    loaded_package = pipeline.get_load_package_info(load_ids[0])
    assert len(loaded_package.jobs["failed_jobs"]) == len(extracted_package.jobs["new_jobs"])
    assert loaded_package.state == "loaded"
    failed_jobs = pipeline.list_failed_jobs_in_package(load_ids[0])
    assert len(loaded_package.jobs["failed_jobs"]) == len(failed_jobs)


def test_remove_pending_packages() -> None:
    pipeline = dlt.pipeline(pipeline_name="emojis", destination="dummy")
    pipeline.extract(airtable_emojis())
    assert pipeline.has_pending_data
    pipeline.drop_pending_packages()
    assert pipeline.has_pending_data is False
    pipeline.extract(airtable_emojis())
    pipeline.normalize()
    pipeline.extract(airtable_emojis())
    assert pipeline.has_pending_data
    pipeline.drop_pending_packages()
    assert pipeline.has_pending_data is False
    # partial load
    os.environ["EXCEPTION_PROB"] = "1.0"
    os.environ["FAIL_IN_INIT"] = "False"
    os.environ["TIMEOUT"] = "1.0"
    # should produce partial loads
    with pytest.raises(PipelineStepFailed):
        pipeline.run(airtable_emojis())
    assert pipeline.has_pending_data
    pipeline.drop_pending_packages(with_partial_loads=False)
    assert pipeline.has_pending_data
    pipeline.drop_pending_packages()
    assert pipeline.has_pending_data is False


@pytest.mark.parametrize("workers", (1, 4), ids=("1 norm worker", "4 norm workers"))
def test_parallel_pipelines_threads(workers: int) -> None:
    # critical section to control pipeline steps
    init_lock = threading.Lock()
    extract_ev = threading.Event()
    normalize_ev = threading.Event()
    load_ev = threading.Event()
    # control main thread
    sem = threading.Semaphore(0)

    # rotate the files frequently so we have parallel normalize and load
    os.environ["DATA_WRITER__BUFFER_MAX_ITEMS"] = "10"
    os.environ["DATA_WRITER__FILE_MAX_ITEMS"] = "10"

    # force spawn process pool
    os.environ["NORMALIZE__START_METHOD"] = "spawn"

    page_repeats = 1

    # set the extra per pipeline
    os.environ["PIPELINE_1__EXTRA"] = "CFG_P_1"
    os.environ["PIPELINE_2__EXTRA"] = "CFG_P_2"

    def _run_pipeline(pipeline_name: str) -> Tuple[LoadInfo, PipelineContext, DictStrAny]:
        try:

            @dlt.transformer(
                name="github_repo_events",
                write_disposition="append",
                table_name=lambda i: i["type"],
            )
            def github_repo_events(page, extra):
                # test setting the resource state
                dlt.current.resource_state()["extra"] = extra
                yield page

            @dlt.transformer
            async def slow(items):
                await asyncio.sleep(0.1)
                return items

            @dlt.transformer
            @dlt.defer
            def slow_func(items, extra):
                # sdd configurable extra to each element
                sleep(0.1)
                return map(lambda item: {**item, **{"extra": extra}}, items)

            @dlt.source
            def github(extra: str = dlt.config.value):
                # generate github events, push them through futures and thread pools and then dispatch to separate tables
                return (
                    _get_shuffled_events(repeat=page_repeats)
                    | slow
                    | slow_func(extra)
                    | github_repo_events(extra)
                )

            # make sure that only one pipeline is created
            with init_lock:
                pipeline = dlt.pipeline(pipeline_name=pipeline_name, destination="duckdb")
                context = Container()[PipelineContext]
        finally:
            sem.release()
        # start every step at the same moment to increase chances of any race conditions to happen
        extract_ev.wait()
        context_2 = Container()[PipelineContext]
        try:
            pipeline.extract(github())
        finally:
            sem.release()
        normalize_ev.wait()
        try:
            pipeline.normalize(workers=workers)
        finally:
            sem.release()
        load_ev.wait()
        info = pipeline.load()

        # get counts in the thread
        counts = load_data_table_counts(pipeline)

        assert context is context_2
        return info, context, counts

    with ThreadPoolExecutor(max_workers=4) as pool:
        f_1 = pool.submit(_run_pipeline, "pipeline_1")
        f_2 = pool.submit(_run_pipeline, "pipeline_2")

        sem.acquire()
        sem.acquire()
        if f_1.done():
            raise f_1.exception()
        if f_2.done():
            raise f_2.exception()
        extract_ev.set()
        sem.acquire()
        sem.acquire()
        if f_1.done():
            raise f_1.exception()
        if f_2.done():
            raise f_2.exception()
        normalize_ev.set()
        sem.acquire()
        sem.acquire()
        if f_1.done():
            raise f_1.exception()
        if f_2.done():
            raise f_2.exception()
        load_ev.set()

        info_1, context_1, counts_1 = f_1.result()
        info_2, context_2, counts_2 = f_2.result()

    assert_load_info(info_1)
    assert_load_info(info_2)

    pipeline_1: dlt.Pipeline = context_1.pipeline()  # type: ignore
    pipeline_2: dlt.Pipeline = context_2.pipeline()  # type: ignore

    n_counts_1 = pipeline_1.last_trace.last_normalize_info
    assert n_counts_1.row_counts["push_event"] == 8 * page_repeats == counts_1["push_event"]
    n_counts_2 = pipeline_2.last_trace.last_normalize_info
    assert n_counts_2.row_counts["push_event"] == 8 * page_repeats == counts_2["push_event"]

    assert pipeline_1.pipeline_name == "pipeline_1"
    assert pipeline_2.pipeline_name == "pipeline_2"

    # check if resource state has extra
    assert pipeline_1.state["sources"]["github"]["resources"]["github_repo_events"] == {
        "extra": "CFG_P_1"
    }
    assert pipeline_2.state["sources"]["github"]["resources"]["github_repo_events"] == {
        "extra": "CFG_P_2"
    }

    # make sure we can still access data
    pipeline_1.activate()  # activate pipeline to access inner duckdb
    assert load_data_table_counts(pipeline_1) == counts_1
    pipeline_2.activate()
    assert load_data_table_counts(pipeline_2) == counts_2


@pytest.mark.parametrize("workers", (1, 4), ids=("1 norm worker", "4 norm workers"))
def test_parallel_pipelines_async(workers: int) -> None:
    os.environ["NORMALIZE__WORKERS"] = str(workers)

    # create both futures and thread parallel resources

    def async_table():
        async def _gen(idx):
            await asyncio.sleep(0.1)
            return {"async_gen": idx}

        # just yield futures in a loop
        for idx_ in range(10):
            yield _gen(idx_)

    def defer_table():
        @dlt.defer
        def _gen(idx):
            sleep(0.1)
            return {"thread_gen": idx}

        # just yield futures in a loop
        for idx_ in range(5):
            yield _gen(idx_)

    def _run_pipeline(pipeline, gen_) -> LoadInfo:
        # run the pipeline in a thread, also instantiate generators here!
        # Python does not let you use generators across instances
        return pipeline.run(gen_())

    # declare pipelines in main thread then run them "async"
    pipeline_1 = dlt.pipeline("pipeline_1", destination="duckdb", full_refresh=True)
    pipeline_2 = dlt.pipeline("pipeline_2", destination="duckdb", full_refresh=True)

    async def _run_async():
        loop = asyncio.get_running_loop()
        with ThreadPoolExecutor() as executor:
            results = await asyncio.gather(
                loop.run_in_executor(executor, _run_pipeline, pipeline_1, async_table),
                loop.run_in_executor(executor, _run_pipeline, pipeline_2, defer_table),
            )
        assert_load_info(results[0])
        assert_load_info(results[1])

    asyncio.run(_run_async())
    pipeline_1.activate()  # activate pipeline 1 to access inner duckdb
    assert load_data_table_counts(pipeline_1) == {"async_table": 10}
    pipeline_2.activate()  # activate pipeline 2 to access inner duckdb
    assert load_data_table_counts(pipeline_2) == {"defer_table": 5}


def test_resource_while_stop() -> None:
    def product():
        stop = False

        @dlt.defer
        def get_page(page_num):
            nonlocal stop

            # print(f"Fetching page {page_num}")
            items = api_fetch(page_num)
            # print(f"Retrieved {len(items)} from page {page_num}")

            if len(items) == 0:
                stop = True
            return items

        idx = 0
        while not stop:
            yield get_page(idx)
            idx += 1

    def api_fetch(page_num):
        import time

        time.sleep(1)
        if page_num < 12:
            return [{"id": page_num}]
        else:
            return []

    pipeline = dlt.pipeline("pipeline_1", destination="duckdb", full_refresh=True)
    load_info = pipeline.run(product())
    assert_load_info(load_info)
    assert pipeline.last_trace.last_normalize_info.row_counts["product"] == 12


<<<<<<< HEAD
data = [
    {"id": 1, "name": "Alice"},
    {"id": 2, "name": "Bob"},
]


@dlt.source
def users_source():
    return dlt.resource([data], name="users_resource")


@dlt.source
def taxi_demand_source():
    @dlt.resource(primary_key="city")
    def locations():
        for idx in range(10):
            yield {
                "id": idx,
                "address": f"address-{idx}",
                "city": f"city-{idx}",
            }

    @dlt.resource(primary_key="id")
    def demand_map():
        for idx in range(10):
            yield {
                "id": idx,
                "city": f"city-{idx}",
                "demand": random.randint(0, 10000),
            }

    return [locations, demand_map]


def test_pipeline_load_info_metrics_schema_is_not_chaning() -> None:
    """Test if load info schema is idempotent throughout multiple load cycles

    ## Setup

    We will run the same pipeline with

        1. A single source returning one resource and collect `schema.version_hash`,
        2. Another source returning 2 resources with more complex data and collect `schema.version_hash`,
        3. At last we run both sources,
        4. For each 1. 2. 3. we load `last_extract_info`, `last_normalize_info` and `last_load_info` and collect `schema.version_hash`

    ## Expected

    `version_hash` collected in each stage should remain the same at all times.
    """
    schema = dlt.Schema(name="nice_load_info_schema")
    pipeline = dlt.pipeline(
        pipeline_name="quick_start",
        destination="duckdb",
        dataset_name="mydata",
        # export_schema_path="schemas",
    )

    users_load_info = pipeline.run(
        users_source(),
        table_name="users",
        schema=schema,
    )

    schema_hashset = set()
    pipeline.run(
        [users_load_info],
        table_name="_load_info",
        schema=schema,
    )

    pipeline.run(
        [pipeline.last_trace.last_normalize_info],
        table_name="_normalize_info",
        schema=schema,
    )

    pipeline.run(
        [pipeline.last_trace.last_extract_info],
        table_name="_extract_info",
        schema=schema,
    )
    schema_hashset.add(pipeline.schemas["nice_load_info_schema"].version_hash)

    taxi_load_info = pipeline.run(
        taxi_demand_source(),
        schema=schema,
    )

    pipeline.run(
        [taxi_load_info],
        table_name="_load_info",
        schema=schema,
    )
    schema_hashset.add(pipeline.schemas["nice_load_info_schema"].version_hash)

    pipeline.run(
        [pipeline.last_trace.last_normalize_info],
        table_name="_normalize_info",
        schema=schema,
    )

    schema_hashset.add(pipeline.schemas["nice_load_info_schema"].version_hash)

    pipeline.run(
        [pipeline.last_trace.last_extract_info],
        table_name="_extract_info",
        schema=schema,
    )

    schema_hashset.add(pipeline.schemas["nice_load_info_schema"].version_hash)
    assert len(schema_hashset) == 1

    load_info = pipeline.run(
        [users_source(), taxi_demand_source()],
    )

    pipeline.run(
        [load_info],
        table_name="_load_info",
        schema=schema,
    )

    schema_hashset.add(pipeline.schemas["nice_load_info_schema"].version_hash)

    pipeline.run(
        [taxi_load_info],
        table_name="_load_info",
        schema=schema,
    )

    schema_hashset.add(pipeline.schemas["nice_load_info_schema"].version_hash)

    pipeline.run(
        [pipeline.last_trace.last_normalize_info],
        table_name="_normalize_info",
        schema=schema,
    )

    schema_hashset.add(pipeline.schemas["nice_load_info_schema"].version_hash)

    pipeline.run(
        [pipeline.last_trace.last_extract_info],
        table_name="_extract_info",
        schema=schema,
    )

    schema_hashset.add(pipeline.schemas["nice_load_info_schema"].version_hash)

    assert len(schema_hashset) == 1
=======
def test_run_with_pua_payload() -> None:
    # prepare some data and complete load with run
    os.environ["COMPLETED_PROB"] = "1.0"
    pipeline_name = "pipe_" + uniq_id()
    p = dlt.pipeline(pipeline_name=pipeline_name, destination="duckdb")
    print(pipeline_name)
    from dlt.common.json import PUA_START, PUA_CHARACTER_MAX

    def some_data():
        yield from [
            # text is only PUA
            {"id": 1, "text": chr(PUA_START)},
            {"id": 2, "text": chr(PUA_START - 1)},
            {"id": 3, "text": chr(PUA_START + 1)},
            {"id": 4, "text": chr(PUA_START + PUA_CHARACTER_MAX + 1)},
            # PUA inside text
            {"id": 5, "text": f"a{chr(PUA_START)}b"},
            {"id": 6, "text": f"a{chr(PUA_START - 1)}b"},
            {"id": 7, "text": f"a{chr(PUA_START + 1)}b"},
            # text starts with PUA
            {"id": 8, "text": f"{chr(PUA_START)}a"},
            {"id": 9, "text": f"{chr(PUA_START - 1)}a"},
            {"id": 10, "text": f"{chr(PUA_START + 1)}a"},
        ]

    @dlt.source
    def source():
        return dlt.resource(some_data(), name="pua_data")

    load_info = p.run(source())
    assert p.last_trace.last_normalize_info.row_counts["pua_data"] == 10

    with p.sql_client() as client:
        rows = client.execute_sql("SELECT text FROM pua_data ORDER BY id")

    values = [r[0] for r in rows]
    assert values == [
        "\uf026",
        "\uf025",
        "\uf027",
        "\uf02f",
        "a\uf026b",
        "a\uf025b",
        "a\uf027b",
        "\uf026a",
        "\uf025a",
        "\uf027a",
    ]
    assert len(load_info.loads_ids) == 1
>>>>>>> 4b9446c7
<|MERGE_RESOLUTION|>--- conflicted
+++ resolved
@@ -1666,158 +1666,6 @@
     assert pipeline.last_trace.last_normalize_info.row_counts["product"] == 12
 
 
-<<<<<<< HEAD
-data = [
-    {"id": 1, "name": "Alice"},
-    {"id": 2, "name": "Bob"},
-]
-
-
-@dlt.source
-def users_source():
-    return dlt.resource([data], name="users_resource")
-
-
-@dlt.source
-def taxi_demand_source():
-    @dlt.resource(primary_key="city")
-    def locations():
-        for idx in range(10):
-            yield {
-                "id": idx,
-                "address": f"address-{idx}",
-                "city": f"city-{idx}",
-            }
-
-    @dlt.resource(primary_key="id")
-    def demand_map():
-        for idx in range(10):
-            yield {
-                "id": idx,
-                "city": f"city-{idx}",
-                "demand": random.randint(0, 10000),
-            }
-
-    return [locations, demand_map]
-
-
-def test_pipeline_load_info_metrics_schema_is_not_chaning() -> None:
-    """Test if load info schema is idempotent throughout multiple load cycles
-
-    ## Setup
-
-    We will run the same pipeline with
-
-        1. A single source returning one resource and collect `schema.version_hash`,
-        2. Another source returning 2 resources with more complex data and collect `schema.version_hash`,
-        3. At last we run both sources,
-        4. For each 1. 2. 3. we load `last_extract_info`, `last_normalize_info` and `last_load_info` and collect `schema.version_hash`
-
-    ## Expected
-
-    `version_hash` collected in each stage should remain the same at all times.
-    """
-    schema = dlt.Schema(name="nice_load_info_schema")
-    pipeline = dlt.pipeline(
-        pipeline_name="quick_start",
-        destination="duckdb",
-        dataset_name="mydata",
-        # export_schema_path="schemas",
-    )
-
-    users_load_info = pipeline.run(
-        users_source(),
-        table_name="users",
-        schema=schema,
-    )
-
-    schema_hashset = set()
-    pipeline.run(
-        [users_load_info],
-        table_name="_load_info",
-        schema=schema,
-    )
-
-    pipeline.run(
-        [pipeline.last_trace.last_normalize_info],
-        table_name="_normalize_info",
-        schema=schema,
-    )
-
-    pipeline.run(
-        [pipeline.last_trace.last_extract_info],
-        table_name="_extract_info",
-        schema=schema,
-    )
-    schema_hashset.add(pipeline.schemas["nice_load_info_schema"].version_hash)
-
-    taxi_load_info = pipeline.run(
-        taxi_demand_source(),
-        schema=schema,
-    )
-
-    pipeline.run(
-        [taxi_load_info],
-        table_name="_load_info",
-        schema=schema,
-    )
-    schema_hashset.add(pipeline.schemas["nice_load_info_schema"].version_hash)
-
-    pipeline.run(
-        [pipeline.last_trace.last_normalize_info],
-        table_name="_normalize_info",
-        schema=schema,
-    )
-
-    schema_hashset.add(pipeline.schemas["nice_load_info_schema"].version_hash)
-
-    pipeline.run(
-        [pipeline.last_trace.last_extract_info],
-        table_name="_extract_info",
-        schema=schema,
-    )
-
-    schema_hashset.add(pipeline.schemas["nice_load_info_schema"].version_hash)
-    assert len(schema_hashset) == 1
-
-    load_info = pipeline.run(
-        [users_source(), taxi_demand_source()],
-    )
-
-    pipeline.run(
-        [load_info],
-        table_name="_load_info",
-        schema=schema,
-    )
-
-    schema_hashset.add(pipeline.schemas["nice_load_info_schema"].version_hash)
-
-    pipeline.run(
-        [taxi_load_info],
-        table_name="_load_info",
-        schema=schema,
-    )
-
-    schema_hashset.add(pipeline.schemas["nice_load_info_schema"].version_hash)
-
-    pipeline.run(
-        [pipeline.last_trace.last_normalize_info],
-        table_name="_normalize_info",
-        schema=schema,
-    )
-
-    schema_hashset.add(pipeline.schemas["nice_load_info_schema"].version_hash)
-
-    pipeline.run(
-        [pipeline.last_trace.last_extract_info],
-        table_name="_extract_info",
-        schema=schema,
-    )
-
-    schema_hashset.add(pipeline.schemas["nice_load_info_schema"].version_hash)
-
-    assert len(schema_hashset) == 1
-=======
 def test_run_with_pua_payload() -> None:
     # prepare some data and complete load with run
     os.environ["COMPLETED_PROB"] = "1.0"
@@ -1867,4 +1715,155 @@
         "\uf027a",
     ]
     assert len(load_info.loads_ids) == 1
->>>>>>> 4b9446c7
+
+
+data = [
+    {"id": 1, "name": "Alice"},
+    {"id": 2, "name": "Bob"},
+]
+
+
+@dlt.source
+def users_source():
+    return dlt.resource([data], name="users_resource")
+
+
+@dlt.source
+def taxi_demand_source():
+    @dlt.resource(primary_key="city")
+    def locations():
+        for idx in range(10):
+            yield {
+                "id": idx,
+                "address": f"address-{idx}",
+                "city": f"city-{idx}",
+            }
+
+    @dlt.resource(primary_key="id")
+    def demand_map():
+        for idx in range(10):
+            yield {
+                "id": idx,
+                "city": f"city-{idx}",
+                "demand": random.randint(0, 10000),
+            }
+
+    return [locations, demand_map]
+
+
+def test_pipeline_load_info_metrics_schema_is_not_chaning() -> None:
+    """Test if load info schema is idempotent throughout multiple load cycles
+
+    ## Setup
+
+    We will run the same pipeline with
+
+        1. A single source returning one resource and collect `schema.version_hash`,
+        2. Another source returning 2 resources with more complex data and collect `schema.version_hash`,
+        3. At last we run both sources,
+        4. For each 1. 2. 3. we load `last_extract_info`, `last_normalize_info` and `last_load_info` and collect `schema.version_hash`
+
+    ## Expected
+
+    `version_hash` collected in each stage should remain the same at all times.
+    """
+    schema = dlt.Schema(name="nice_load_info_schema")
+    pipeline = dlt.pipeline(
+        pipeline_name="quick_start",
+        destination="duckdb",
+        dataset_name="mydata",
+        # export_schema_path="schemas",
+    )
+
+    users_load_info = pipeline.run(
+        users_source(),
+        table_name="users",
+        schema=schema,
+    )
+
+    schema_hashset = set()
+    pipeline.run(
+        [users_load_info],
+        table_name="_load_info",
+        schema=schema,
+    )
+
+    pipeline.run(
+        [pipeline.last_trace.last_normalize_info],
+        table_name="_normalize_info",
+        schema=schema,
+    )
+
+    pipeline.run(
+        [pipeline.last_trace.last_extract_info],
+        table_name="_extract_info",
+        schema=schema,
+    )
+    schema_hashset.add(pipeline.schemas["nice_load_info_schema"].version_hash)
+
+    taxi_load_info = pipeline.run(
+        taxi_demand_source(),
+        schema=schema,
+    )
+
+    pipeline.run(
+        [taxi_load_info],
+        table_name="_load_info",
+        schema=schema,
+    )
+    schema_hashset.add(pipeline.schemas["nice_load_info_schema"].version_hash)
+
+    pipeline.run(
+        [pipeline.last_trace.last_normalize_info],
+        table_name="_normalize_info",
+        schema=schema,
+    )
+
+    schema_hashset.add(pipeline.schemas["nice_load_info_schema"].version_hash)
+
+    pipeline.run(
+        [pipeline.last_trace.last_extract_info],
+        table_name="_extract_info",
+        schema=schema,
+    )
+
+    schema_hashset.add(pipeline.schemas["nice_load_info_schema"].version_hash)
+    assert len(schema_hashset) == 1
+
+    load_info = pipeline.run(
+        [users_source(), taxi_demand_source()],
+    )
+
+    pipeline.run(
+        [load_info],
+        table_name="_load_info",
+        schema=schema,
+    )
+
+    schema_hashset.add(pipeline.schemas["nice_load_info_schema"].version_hash)
+
+    pipeline.run(
+        [taxi_load_info],
+        table_name="_load_info",
+        schema=schema,
+    )
+
+    schema_hashset.add(pipeline.schemas["nice_load_info_schema"].version_hash)
+
+    pipeline.run(
+        [pipeline.last_trace.last_normalize_info],
+        table_name="_normalize_info",
+        schema=schema,
+    )
+
+    schema_hashset.add(pipeline.schemas["nice_load_info_schema"].version_hash)
+
+    pipeline.run(
+        [pipeline.last_trace.last_extract_info],
+        table_name="_extract_info",
+        schema=schema,
+    )
+
+    schema_hashset.add(pipeline.schemas["nice_load_info_schema"].version_hash)
+
+    assert len(schema_hashset) == 1