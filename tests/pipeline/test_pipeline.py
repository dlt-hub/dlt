--- conflicted
+++ resolved
@@ -3732,7 +3732,6 @@
     assert p.dataset().row_counts().fetchall() == row_count
 
 
-<<<<<<< HEAD
 def test_merge_without_root_key() -> None:
     @dlt.source(root_key=False)
     def double_nested():
@@ -3778,8 +3777,9 @@
         is None
     )
     # no data duplication (merge worked)
-    assert_data_table_counts(p, {"customers__purchases": 3, "customers": 3})
-=======
+    assert_table_counts(p, {"customers__purchases": 3, "customers": 3})
+
+
 def test_pipeline_repr() -> None:
     sentinel = object()
     p = dlt.pipeline(pipeline_name="repr_pipeline", destination="duckdb")
@@ -3802,5 +3802,4 @@
     assert getattr(p, "dev_mode", sentinel) is not sentinel
     assert getattr(p, "is_active", sentinel) is not sentinel
     assert getattr(p, "pipelines_dir", sentinel) is not sentinel
-    assert getattr(p, "working_dir", sentinel) is not sentinel
->>>>>>> 7245d85c
+    assert getattr(p, "working_dir", sentinel) is not sentinel