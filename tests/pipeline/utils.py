--- conflicted
+++ resolved
@@ -101,31 +101,18 @@
 
     # load jsonl
     if ext == "jsonl":
-<<<<<<< HEAD
-        with FileStorage.open_zipsafe_ro(full_path) as f:
-            for line in f:
-=======
         file_text = fs_client.read_text(full_path)
         for line in file_text.split("\n"):
             if line:
->>>>>>> 77e24996
                 result.append(json.loads(line))
 
     # load insert_values (this is a bit volatile if the exact format of the source file changes)
     elif ext == "insert_values":
-<<<<<<< HEAD
-        with FileStorage.open_zipsafe_ro(full_path) as f:
-            lines = f.readlines()
-            # extract col names
-            cols = lines[0][15:-2].split(",")
-            for line in lines[2:]:
-=======
         file_text = fs_client.read_text(full_path)
         lines = file_text.split("\n")
         cols = lines[0][15:-2].split(",")
         for line in lines[2:]:
             if line:
->>>>>>> 77e24996
                 values = line[1:-3].split(",")
                 result.append(dict(zip(cols, values)))
 
