--- conflicted
+++ resolved
@@ -11,12 +11,9 @@
 from dlt.common.typing import DictStrAny
 from dlt.destinations.impl.filesystem.filesystem import FilesystemClient
 from dlt.destinations.fs_client import FSClientBase
-<<<<<<< HEAD
-=======
 from dlt.pipeline.exceptions import SqlClientNotAvailable
 from dlt.common.storages import FileStorage
 from dlt.destinations.exceptions import DatabaseUndefinedRelation
->>>>>>> 5b9c7156
 
 
 PIPELINE_TEST_CASES_PATH = "./tests/pipeline/cases/"
@@ -215,9 +212,9 @@
 
 
 def load_tables_to_dicts(
-<<<<<<< HEAD
     p: dlt.Pipeline,
     *table_names: str,
+    schema_name: str = None,
     exclude_system_cols: bool = False,
     sortkey: str = None,
 ) -> Dict[str, List[Dict[str, Any]]]:
@@ -228,19 +225,16 @@
         """Sort list of dictionaries by dictionary key."""
         return sorted(list_, key=lambda d: d[sortkey])
 
-    func = _load_tables_to_dicts_fs if _is_filesystem(p) else _load_tables_to_dicts_sql
-    result = func(p, *table_names)
+    if _is_filesystem(p):
+        result = _load_tables_to_dicts_fs(p, *table_names)
+    else:
+        result = _load_tables_to_dicts_sql(p, *table_names, schema_name=schema_name)
+
     if exclude_system_cols:
         result = {k: [_exclude_system_cols(d) for d in v] for k, v in result.items()}
     if sortkey is not None:
         result = {k: _sort_list_of_dicts(v, sortkey) for k, v in result.items()}
     return result
-=======
-    p: dlt.Pipeline, *table_names: str, schema_name: str = None
-) -> Dict[str, List[Dict[str, Any]]]:
-    if _is_filesystem(p):
-        return _load_tables_to_dicts_fs(p, *table_names)
-    return _load_tables_to_dicts_sql(p, *table_names, schema_name=schema_name)
 
 
 def assert_only_table_columns(
@@ -252,7 +246,6 @@
     # Ignore _dlt columns
     columns = set(col for col in rows[0].keys() if not col.startswith("_dlt"))
     assert columns == set(expected_columns)
->>>>>>> 5b9c7156
 
 
 #
