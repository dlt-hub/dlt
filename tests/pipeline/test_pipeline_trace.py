import io
import os
import asyncio
import datetime  # noqa: 251
from typing import Any, List
from unittest.mock import patch
import pytest
import requests_mock

import dlt

from dlt.common import json
from dlt.common.configuration.specs import CredentialsConfiguration
from dlt.common.configuration.specs.config_providers_context import ConfigProvidersContext
from dlt.common.pipeline import ExtractInfo, NormalizeInfo, LoadInfo
from dlt.common.schema import Schema
from dlt.common.runtime.telemetry import stop_telemetry
from dlt.common.typing import DictStrAny, StrStr, DictStrStr, TSecretValue
from dlt.common.utils import digest128

from dlt.pipeline.exceptions import PipelineStepFailed
from dlt.pipeline.pipeline import Pipeline
from dlt.pipeline.trace import (
    PipelineTrace,
    SerializableResolvedValueTrace,
    describe_extract_data,
    load_trace,
)
from dlt.pipeline.track import slack_notify_load_success
from dlt.extract import DltResource, DltSource
from dlt.extract.pipe import Pipe

from tests.utils import start_test_telemetry
from tests.common.configuration.utils import toml_providers, environment


def test_create_trace(toml_providers: ConfigProvidersContext) -> None:
    @dlt.source
    def inject_tomls(
        api_type=dlt.config.value,
        credentials: CredentialsConfiguration = dlt.secrets.value,
        secret_value: TSecretValue = TSecretValue("123"),  # noqa: B008
    ):
        @dlt.resource
        def data():
            yield [1, 2, 3]

        return data()

    p = dlt.pipeline(destination="dummy")

    # read from secrets and configs directly
    databricks_creds = "databricks+connector://token:<databricks_token>@<databricks_host>:443/<database_or_schema_name>?conn_timeout=15&search_path=a,b,c"
    s = dlt.secrets["databricks.credentials"]
    assert s == databricks_creds

    extract_info = p.extract(inject_tomls())
    trace = p.last_trace
    assert trace is not None
    assert p._trace is None
    assert len(trace.steps) == 1
    step = trace.steps[0]
    assert step.step == "extract"
    assert isinstance(step.started_at, datetime.datetime)
    assert isinstance(step.finished_at, datetime.datetime)
    assert isinstance(step.step_info, ExtractInfo)
    assert step.step_info.extract_data_info == [{"name": "inject_tomls", "data_type": "source"}]
    # check infos
    assert isinstance(p.last_trace.last_extract_info, ExtractInfo)

    # check config trace
    resolved = _find_resolved_value(trace.resolved_config_values, "api_type", [])
    assert resolved.config_type_name == "TestCreateTraceInjectTomlsConfiguration"
    assert resolved.value == "REST"
    assert resolved.is_secret_hint is False
    assert resolved.default_value is None
    assert resolved.provider_name == "config.toml"
    # dictionaries are not returned anymore
    resolved = _find_resolved_value(trace.resolved_config_values, "credentials", [])
    assert resolved is None or isinstance(resolved.value, str)
    resolved = _find_resolved_value(trace.resolved_config_values, "secret_value", [])
    assert resolved.is_secret_hint is True
    assert resolved.value == "2137"
    assert resolved.default_value == "123"
    resolved = _find_resolved_value(trace.resolved_config_values, "credentials", ["databricks"])
    assert resolved.is_secret_hint is True
    assert resolved.value == databricks_creds
    assert_trace_printable(trace)

    # extract with exception
    @dlt.source
    def async_exception(max_range=1):
        async def get_val(v):
            await asyncio.sleep(0.1)
            if v % 3 == 0:
                raise ValueError(v)
            return v

        @dlt.resource
        def data():
            yield from [get_val(v) for v in range(1, max_range)]

        return data()

    with pytest.raises(PipelineStepFailed):
        p.extract(async_exception())

    trace = p.last_trace
    assert p._trace is None
    assert len(trace.steps) == 2
    step = trace.steps[1]
    assert step.step == "extract"
    assert isinstance(step.step_exception, str)
    assert isinstance(step.step_info, ExtractInfo)
    assert step.step_info.extract_data_info == [{"name": "async_exception", "data_type": "source"}]
    assert_trace_printable(trace)

    # normalize
    norm_info = p.normalize()
    trace = p.last_trace
    assert p._trace is None
    assert len(trace.steps) == 3
    step = trace.steps[2]
    assert step.step == "normalize"
    assert step.step_info is norm_info
    assert_trace_printable(trace)
    assert isinstance(p.last_trace.last_normalize_info, NormalizeInfo)
    assert p.last_trace.last_normalize_info.row_counts == {"_dlt_pipeline_state": 1, "data": 3}

    # load
    os.environ["COMPLETED_PROB"] = "1.0"  # make it complete immediately
    load_info = p.load()
    trace = p.last_trace
    assert p._trace is None
    assert len(trace.steps) == 4
    step = trace.steps[3]
    assert step.step == "load"
    assert step.step_info is load_info
    resolved = _find_resolved_value(trace.resolved_config_values, "completed_prob", [])
    assert resolved.is_secret_hint is False
    assert resolved.value == "1.0"
    assert resolved.config_type_name == "DummyClientConfiguration"
    assert_trace_printable(trace)
    assert isinstance(p.last_trace.last_load_info, LoadInfo)

    # run resets the trace
    load_info = inject_tomls().run()
    trace = p.last_trace
    assert p._trace is None
    assert len(trace.steps) == 4  # extract, normalize, load, run
    step = trace.steps[-1]  # the last one should be run
    assert step.step == "run"
    assert step.step_info is load_info
    assert trace.steps[0].step_info is not extract_info

    step = trace.steps[-2]  # the previous one should be load
    assert step.step == "load"
    assert step.step_info is load_info  # same load info
    assert trace.steps[0].step_info is not extract_info
    assert_trace_printable(trace)
    assert isinstance(p.last_trace.last_load_info, LoadInfo)
    assert isinstance(p.last_trace.last_normalize_info, NormalizeInfo)
    assert isinstance(p.last_trace.last_extract_info, ExtractInfo)


def test_save_load_trace() -> None:
    os.environ["COMPLETED_PROB"] = "1.0"
    info = dlt.pipeline().run([1, 2, 3], table_name="data", destination="dummy")
    pipeline = dlt.pipeline()
    # will get trace from working dir
    trace = pipeline.last_trace
    assert trace is not None
    assert pipeline._trace is None
    assert len(trace.steps) == 4 == len(info.pipeline.last_trace.steps)  # type: ignore[attr-defined]
    step = trace.steps[-2]  # the previoius to last one should be load
    assert step.step == "load"
    resolved = _find_resolved_value(trace.resolved_config_values, "completed_prob", [])
    assert resolved.is_secret_hint is False
    assert resolved.value == "1.0"
    assert resolved.config_type_name == "DummyClientConfiguration"
    assert_trace_printable(trace)
    # check row counts
    assert pipeline.last_trace.last_normalize_info.row_counts == {
        "_dlt_pipeline_state": 1,
        "data": 3,
    }

    # exception also saves trace
    @dlt.resource
    def data():
        raise NotImplementedError()
        yield

    with pytest.raises(PipelineStepFailed) as py_ex:
        dlt.run(data(), destination="dummy")
    # there's the same pipeline in exception as in previous run
    assert py_ex.value.pipeline is info.pipeline
    trace = load_trace(py_ex.value.pipeline.working_dir)
    assert trace is not None
    assert pipeline._trace is None
    assert len(trace.steps) == 2  # extract with exception, also has run with exception
    step = trace.steps[-2]
    assert step.step == "extract"
    assert step.step_exception is not None
    run_step = trace.steps[-1]
    assert run_step.step == "run"
    assert run_step.step_exception is not None
    assert step.step_exception == run_step.step_exception
    assert_trace_printable(trace)
    assert pipeline.last_trace.last_normalize_info is None


def test_disable_trace(environment: DictStrStr) -> None:
    environment["ENABLE_RUNTIME_TRACE"] = "false"
    environment["COMPLETED_PROB"] = "1.0"
    dlt.pipeline().run([1, 2, 3], table_name="data", destination="dummy")
    assert dlt.pipeline().last_trace is None


def test_trace_on_restore_state(environment: DictStrStr) -> None:
    environment["COMPLETED_PROB"] = "1.0"

    def _sync_destination_patch(
        self: Pipeline, destination: str = None, staging: str = None, dataset_name: str = None
    ):
        # just wipe the pipeline simulating deleted dataset
        self._wipe_working_folder()
        self._configure(
            self._schema_storage_config.export_schema_path,
            self._schema_storage_config.import_schema_path,
            False,
        )

    with patch.object(Pipeline, "sync_destination", _sync_destination_patch):
        dlt.pipeline().run([1, 2, 3], table_name="data", destination="dummy")
        assert len(dlt.pipeline().last_trace.steps) == 4
        assert dlt.pipeline().last_trace.last_normalize_info.row_counts == {
            "_dlt_pipeline_state": 1,
            "data": 3,
        }


def test_load_none_trace() -> None:
    p = dlt.pipeline()
    assert load_trace(p.working_dir) is None


def test_trace_telemetry() -> None:
    with patch("dlt.common.runtime.sentry.before_send", _mock_sentry_before_send), patch(
        "dlt.common.runtime.segment.before_send", _mock_segment_before_send
    ):
        # os.environ["FAIL_PROB"] = "1.0"  # make it complete immediately
        start_test_telemetry()

        SEGMENT_SENT_ITEMS.clear()
        SENTRY_SENT_ITEMS.clear()
        # default dummy fails all files
        load_info = dlt.pipeline().run(
            [1, 2, 3], table_name="data", destination="dummy", dataset_name="data_data"
        )
        # we should have 4 segment items
        assert len(SEGMENT_SENT_ITEMS) == 4
        expected_steps = ["extract", "normalize", "load", "run"]
        for event, step in zip(SEGMENT_SENT_ITEMS, expected_steps):
            assert event["event"] == f"pipeline_{step}"
            assert event["properties"]["success"] is True
<<<<<<< HEAD
            assert event["properties"]["destination_type"] == "dummy"
            assert event["properties"]["pipeline_name_hash"] == digest128(load_info.pipeline.pipeline_name)
            assert event["properties"]["dataset_name_hash"] == digest128(load_info.pipeline.dataset_name)
            assert event["properties"]["default_schema_name_hash"] == digest128(load_info.pipeline.default_schema_name)
=======
            assert event["properties"]["destination_name"] == "dummy"
            assert event["properties"]["pipeline_name_hash"] == digest128(
                load_info.pipeline.pipeline_name
            )
            assert event["properties"]["dataset_name_hash"] == digest128(
                load_info.pipeline.dataset_name
            )
            assert event["properties"]["default_schema_name_hash"] == digest128(
                load_info.pipeline.default_schema_name
            )
>>>>>>> 3d35f9ba
            assert isinstance(event["properties"]["elapsed"], float)
            assert isinstance(event["properties"]["transaction_id"], str)
            # check extract info
            if step == "extract":
                assert event["properties"]["extract_data"] == [{"name": "", "data_type": "int"}]
            if step == "load":
                # dummy has empty fingerprint
                assert event["properties"]["destination_fingerprint"] == ""
        # we have two failed files (state and data) that should be logged by sentry
        assert len(SENTRY_SENT_ITEMS) == 2

        # trace with exception
        @dlt.resource
        def data():
            raise NotImplementedError()
            yield

        SEGMENT_SENT_ITEMS.clear()
        SENTRY_SENT_ITEMS.clear()
        with pytest.raises(PipelineStepFailed):
            dlt.pipeline().run(data, destination="dummy")
        assert len(SEGMENT_SENT_ITEMS) == 2
        event = SEGMENT_SENT_ITEMS[0]
        assert event["event"] == "pipeline_extract"
        assert event["properties"]["success"] is False
        assert event["properties"]["destination_type"] == "dummy"
        assert isinstance(event["properties"]["elapsed"], float)
        # check extract info
        if step == "extract":
            assert event["properties"]["extract_data"] == [
                {"name": "data", "data_type": "resource"}
            ]
        # we didn't log any errors
        assert len(SENTRY_SENT_ITEMS) == 0

        # trace without destination and dataset
        p = dlt.pipeline(pipeline_name="fresh").drop()
        SEGMENT_SENT_ITEMS.clear()
        SENTRY_SENT_ITEMS.clear()
        p.extract([1, 2, 3], table_name="data")
        event = SEGMENT_SENT_ITEMS[0]
        assert event["event"] == "pipeline_extract"
        assert event["properties"]["success"] is True
        assert event["properties"]["destination_type"] is None
        assert event["properties"]["pipeline_name_hash"] == digest128("fresh")
        assert event["properties"]["dataset_name_hash"] == digest128(p.dataset_name)
        assert event["properties"]["default_schema_name_hash"] == digest128(p.default_schema_name)


def test_extract_data_describe() -> None:
    schema = Schema("test")
    assert describe_extract_data(DltSource(schema, "sect")) == [
        {"name": "test", "data_type": "source"}
    ]
    assert describe_extract_data(DltResource(Pipe("rrr_extract"), None, False)) == [
        {"name": "rrr_extract", "data_type": "resource"}
    ]
    assert describe_extract_data([DltSource(schema, "sect")]) == [
        {"name": "test", "data_type": "source"}
    ]
    assert describe_extract_data([DltResource(Pipe("rrr_extract"), None, False)]) == [
        {"name": "rrr_extract", "data_type": "resource"}
    ]
    assert describe_extract_data(
        [DltResource(Pipe("rrr_extract"), None, False), DltSource(schema, "sect")]
    ) == [{"name": "rrr_extract", "data_type": "resource"}, {"name": "test", "data_type": "source"}]
    assert describe_extract_data([{"a": "b"}]) == [{"name": "", "data_type": "dict"}]
    from pandas import DataFrame

    # we assume that List content has same type
    assert describe_extract_data([DataFrame(), {"a": "b"}]) == [
        {"name": "", "data_type": "DataFrame"}
    ]
    # first unnamed element in the list breaks checking info
    assert describe_extract_data(
        [DltResource(Pipe("rrr_extract"), None, False), DataFrame(), DltSource(schema, "sect")]
    ) == [{"name": "rrr_extract", "data_type": "resource"}, {"name": "", "data_type": "DataFrame"}]


def test_slack_hook(environment: DictStrStr) -> None:
    stop_telemetry()
    hook_url = "https://hooks.slack.com/services/T04DHMAF13Q/B04E7B1MQ1H/TDHEI123WUEE"
    environment["COMPLETED_PROB"] = "1.0"
    environment["GITHUB_USER"] = "rudolfix"
    environment["RUNTIME__DLTHUB_TELEMETRY"] = "False"
    environment["RUNTIME__SLACK_INCOMING_HOOK"] = hook_url
    with requests_mock.mock() as m:
        m.post(hook_url, json={})
        load_info = dlt.pipeline().run([1, 2, 3], table_name="data", destination="dummy")
        assert slack_notify_load_success(load_info.pipeline.runtime_config.slack_incoming_hook, load_info, load_info.pipeline.last_trace) == 200  # type: ignore[attr-defined]
    assert m.called
    message = m.last_request.json()
    assert "rudolfix" in message["text"]
    assert "dummy" in message["text"]


def test_broken_slack_hook(environment: DictStrStr) -> None:
    environment["COMPLETED_PROB"] = "1.0"
    environment["RUNTIME__SLACK_INCOMING_HOOK"] = "http://localhost:22"
    load_info = dlt.pipeline().run([1, 2, 3], table_name="data", destination="dummy")
    # connection error
    assert slack_notify_load_success(load_info.pipeline.runtime_config.slack_incoming_hook, load_info, load_info.pipeline.last_trace) == -1  # type: ignore[attr-defined]
    # pipeline = dlt.pipeline()
    # assert pipeline.last_trace is not None
    # assert pipeline._trace is None
    # trace = load_trace(info.pipeline.working_dir)
    # assert len(trace.steps) == 4
    # run_step = trace.steps[-1]
    # assert run_step.step == "run"
    # assert run_step.step_exception is None


def _find_resolved_value(
    resolved: List[SerializableResolvedValueTrace], key: str, sections: List[str]
) -> SerializableResolvedValueTrace:
    return next((v for v in resolved if v.key == key and v.sections == sections), None)


SEGMENT_SENT_ITEMS = []


def _mock_segment_before_send(event: DictStrAny) -> DictStrAny:
    SEGMENT_SENT_ITEMS.append(event)
    return event


SENTRY_SENT_ITEMS = []


def _mock_sentry_before_send(event: DictStrAny, _unused_hint: Any = None) -> DictStrAny:
    SENTRY_SENT_ITEMS.append(event)
    return event


def assert_trace_printable(trace: PipelineTrace) -> None:
    str(trace)
    trace.asstr(0)
    trace.asstr(1)
    json.dumps(trace)
    with io.BytesIO() as b:
        json.typed_dump(trace, b)
        b.getvalue()<|MERGE_RESOLUTION|>--- conflicted
+++ resolved
@@ -264,13 +264,7 @@
         for event, step in zip(SEGMENT_SENT_ITEMS, expected_steps):
             assert event["event"] == f"pipeline_{step}"
             assert event["properties"]["success"] is True
-<<<<<<< HEAD
             assert event["properties"]["destination_type"] == "dummy"
-            assert event["properties"]["pipeline_name_hash"] == digest128(load_info.pipeline.pipeline_name)
-            assert event["properties"]["dataset_name_hash"] == digest128(load_info.pipeline.dataset_name)
-            assert event["properties"]["default_schema_name_hash"] == digest128(load_info.pipeline.default_schema_name)
-=======
-            assert event["properties"]["destination_name"] == "dummy"
             assert event["properties"]["pipeline_name_hash"] == digest128(
                 load_info.pipeline.pipeline_name
             )
@@ -280,7 +274,6 @@
             assert event["properties"]["default_schema_name_hash"] == digest128(
                 load_info.pipeline.default_schema_name
             )
->>>>>>> 3d35f9ba
             assert isinstance(event["properties"]["elapsed"], float)
             assert isinstance(event["properties"]["transaction_id"], str)
             # check extract info
