import os
import pytest
from typing import Iterator

from tests.load.utils import (
    ALL_BUCKETS,
    DEFAULT_BUCKETS,
    WITH_GDRIVE_BUCKETS,
    drop_pipeline,
    empty_schema,
)
<<<<<<< HEAD
from tests.utils import preserve_environ, patch_home_dir, autouse_test_storage, public_http_server
=======
from tests.utils import preserve_environ, auto_test_run_context, autouse_test_storage
>>>>>>> fe567414


@pytest.fixture(scope="function", params=DEFAULT_BUCKETS)
def default_buckets_env(request) -> Iterator[str]:
    """Parametrized fixture to configure filesystem destination bucket in env for each test bucket"""
    os.environ["DESTINATION__FILESYSTEM__BUCKET_URL"] = request.param
    yield request.param


# temporary solution to include gdrive bucket in tests,
# while gdrive is not working as a destination
@pytest.fixture(scope="function", params=WITH_GDRIVE_BUCKETS)
def with_gdrive_buckets_env(request) -> Iterator[str]:
    """
    The alternative fixture to the `default_buckets_env`, but
    it also includes a Google Drive bucket.
    """
    os.environ["DESTINATION__FILESYSTEM__BUCKET_URL"] = request.param
    yield request.param


@pytest.fixture(scope="function", params=ALL_BUCKETS)
def all_buckets_env(request) -> Iterator[str]:
    if isinstance(request.param, dict):
        bucket_url = request.param["bucket_url"]
        # R2 bucket needs to override all credentials
        for key, value in request.param["credentials"].items():
            os.environ[f"DESTINATION__FILESYSTEM__CREDENTIALS__{key.upper()}"] = value
    else:
        bucket_url = request.param
    os.environ["DESTINATION__FILESYSTEM__BUCKET_URL"] = bucket_url
    yield bucket_url<|MERGE_RESOLUTION|>--- conflicted
+++ resolved
@@ -9,11 +9,12 @@
     drop_pipeline,
     empty_schema,
 )
-<<<<<<< HEAD
-from tests.utils import preserve_environ, patch_home_dir, autouse_test_storage, public_http_server
-=======
-from tests.utils import preserve_environ, auto_test_run_context, autouse_test_storage
->>>>>>> fe567414
+from tests.utils import (
+    preserve_environ,
+    auto_test_run_context,
+    autouse_test_storage,
+    public_http_server,
+)
 
 
 @pytest.fixture(scope="function", params=DEFAULT_BUCKETS)
