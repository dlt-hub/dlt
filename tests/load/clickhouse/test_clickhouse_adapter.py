from typing import Generator, Dict

import dlt
from dlt.destinations.adapters import clickhouse_adapter
from dlt.destinations.impl.clickhouse.sql_client import TDeployment
from tests.pipeline.utils import assert_load_info


def test_clickhouse_adapter() -> None:
    @dlt.resource
    def merge_tree_resource() -> Generator[Dict[str, int], None, None]:
        yield {"field1": 1, "field2": 2}

    # `ReplicatedMergeTree` has been supplanted by `ReplacingMergeTree` on CH Cloud,
    # which is automatically selected even if `MergeTree` is selected.
    # See https://clickhouse.com/docs/en/cloud/reference/shared-merge-tree.

    # The `Log` Family of engines are only supported in self-managed deployments.
    # So can't test in CH Cloud CI.

    @dlt.resource
    def replicated_merge_tree_resource() -> Generator[Dict[str, int], None, None]:
        yield {"field1": 1, "field2": 2}

    @dlt.resource
    def not_annotated_resource() -> Generator[Dict[str, int], None, None]:
        """Non annotated resource will default to `SharedMergeTree` for CH cloud
        and `MergeTree` for self-managed installation."""
        yield {"field1": 1, "field2": 2}

    clickhouse_adapter(merge_tree_resource, table_engine_type="merge_tree")
    clickhouse_adapter(replicated_merge_tree_resource, table_engine_type="replicated_merge_tree")

<<<<<<< HEAD
    pipe = dlt.pipeline(pipeline_name="adapter_test", destination="clickhouse", full_refresh=True)

    with pipe.sql_client() as client:
        deployment_type: TDeployment = client._get_deployment_type()

    if deployment_type == "ClickHouseCloud":
        pack = pipe.run(
            [merge_tree_resource, replicated_merge_tree_resource, not_annotated_resource]
        )
    else:
        # `ReplicatedMergeTree` not supported if only a single node.
        pack = pipe.run([merge_tree_resource, not_annotated_resource])
=======
    pipe = dlt.pipeline(pipeline_name="adapter_test", destination="clickhouse", dev_mode=True)
    pack = pipe.run([merge_tree_resource, replicated_merge_tree_resource, not_annotated_resource])
>>>>>>> b76f8f41

    assert_load_info(pack)

    with pipe.sql_client() as client:
        # Get a map of table names to full table names.
        tables = {}
        for table in client._list_tables():
            if "resource" in table:
                tables[table.split("___")[1]] = table
        if deployment_type == "ClickHouseCloud":
            assert (len(tables.keys())) == 3
        else:
            assert (len(tables.keys())) == 2

        # Check the table content.
        for full_table_name in tables.values():
            with client.execute_query(f"SELECT * FROM {full_table_name};") as cursor:
                res = cursor.fetchall()
                assert tuple(res[0])[:2] == (1, 2)

        # Check the table engine.
        for table_name, full_table_name in tables.items():
            with client.execute_query(
                "SELECT database, name, engine, engine_full FROM system.tables "
                f"WHERE name = '{full_table_name}';"
            ) as cursor:
                res = cursor.fetchall()
                if table_name in (
                    "merge_tree_resource",
                    "replicated_merge_tree_resource",
                ):
                    if deployment_type == "ClickHouseCloud":
                        assert tuple(res[0])[2] in (
                            "MergeTree",
                            "SharedMergeTree",
                            "ReplicatedMergeTree",
                        )
                    else:
                        assert tuple(res[0])[2] in ("MergeTree",)
                else:
                    # Non annotated resource needs to default to detected installation
                    # type, i.e. cloud or self-managed.
                    # CI runs on CH cloud, so will be `SharedMergeTree`.
                    if deployment_type == "ClickHouseCloud":
                        assert tuple(res[0])[2] == "SharedMergeTree"
                    else:
                        assert tuple(res[0])[2] == "MergeTree"

    # We can check the generated table's SQL, though.
    with pipe.destination_client() as dest_client:
        for table in tables:
            sql = dest_client._get_table_update_sql(  # type: ignore[attr-defined]
                table,
                pipe.default_schema.tables[table]["columns"].values(),
                generate_alter=False,
            )
            if table == "replicated_merge_tree_resource":
                assert "ENGINE = ReplicatedMergeTree" in sql[0]
            else:
                assert "ENGINE = MergeTree" or "ENGINE = SharedMergeTree" in sql[0]<|MERGE_RESOLUTION|>--- conflicted
+++ resolved
@@ -31,8 +31,7 @@
     clickhouse_adapter(merge_tree_resource, table_engine_type="merge_tree")
     clickhouse_adapter(replicated_merge_tree_resource, table_engine_type="replicated_merge_tree")
 
-<<<<<<< HEAD
-    pipe = dlt.pipeline(pipeline_name="adapter_test", destination="clickhouse", full_refresh=True)
+    pipe = dlt.pipeline(pipeline_name="adapter_test", destination="clickhouse", dev_mode=True)
 
     with pipe.sql_client() as client:
         deployment_type: TDeployment = client._get_deployment_type()
@@ -44,10 +43,6 @@
     else:
         # `ReplicatedMergeTree` not supported if only a single node.
         pack = pipe.run([merge_tree_resource, not_annotated_resource])
-=======
-    pipe = dlt.pipeline(pipeline_name="adapter_test", destination="clickhouse", dev_mode=True)
-    pack = pipe.run([merge_tree_resource, replicated_merge_tree_resource, not_annotated_resource])
->>>>>>> b76f8f41
 
     assert_load_info(pack)
 
