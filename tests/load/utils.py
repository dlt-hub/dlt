import contextlib
from importlib import import_module
import codecs
import os
from typing import Any, Iterator, List, Sequence, cast, IO, Tuple, Optional, Dict, Union
import shutil
from pathlib import Path
from dataclasses import dataclass

import dlt
from dlt.common import json, sleep
from dlt.common.configuration import resolve_configuration
from dlt.common.configuration.container import Container
from dlt.common.configuration.specs.config_section_context import ConfigSectionContext
from dlt.common.destination.reference import (
    DestinationClientDwhConfiguration,
    JobClientBase,
    LoadJob,
    DestinationClientStagingConfiguration,
    WithStagingDataset,
    TDestinationReferenceArg,
)
from dlt.common.destination import TLoaderFileFormat, Destination
from dlt.common.data_writers import DataWriter
from dlt.common.schema import TColumnSchema, TTableSchemaColumns, Schema
from dlt.common.storages import SchemaStorage, FileStorage, SchemaStorageConfiguration
from dlt.common.schema.utils import new_table
from dlt.common.storages.load_storage import ParsedLoadJobFileName, LoadStorage
from dlt.common.typing import StrAny
from dlt.common.utils import uniq_id

from dlt.load import Load
from dlt.destinations.sql_client import SqlClientBase
from dlt.destinations.job_client_impl import SqlJobClientBase

from tests.utils import (
    ACTIVE_DESTINATIONS,
    IMPLEMENTED_DESTINATIONS,
    SQL_DESTINATIONS,
    EXCLUDED_DESTINATION_CONFIGURATIONS,
)
from tests.cases import (
    TABLE_UPDATE_COLUMNS_SCHEMA,
    TABLE_UPDATE,
    TABLE_ROW_ALL_DATA_TYPES,
    assert_all_data_types_row,
)

# bucket urls
AWS_BUCKET = dlt.config.get("tests.bucket_url_s3", str)
GCS_BUCKET = dlt.config.get("tests.bucket_url_gs", str)
AZ_BUCKET = dlt.config.get("tests.bucket_url_az", str)
FILE_BUCKET = dlt.config.get("tests.bucket_url_file", str)
R2_BUCKET = dlt.config.get("tests.bucket_url_r2", str)
MEMORY_BUCKET = dlt.config.get("tests.memory", str)

ALL_FILESYSTEM_DRIVERS = dlt.config.get("ALL_FILESYSTEM_DRIVERS", list) or [
    "s3",
    "gs",
    "az",
    "file",
    "memory",
    "r2",
]

# Filter out buckets not in all filesystem drivers
DEFAULT_BUCKETS = [GCS_BUCKET, AWS_BUCKET, FILE_BUCKET, MEMORY_BUCKET, AZ_BUCKET]
DEFAULT_BUCKETS = [
    bucket for bucket in DEFAULT_BUCKETS if bucket.split(":")[0] in ALL_FILESYSTEM_DRIVERS
]

# Add r2 in extra buckets so it's not run for all tests
R2_BUCKET_CONFIG = dict(
    bucket_url=R2_BUCKET,
    # Credentials included so we can override aws credentials in env later
    credentials=dict(
        aws_access_key_id=dlt.config.get("tests.r2_aws_access_key_id", str),
        aws_secret_access_key=dlt.config.get("tests.r2_aws_secret_access_key", str),
        endpoint_url=dlt.config.get("tests.r2_endpoint_url", str),
    ),
)

EXTRA_BUCKETS: List[Dict[str, Any]] = []
if "r2" in ALL_FILESYSTEM_DRIVERS:
    EXTRA_BUCKETS.append(R2_BUCKET_CONFIG)

ALL_BUCKETS = DEFAULT_BUCKETS + EXTRA_BUCKETS


@dataclass
class DestinationTestConfiguration:
    """Class for defining test setup for one destination."""

    destination: str
    staging: Optional[str] = None
    file_format: Optional[TLoaderFileFormat] = None
    bucket_url: Optional[str] = None
    stage_name: Optional[str] = None
    staging_iam_role: Optional[str] = None
    extra_info: Optional[str] = None
    supports_merge: bool = True  # TODO: take it from client base class
    force_iceberg: bool = False
    supports_dbt: bool = True

    @property
    def name(self) -> str:
        name: str = self.destination
        if self.file_format:
            name += f"-{self.file_format}"
        if not self.staging:
            name += "-no-staging"
        else:
            name += "-staging"
        if self.extra_info:
            name += f"-{self.extra_info}"
        return name

    def setup(self) -> None:
        """Sets up environment variables for this destination configuration"""
        os.environ["DESTINATION__FILESYSTEM__BUCKET_URL"] = self.bucket_url or ""
        os.environ["DESTINATION__STAGE_NAME"] = self.stage_name or ""
        os.environ["DESTINATION__STAGING_IAM_ROLE"] = self.staging_iam_role or ""
        os.environ["DESTINATION__FORCE_ICEBERG"] = str(self.force_iceberg) or ""

        """For the filesystem destinations we disable compression to make analyzing the result easier"""
        if self.destination == "filesystem":
            os.environ["DATA_WRITER__DISABLE_COMPRESSION"] = "True"

    def setup_pipeline(
        self, pipeline_name: str, dataset_name: str = None, full_refresh: bool = False, **kwargs
    ) -> dlt.Pipeline:
        """Convenience method to setup pipeline with this configuration"""
        self.setup()
        pipeline = dlt.pipeline(
            pipeline_name=pipeline_name,
            destination=self.destination,
            staging=self.staging,
            dataset_name=dataset_name or pipeline_name,
            full_refresh=full_refresh,
            **kwargs,
        )
        return pipeline


def destinations_configs(
    default_sql_configs: bool = False,
    default_vector_configs: bool = False,
    default_staging_configs: bool = False,
    all_staging_configs: bool = False,
    local_filesystem_configs: bool = False,
    all_buckets_filesystem_configs: bool = False,
    subset: Sequence[str] = (),
    exclude: Sequence[str] = (),
    file_format: Optional[TLoaderFileFormat] = None,
) -> List[DestinationTestConfiguration]:
    # sanity check
    for item in subset:
        assert item in IMPLEMENTED_DESTINATIONS, f"Destination {item} is not implemented"

    # build destination configs
    destination_configs: List[DestinationTestConfiguration] = []

    # default non staging sql based configs, one per destination
    if default_sql_configs:
        destination_configs += [
            DestinationTestConfiguration(destination=destination)
            for destination in SQL_DESTINATIONS
            if destination != "athena"
        ]
        destination_configs += [
            DestinationTestConfiguration(destination="duckdb", file_format="parquet")
        ]
        # athena needs filesystem staging, which will be automatically set, we have to supply a bucket url though
        destination_configs += [
            DestinationTestConfiguration(
                destination="athena",
                staging="filesystem",
                file_format="parquet",
                supports_merge=False,
                bucket_url=AWS_BUCKET,
            )
        ]
        destination_configs += [
            DestinationTestConfiguration(
                destination="athena",
                staging="filesystem",
                file_format="parquet",
                bucket_url=AWS_BUCKET,
                force_iceberg=True,
                supports_merge=False,
                supports_dbt=False,
                extra_info="iceberg",
            )
        ]

    if default_vector_configs:
        # for now only weaviate
        destination_configs += [DestinationTestConfiguration(destination="weaviate")]

    if default_staging_configs or all_staging_configs:
        destination_configs += [
            DestinationTestConfiguration(
                destination="redshift",
                staging="filesystem",
                file_format="parquet",
                bucket_url=AWS_BUCKET,
                staging_iam_role="arn:aws:iam::267388281016:role/redshift_s3_read",
                extra_info="s3-role",
            ),
            DestinationTestConfiguration(
                destination="bigquery",
                staging="filesystem",
                file_format="parquet",
                bucket_url=GCS_BUCKET,
                extra_info="gcs-authorization",
            ),
            DestinationTestConfiguration(
                destination="snowflake",
                staging="filesystem",
                file_format="jsonl",
                bucket_url=GCS_BUCKET,
                stage_name="PUBLIC.dlt_gcs_stage",
                extra_info="gcs-integration",
            ),
            DestinationTestConfiguration(
                destination="snowflake",
                staging="filesystem",
                file_format="jsonl",
                bucket_url=AWS_BUCKET,
                extra_info="s3-integration",
            ),
            DestinationTestConfiguration(
                destination="snowflake",
                staging="filesystem",
                file_format="jsonl",
                bucket_url=AWS_BUCKET,
                stage_name="PUBLIC.dlt_s3_stage",
                extra_info="s3-integration",
            ),
            DestinationTestConfiguration(
                destination="snowflake",
                staging="filesystem",
                file_format="jsonl",
                bucket_url=AZ_BUCKET,
                stage_name="PUBLIC.dlt_az_stage",
                extra_info="az-integration",
            ),
            DestinationTestConfiguration(
                destination="snowflake",
                staging="filesystem",
                file_format="jsonl",
                bucket_url=AZ_BUCKET,
                extra_info="az-authorization",
            ),
        ]

    if all_staging_configs:
        destination_configs += [
            DestinationTestConfiguration(
                destination="redshift",
                staging="filesystem",
                file_format="parquet",
                bucket_url=AWS_BUCKET,
                extra_info="credential-forwarding",
            ),
            DestinationTestConfiguration(
                destination="snowflake",
                staging="filesystem",
                file_format="parquet",
                bucket_url=AWS_BUCKET,
                extra_info="credential-forwarding",
            ),
            DestinationTestConfiguration(
                destination="redshift",
                staging="filesystem",
                file_format="jsonl",
                bucket_url=AWS_BUCKET,
                extra_info="credential-forwarding",
            ),
            DestinationTestConfiguration(
                destination="bigquery",
                staging="filesystem",
                file_format="jsonl",
                bucket_url=GCS_BUCKET,
                extra_info="gcs-authorization",
            ),
        ]

    # add local filesystem destinations if requested
    if local_filesystem_configs:
        destination_configs += [
            DestinationTestConfiguration(
                destination="filesystem", bucket_url=FILE_BUCKET, file_format="insert_values"
            )
        ]
        destination_configs += [
            DestinationTestConfiguration(
                destination="filesystem", bucket_url=FILE_BUCKET, file_format="parquet"
            )
        ]
        destination_configs += [
            DestinationTestConfiguration(
                destination="filesystem", bucket_url=FILE_BUCKET, file_format="jsonl"
            )
        ]

    if all_buckets_filesystem_configs:
        for bucket in DEFAULT_BUCKETS:
            destination_configs += [
                DestinationTestConfiguration(
                    destination="filesystem", bucket_url=bucket, extra_info=bucket
                )
            ]

    # filter out non active destinations
    destination_configs = [
        conf for conf in destination_configs if conf.destination in ACTIVE_DESTINATIONS
    ]

    # filter out destinations not in subset
    if subset:
        destination_configs = [conf for conf in destination_configs if conf.destination in subset]
    if exclude:
        destination_configs = [
            conf for conf in destination_configs if conf.destination not in exclude
        ]
    if file_format:
        destination_configs = [
            conf for conf in destination_configs if conf.file_format == file_format
        ]

    # filter out excluded configs
    destination_configs = [
        conf for conf in destination_configs if conf.name not in EXCLUDED_DESTINATION_CONFIGURATIONS
    ]

    return destination_configs


def get_normalized_dataset_name(client: JobClientBase) -> str:
    if isinstance(client.config, DestinationClientDwhConfiguration):
        return client.config.normalize_dataset_name(client.schema)
    else:
        raise TypeError(
            f"{type(client)} client has configuration {type(client.config)} that does not support"
            " dataset name"
        )


def load_table(name: str) -> Dict[str, TTableSchemaColumns]:
    with open(f"./tests/load/cases/{name}.json", "rb") as f:
        return json.load(f)


def expect_load_file(
    client: JobClientBase,
    file_storage: FileStorage,
    query: str,
    table_name: str,
    status="completed",
) -> LoadJob:
    file_name = ParsedLoadJobFileName(
        table_name, uniq_id(), 0, client.capabilities.preferred_loader_file_format
    ).job_id()
    file_storage.save(file_name, query.encode("utf-8"))
    table = client.get_load_table(table_name)
    job = client.start_file_load(table, file_storage.make_full_path(file_name), uniq_id())
    while job.state() == "running":
        sleep(0.5)
    assert job.file_name() == file_name
    assert job.state() == status
    return job


def prepare_table(
    client: JobClientBase,
    case_name: str = "event_user",
    table_name: str = "event_user",
    make_uniq_table: bool = True,
) -> str:
    client.schema.bump_version()
    client.update_stored_schema()
    user_table = load_table(case_name)[table_name]
    if make_uniq_table:
        user_table_name = table_name + uniq_id()
    else:
        user_table_name = table_name
    client.schema.update_table(new_table(user_table_name, columns=list(user_table.values())))
    client.schema.bump_version()
    client.update_stored_schema()
    return user_table_name


def yield_client(
    destination_type: str,
    dataset_name: str = None,
    default_config_values: StrAny = None,
    schema_name: str = "event",
) -> Iterator[SqlJobClientBase]:
    os.environ.pop("DATASET_NAME", None)
    # import destination reference by name
    destination = Destination.from_reference(destination_type)
    # create initial config
    dest_config: DestinationClientDwhConfiguration = None
    dest_config = destination.spec()  # type: ignore[assignment]
    dest_config.dataset_name = dataset_name

    if default_config_values is not None:
        # apply the values to credentials, if dict is provided it will be used as default
        # dest_config.credentials = default_config_values  # type: ignore[assignment]
        # also apply to config
        dest_config.update(default_config_values)
    # get event default schema
    storage_config = resolve_configuration(
        SchemaStorageConfiguration(),
        explicit_value={"schema_volume_path": "tests/common/cases/schemas/rasa"},
    )
    schema_storage = SchemaStorage(storage_config)
    schema = schema_storage.load_schema(schema_name)
    # create client and dataset
    client: SqlJobClientBase = None

    # athena requires staging config to be present, so stick this in there here
    if destination_type == "athena":
        staging_config = DestinationClientStagingConfiguration(
            destination_type="fake-stage",
            dataset_name=dest_config.dataset_name,
            default_schema_name=dest_config.default_schema_name,
            bucket_url=AWS_BUCKET,
        )
        dest_config.staging_config = staging_config  # type: ignore[attr-defined]

    # lookup for credentials in the section that is destination name
<<<<<<< HEAD
    with Container().injectable_context(ConfigSectionContext(sections=("destination", destination_type,))):
=======
    with Container().injectable_context(
        ConfigSectionContext(
            sections=(
                "destination",
                destination_name,
            )
        )
    ):
>>>>>>> 3d35f9ba
        with destination.client(schema, dest_config) as client:  # type: ignore[assignment]
            yield client


@contextlib.contextmanager
def cm_yield_client(
    destination_type: str,
    dataset_name: str,
    default_config_values: StrAny = None,
    schema_name: str = "event",
) -> Iterator[SqlJobClientBase]:
    return yield_client(destination_type, dataset_name, default_config_values, schema_name)


def yield_client_with_storage(
<<<<<<< HEAD
    destination_type: str,
    default_config_values: StrAny = None,
    schema_name: str = "event"
=======
    destination_name: str, default_config_values: StrAny = None, schema_name: str = "event"
>>>>>>> 3d35f9ba
) -> Iterator[SqlJobClientBase]:
    # create dataset with random name
    dataset_name = "test_" + uniq_id()

<<<<<<< HEAD
    with cm_yield_client(destination_type, dataset_name, default_config_values, schema_name) as client:
=======
    with cm_yield_client(
        destination_name, dataset_name, default_config_values, schema_name
    ) as client:
>>>>>>> 3d35f9ba
        client.initialize_storage()
        yield client
        # print(dataset_name)
        client.sql_client.drop_dataset()
        if isinstance(client, WithStagingDataset):
            with client.with_staging_dataset():
                if client.is_storage_initialized():
                    client.sql_client.drop_dataset()


def delete_dataset(client: SqlClientBase[Any], normalized_dataset_name: str) -> None:
    try:
        with client.with_alternative_dataset_name(normalized_dataset_name) as client:
            client.drop_dataset()
    except Exception as ex1:
        print(f"Error when deleting temp dataset {normalized_dataset_name}: {str(ex1)}")


@contextlib.contextmanager
def cm_yield_client_with_storage(
<<<<<<< HEAD
    destination_type: str,
    default_config_values: StrAny = None,
    schema_name: str = "event"
=======
    destination_name: str, default_config_values: StrAny = None, schema_name: str = "event"
>>>>>>> 3d35f9ba
) -> Iterator[SqlJobClientBase]:
    return yield_client_with_storage(destination_type, default_config_values, schema_name)


def write_dataset(
    client: JobClientBase,
    f: IO[bytes],
    rows: Union[List[Dict[str, Any]], List[StrAny]],
    columns_schema: TTableSchemaColumns,
) -> None:
    data_format = DataWriter.data_format_from_file_format(
        client.capabilities.preferred_loader_file_format
    )
    # adapt bytes stream to text file format
    if not data_format.is_binary_format and isinstance(f.read(0), bytes):
        f = codecs.getwriter("utf-8")(f)  # type: ignore[assignment]
    writer = DataWriter.from_destination_capabilities(client.capabilities, f)
    # remove None values
    for idx, row in enumerate(rows):
        rows[idx] = {k: v for k, v in row.items() if v is not None}
    writer.write_all(columns_schema, rows)


def prepare_load_package(
    load_storage: LoadStorage, cases: Sequence[str], write_disposition: str = "append"
) -> Tuple[str, Schema]:
    load_id = uniq_id()
    load_storage.create_temp_load_package(load_id)
    for case in cases:
        path = f"./tests/load/cases/loading/{case}"
        shutil.copy(
            path, load_storage.storage.make_full_path(f"{load_id}/{LoadStorage.NEW_JOBS_FOLDER}")
        )
    schema_path = Path("./tests/load/cases/loading/schema.json")
    data = json.loads(schema_path.read_text(encoding="utf8"))
    for name, table in data["tables"].items():
        if name.startswith("_dlt"):
            continue
        table["write_disposition"] = write_disposition
    Path(load_storage.storage.make_full_path(load_id)).joinpath(schema_path.name).write_text(
        json.dumps(data), encoding="utf8"
    )

    schema_update_path = "./tests/load/cases/loading/schema_updates.json"
    shutil.copy(schema_update_path, load_storage.storage.make_full_path(load_id))

    load_storage.commit_temp_load_package(load_id)
    schema = load_storage.load_package_schema(load_id)
    return load_id, schema<|MERGE_RESOLUTION|>--- conflicted
+++ resolved
@@ -431,18 +431,14 @@
         dest_config.staging_config = staging_config  # type: ignore[attr-defined]
 
     # lookup for credentials in the section that is destination name
-<<<<<<< HEAD
-    with Container().injectable_context(ConfigSectionContext(sections=("destination", destination_type,))):
-=======
     with Container().injectable_context(
         ConfigSectionContext(
             sections=(
                 "destination",
-                destination_name,
+                destination_type,
             )
         )
     ):
->>>>>>> 3d35f9ba
         with destination.client(schema, dest_config) as client:  # type: ignore[assignment]
             yield client
 
@@ -458,24 +454,14 @@
 
 
 def yield_client_with_storage(
-<<<<<<< HEAD
-    destination_type: str,
-    default_config_values: StrAny = None,
-    schema_name: str = "event"
-=======
-    destination_name: str, default_config_values: StrAny = None, schema_name: str = "event"
->>>>>>> 3d35f9ba
+    destination_type: str, default_config_values: StrAny = None, schema_name: str = "event"
 ) -> Iterator[SqlJobClientBase]:
     # create dataset with random name
     dataset_name = "test_" + uniq_id()
 
-<<<<<<< HEAD
-    with cm_yield_client(destination_type, dataset_name, default_config_values, schema_name) as client:
-=======
     with cm_yield_client(
-        destination_name, dataset_name, default_config_values, schema_name
+        destination_type, dataset_name, default_config_values, schema_name
     ) as client:
->>>>>>> 3d35f9ba
         client.initialize_storage()
         yield client
         # print(dataset_name)
@@ -496,13 +482,7 @@
 
 @contextlib.contextmanager
 def cm_yield_client_with_storage(
-<<<<<<< HEAD
-    destination_type: str,
-    default_config_values: StrAny = None,
-    schema_name: str = "event"
-=======
-    destination_name: str, default_config_values: StrAny = None, schema_name: str = "event"
->>>>>>> 3d35f9ba
+    destination_type: str, default_config_values: StrAny = None, schema_name: str = "event"
 ) -> Iterator[SqlJobClientBase]:
     return yield_client_with_storage(destination_type, default_config_values, schema_name)
 
