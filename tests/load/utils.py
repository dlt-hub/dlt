import pytest
import contextlib
import codecs
import os
from typing import Any, Iterator, List, Sequence, IO, Tuple, Optional, Dict, Union, Generator
import shutil
from pathlib import Path
from dataclasses import dataclass

import dlt
from dlt.common import json, sleep
from dlt.common.configuration import resolve_configuration
from dlt.common.configuration.container import Container
from dlt.common.configuration.specs.config_section_context import ConfigSectionContext
from dlt.common.destination.reference import (
    DestinationClientDwhConfiguration,
    JobClientBase,
    LoadJob,
    DestinationClientStagingConfiguration,
    WithStagingDataset,
)
from dlt.common.destination import TLoaderFileFormat, Destination
from dlt.common.data_writers import DataWriter
from dlt.common.schema import TTableSchemaColumns, Schema
from dlt.common.storages import SchemaStorage, FileStorage, SchemaStorageConfiguration
from dlt.common.schema.utils import new_table
from dlt.common.storages import ParsedLoadJobFileName, LoadStorage, PackageStorage
from dlt.common.typing import StrAny
from dlt.common.utils import uniq_id

from dlt.load import Load
from dlt.destinations.sql_client import SqlClientBase
from dlt.destinations.job_client_impl import SqlJobClientBase

from tests.utils import (
    ACTIVE_DESTINATIONS,
    IMPLEMENTED_DESTINATIONS,
    SQL_DESTINATIONS,
    EXCLUDED_DESTINATION_CONFIGURATIONS,
)
from tests.cases import (
    TABLE_UPDATE_COLUMNS_SCHEMA,
    TABLE_UPDATE,
    TABLE_ROW_ALL_DATA_TYPES,
    assert_all_data_types_row,
)

# Bucket urls.
AWS_BUCKET = dlt.config.get("tests.bucket_url_s3", str)
GCS_BUCKET = dlt.config.get("tests.bucket_url_gs", str)
AZ_BUCKET = dlt.config.get("tests.bucket_url_az", str)
GDRIVE_BUCKET = dlt.config.get("tests.bucket_url_gdrive", str)
FILE_BUCKET = dlt.config.get("tests.bucket_url_file", str)
R2_BUCKET = dlt.config.get("tests.bucket_url_r2", str)
MEMORY_BUCKET = dlt.config.get("tests.memory", str)

ALL_FILESYSTEM_DRIVERS = dlt.config.get("ALL_FILESYSTEM_DRIVERS", list) or [
    "s3",
    "gs",
    "az",
    "gdrive",
    "file",
    "memory",
    "r2",
]

<<<<<<< HEAD
# Filter out buckets not in all filesystem drivers.
DEFAULT_BUCKETS = [GCS_BUCKET, AWS_BUCKET, FILE_BUCKET, MEMORY_BUCKET, AZ_BUCKET]
DEFAULT_BUCKETS = [
    bucket for bucket in DEFAULT_BUCKETS if bucket.split(":")[0] in ALL_FILESYSTEM_DRIVERS
=======
# Filter out buckets not in all filesystem drivers
WITH_GDRIVE_BUCKETS = [GCS_BUCKET, AWS_BUCKET, FILE_BUCKET, MEMORY_BUCKET, AZ_BUCKET, GDRIVE_BUCKET]
WITH_GDRIVE_BUCKETS = [
    bucket for bucket in WITH_GDRIVE_BUCKETS if bucket.split(":")[0] in ALL_FILESYSTEM_DRIVERS
>>>>>>> cf3e8fcd
]

# temporary solution to include gdrive bucket in tests,
# while gdrive is not working as a destination
DEFAULT_BUCKETS = [bucket for bucket in WITH_GDRIVE_BUCKETS if bucket != GDRIVE_BUCKET]

# Add r2 in extra buckets so it's not run for all tests
R2_BUCKET_CONFIG = dict(
    bucket_url=R2_BUCKET,
    # Credentials included so we can override aws credentials in env later
    credentials=dict(
        aws_access_key_id=dlt.config.get("tests.r2_aws_access_key_id", str),
        aws_secret_access_key=dlt.config.get("tests.r2_aws_secret_access_key", str),
        endpoint_url=dlt.config.get("tests.r2_endpoint_url", str),
    ),
)

EXTRA_BUCKETS: List[Dict[str, Any]] = []
if "r2" in ALL_FILESYSTEM_DRIVERS:
    EXTRA_BUCKETS.append(R2_BUCKET_CONFIG)

ALL_BUCKETS = DEFAULT_BUCKETS + EXTRA_BUCKETS


@dataclass
class DestinationTestConfiguration:
    """Class for defining test setup for one destination."""

    destination: str
    staging: Optional[str] = None
    file_format: Optional[TLoaderFileFormat] = None
    bucket_url: Optional[str] = None
    stage_name: Optional[str] = None
    staging_iam_role: Optional[str] = None
    staging_use_msi: bool = False
    extra_info: Optional[str] = None
    supports_merge: bool = True  # TODO: take it from client base class
    force_iceberg: bool = False
    supports_dbt: bool = True
    disable_compression: bool = False

    @property
    def name(self) -> str:
        name: str = self.destination
        if self.file_format:
            name += f"-{self.file_format}"
        name += "-staging" if self.staging else "-no-staging"
        if self.extra_info:
            name += f"-{self.extra_info}"
        return name

    def setup(self) -> None:
        """Sets up environment variables for this destination configuration"""
        os.environ["DESTINATION__FILESYSTEM__BUCKET_URL"] = self.bucket_url or ""
        os.environ["DESTINATION__STAGE_NAME"] = self.stage_name or ""
        os.environ["DESTINATION__STAGING_IAM_ROLE"] = self.staging_iam_role or ""
        os.environ["DESTINATION__STAGING_USE_MSI"] = str(self.staging_use_msi) or ""
        os.environ["DESTINATION__FORCE_ICEBERG"] = str(self.force_iceberg) or ""

        """For the filesystem destinations we disable compression to make analyzing the result easier"""
        if self.destination == "filesystem" or self.disable_compression:
            os.environ["DATA_WRITER__DISABLE_COMPRESSION"] = "True"

    def setup_pipeline(
        self, pipeline_name: str, dataset_name: str = None, full_refresh: bool = False, **kwargs
    ) -> dlt.Pipeline:
        """Convenience method to set up a pipeline with this configuration."""
        self.setup()
        pipeline = dlt.pipeline(
            pipeline_name=pipeline_name,
            destination=self.destination,
            staging=self.staging,
            dataset_name=dataset_name or pipeline_name,
            full_refresh=full_refresh,
            **kwargs,
        )
        return pipeline


def destinations_configs(
    default_sql_configs: bool = False,
    default_vector_configs: bool = False,
    default_staging_configs: bool = False,
    all_staging_configs: bool = False,
    local_filesystem_configs: bool = False,
    all_buckets_filesystem_configs: bool = False,
    subset: Sequence[str] = (),
    exclude: Sequence[str] = (),
    file_format: Union[TLoaderFileFormat, Sequence[TLoaderFileFormat]] = None,
    supports_merge: Optional[bool] = None,
    supports_dbt: Optional[bool] = None,
) -> List[DestinationTestConfiguration]:
    # sanity check
    for item in subset:
        assert item in IMPLEMENTED_DESTINATIONS, f"Destination {item} is not implemented"

    # build destination configs
    destination_configs: List[DestinationTestConfiguration] = []

    # default non staging sql based configs, one per destination
    if default_sql_configs:
        destination_configs += [
            DestinationTestConfiguration(destination=destination)
            for destination in SQL_DESTINATIONS
<<<<<<< HEAD
            if destination not in ("athena", "mssql", "synapse", "databricks", "clickhouse")
=======
            if destination not in ("athena", "mssql", "synapse", "databricks", "dremio")
>>>>>>> cf3e8fcd
        ]
        destination_configs += [
            DestinationTestConfiguration(destination="duckdb", file_format="parquet")
        ]
        # Athena needs filesystem staging, which will be automatically set; we have to supply a bucket url though.
        destination_configs += [
            DestinationTestConfiguration(
                destination="athena",
                file_format="parquet",
                supports_merge=False,
                bucket_url=AWS_BUCKET,
            )
        ]
        destination_configs += [
            DestinationTestConfiguration(
                destination="athena",
                file_format="parquet",
                bucket_url=AWS_BUCKET,
                force_iceberg=True,
                supports_merge=False,
                supports_dbt=False,
                extra_info="iceberg",
            )
        ]
        destination_configs += [
            DestinationTestConfiguration(
                destination="clickhouse",
                file_format="jsonl",
                disable_compression=True,
            )
        ]
        destination_configs += [
            DestinationTestConfiguration(
                destination="databricks",
                file_format="parquet",
                bucket_url=AZ_BUCKET,
                extra_info="az-authorization",
            )
        ]
        destination_configs += [
            DestinationTestConfiguration(
                destination="dremio",
                staging="filesystem",
                file_format="parquet",
                bucket_url=AWS_BUCKET,
                supports_dbt=False,
            )
        ]
        destination_configs += [
            DestinationTestConfiguration(destination="mssql", supports_dbt=False),
            DestinationTestConfiguration(destination="synapse", supports_dbt=False),
        ]

    if default_vector_configs:
        # for now only weaviate
        destination_configs += [DestinationTestConfiguration(destination="weaviate")]

    if default_staging_configs or all_staging_configs:
        destination_configs += [
            DestinationTestConfiguration(
                destination="redshift",
                staging="filesystem",
                file_format="parquet",
                bucket_url=AWS_BUCKET,
                staging_iam_role="arn:aws:iam::267388281016:role/redshift_s3_read",
                extra_info="s3-role",
            ),
            DestinationTestConfiguration(
                destination="bigquery",
                staging="filesystem",
                file_format="parquet",
                bucket_url=GCS_BUCKET,
                extra_info="gcs-authorization",
            ),
            DestinationTestConfiguration(
                destination="snowflake",
                staging="filesystem",
                file_format="jsonl",
                bucket_url=GCS_BUCKET,
                stage_name="PUBLIC.dlt_gcs_stage",
                extra_info="gcs-integration",
            ),
            DestinationTestConfiguration(
                destination="snowflake",
                staging="filesystem",
                file_format="jsonl",
                bucket_url=AWS_BUCKET,
                extra_info="s3-integration",
            ),
            DestinationTestConfiguration(
                destination="snowflake",
                staging="filesystem",
                file_format="jsonl",
                bucket_url=AWS_BUCKET,
                stage_name="PUBLIC.dlt_s3_stage",
                extra_info="s3-integration",
            ),
            DestinationTestConfiguration(
                destination="snowflake",
                staging="filesystem",
                file_format="jsonl",
                bucket_url=AZ_BUCKET,
                stage_name="PUBLIC.dlt_az_stage",
                extra_info="az-integration",
            ),
            DestinationTestConfiguration(
                destination="snowflake",
                staging="filesystem",
                file_format="jsonl",
                bucket_url=AZ_BUCKET,
                extra_info="az-authorization",
            ),
            DestinationTestConfiguration(
                destination="databricks",
                staging="filesystem",
                file_format="jsonl",
                bucket_url=AWS_BUCKET,
                extra_info="s3-authorization",
                disable_compression=True,
            ),
            DestinationTestConfiguration(
                destination="databricks",
                staging="filesystem",
                file_format="jsonl",
                bucket_url=AZ_BUCKET,
                extra_info="az-authorization",
                disable_compression=True,
            ),
            DestinationTestConfiguration(
                destination="databricks",
                staging="filesystem",
                file_format="parquet",
                bucket_url=AWS_BUCKET,
                extra_info="s3-authorization",
            ),
            DestinationTestConfiguration(
                destination="synapse",
                staging="filesystem",
                file_format="parquet",
                bucket_url=AZ_BUCKET,
                extra_info="az-authorization",
                disable_compression=True,
            ),
            DestinationTestConfiguration(
                destination="clickhouse",
                staging="filesystem",
                file_format="parquet",
                bucket_url=GCS_BUCKET,
                extra_info="gcs-authorization",
                disable_compression=True,
            ),
            DestinationTestConfiguration(
                destination="clickhouse",
                staging="filesystem",
                file_format="parquet",
                bucket_url=AWS_BUCKET,
                extra_info="s3-authorization",
                disable_compression=True,
            ),
            DestinationTestConfiguration(
                destination="clickhouse",
                staging="filesystem",
                file_format="parquet",
                bucket_url=AZ_BUCKET,
                extra_info="az-authorization",
                disable_compression=True,
            ),
            DestinationTestConfiguration(
                destination="clickhouse",
                staging="filesystem",
                file_format="jsonl",
                bucket_url=AZ_BUCKET,
                extra_info="az-authorization",
                disable_compression=True,
            ),
            DestinationTestConfiguration(
                destination="clickhouse",
                staging="filesystem",
                file_format="jsonl",
                bucket_url=GCS_BUCKET,
                extra_info="gcs-authorization",
                disable_compression=True,
            ),
            DestinationTestConfiguration(
                destination="clickhouse",
                staging="filesystem",
                file_format="jsonl",
                bucket_url=AWS_BUCKET,
                extra_info="s3-authorization",
                disable_compression=True,
            ),
            DestinationTestConfiguration(
                destination="dremio",
                staging="filesystem",
                file_format="parquet",
                bucket_url=AWS_BUCKET,
                supports_dbt=False,
            ),
        ]

    if all_staging_configs:
        destination_configs += [
            DestinationTestConfiguration(
                destination="redshift",
                staging="filesystem",
                file_format="parquet",
                bucket_url=AWS_BUCKET,
                extra_info="credential-forwarding",
            ),
            DestinationTestConfiguration(
                destination="snowflake",
                staging="filesystem",
                file_format="parquet",
                bucket_url=AWS_BUCKET,
                extra_info="credential-forwarding",
            ),
            DestinationTestConfiguration(
                destination="redshift",
                staging="filesystem",
                file_format="jsonl",
                bucket_url=AWS_BUCKET,
                extra_info="credential-forwarding",
            ),
            DestinationTestConfiguration(
                destination="bigquery",
                staging="filesystem",
                file_format="jsonl",
                bucket_url=GCS_BUCKET,
                extra_info="gcs-authorization",
            ),
            DestinationTestConfiguration(
                destination="synapse",
                staging="filesystem",
                file_format="parquet",
                bucket_url=AZ_BUCKET,
                staging_use_msi=True,
                extra_info="az-managed-identity",
            ),
        ]

    # add local filesystem destinations if requested
    if local_filesystem_configs:
        destination_configs += [
            DestinationTestConfiguration(
                destination="filesystem", bucket_url=FILE_BUCKET, file_format="insert_values"
            )
        ]
        destination_configs += [
            DestinationTestConfiguration(
                destination="filesystem", bucket_url=FILE_BUCKET, file_format="parquet"
            )
        ]
        destination_configs += [
            DestinationTestConfiguration(
                destination="filesystem", bucket_url=FILE_BUCKET, file_format="jsonl"
            )
        ]

    if all_buckets_filesystem_configs:
        for bucket in DEFAULT_BUCKETS:
            destination_configs += [
                DestinationTestConfiguration(
                    destination="filesystem", bucket_url=bucket, extra_info=bucket
                )
            ]

    # filter out non active destinations
    destination_configs = [
        conf for conf in destination_configs if conf.destination in ACTIVE_DESTINATIONS
    ]

    # filter out destinations not in subset
    if subset:
        destination_configs = [conf for conf in destination_configs if conf.destination in subset]
    if exclude:
        destination_configs = [
            conf for conf in destination_configs if conf.destination not in exclude
        ]
    if file_format:
        if not isinstance(file_format, Sequence):
            file_format = [file_format]
        destination_configs = [
            conf
            for conf in destination_configs
            if conf.file_format and conf.file_format in file_format
        ]
    if supports_merge is not None:
        destination_configs = [
            conf for conf in destination_configs if conf.supports_merge == supports_merge
        ]
    if supports_dbt is not None:
        destination_configs = [
            conf for conf in destination_configs if conf.supports_dbt == supports_dbt
        ]

    # filter out excluded configs
    destination_configs = [
        conf for conf in destination_configs if conf.name not in EXCLUDED_DESTINATION_CONFIGURATIONS
    ]

    return destination_configs


@pytest.fixture
def empty_schema() -> Schema:
    schema = Schema("event")
    table = new_table("event_test_table")
    schema.update_table(table)
    return schema


def get_normalized_dataset_name(client: JobClientBase) -> str:
    if isinstance(client.config, DestinationClientDwhConfiguration):
        return client.config.normalize_dataset_name(client.schema)
    else:
        raise TypeError(
            f"{type(client)} client has configuration {type(client.config)} that does not support"
            " dataset name"
        )


def load_table(name: str) -> Dict[str, TTableSchemaColumns]:
    with open(f"./tests/load/cases/{name}.json", "rb") as f:
        return json.load(f)


def expect_load_file(
    client: JobClientBase,
    file_storage: FileStorage,
    query: str,
    table_name: str,
    status="completed",
) -> LoadJob:
    file_name = ParsedLoadJobFileName(
        table_name,
        ParsedLoadJobFileName.new_file_id(),
        0,
        client.capabilities.preferred_loader_file_format,
    ).file_name()
    file_storage.save(file_name, query.encode("utf-8"))
    table = client.prepare_load_table(table_name)
    job = client.start_file_load(table, file_storage.make_full_path(file_name), uniq_id())
    while job.state() == "running":
        sleep(0.5)
    assert job.file_name() == file_name
    assert job.state() == status
    return job


def prepare_table(
    client: JobClientBase,
    case_name: str = "event_user",
    table_name: str = "event_user",
    make_uniq_table: bool = True,
) -> str:
    client.schema._bump_version()
    client.update_stored_schema()
    user_table = load_table(case_name)[table_name]
    user_table_name = table_name + uniq_id() if make_uniq_table else table_name
    client.schema.update_table(new_table(user_table_name, columns=list(user_table.values())))
    client.schema._bump_version()
    client.update_stored_schema()
    return user_table_name


def yield_client(
    destination_type: str,
    dataset_name: str = None,
    default_config_values: StrAny = None,
    schema_name: str = "event",
) -> Iterator[SqlJobClientBase]:
    os.environ.pop("DATASET_NAME", None)
    # import destination reference by name
    destination = Destination.from_reference(destination_type)
    # create initial config
    dest_config: DestinationClientDwhConfiguration = None
    dest_config = destination.spec()  # type: ignore[assignment]
    dest_config.dataset_name = dataset_name  # type: ignore[misc]

    if default_config_values is not None:
        # apply the values to credentials, if dict is provided it will be used as default
        # dest_config.credentials = default_config_values  # type: ignore[assignment]
        # also apply to config
        dest_config.update(default_config_values)
    # get event default schema
    storage_config = resolve_configuration(
        SchemaStorageConfiguration(),
        explicit_value={"schema_volume_path": "tests/common/cases/schemas/rasa"},
    )
    schema_storage = SchemaStorage(storage_config)
    schema = schema_storage.load_schema(schema_name)
    # create client and dataset
    client: SqlJobClientBase = None

    # athena requires staging config to be present, so stick this in there here
    if destination_type == "athena":
        staging_config = DestinationClientStagingConfiguration(
            bucket_url=AWS_BUCKET,
        )._bind_dataset_name(dataset_name=dest_config.dataset_name)
        staging_config.destination_type = "filesystem"  # type: ignore[misc]
        staging_config.resolve()
        dest_config.staging_config = staging_config  # type: ignore[attr-defined]

    # lookup for credentials in the section that is destination name
    with Container().injectable_context(
        ConfigSectionContext(
            sections=(
                "destination",
                destination_type,
            )
        )
    ):
        with destination.client(schema, dest_config) as client:  # type: ignore[assignment]
            yield client


@contextlib.contextmanager
def cm_yield_client(
    destination_type: str,
    dataset_name: str,
    default_config_values: StrAny = None,
    schema_name: str = "event",
) -> Iterator[SqlJobClientBase]:
    return yield_client(destination_type, dataset_name, default_config_values, schema_name)


def yield_client_with_storage(
    destination_type: str, default_config_values: StrAny = None, schema_name: str = "event"
) -> Iterator[SqlJobClientBase]:
    # create dataset with random name
    dataset_name = f"test_{uniq_id()}"

    with cm_yield_client(
        destination_type, dataset_name, default_config_values, schema_name
    ) as client:
        client.initialize_storage()
        yield client
        client.sql_client.drop_dataset()
        if isinstance(client, WithStagingDataset):
            with client.with_staging_dataset():
                if client.is_storage_initialized():
                    client.sql_client.drop_dataset()


def delete_dataset(client: SqlClientBase[Any], normalized_dataset_name: str) -> None:
    try:
        with client.with_alternative_dataset_name(normalized_dataset_name) as client:
            client.drop_dataset()
    except Exception as ex1:
        print(f"Error when deleting temp dataset {normalized_dataset_name}: {str(ex1)}")


@contextlib.contextmanager
def cm_yield_client_with_storage(
    destination_type: str, default_config_values: StrAny = None, schema_name: str = "event"
) -> Iterator[SqlJobClientBase]:
    return yield_client_with_storage(destination_type, default_config_values, schema_name)


def write_dataset(
    client: JobClientBase,
    f: IO[bytes],
    rows: Union[List[Dict[str, Any]], List[StrAny]],
    columns_schema: TTableSchemaColumns,
) -> None:
    spec = DataWriter.writer_spec_from_file_format(
        client.capabilities.preferred_loader_file_format, "object"
    )
    # adapt bytes stream to text file format
    if not spec.is_binary_format and isinstance(f.read(0), bytes):
        f = codecs.getwriter("utf-8")(f)  # type: ignore[assignment]
    writer = DataWriter.from_file_format(
        client.capabilities.preferred_loader_file_format, "object", f, client.capabilities
    )
    # remove None values
    for idx, row in enumerate(rows):
        rows[idx] = {k: v for k, v in row.items() if v is not None}
    writer.write_all(columns_schema, rows)
    writer.close()


def prepare_load_package(
    load_storage: LoadStorage, cases: Sequence[str], write_disposition: str = "append"
) -> Tuple[str, Schema]:
    load_id = uniq_id()
    load_storage.new_packages.create_package(load_id)
    for case in cases:
        path = f"./tests/load/cases/loading/{case}"
        shutil.copy(
            path,
            load_storage.new_packages.storage.make_full_path(
                load_storage.new_packages.get_job_folder_path(load_id, "new_jobs")
            ),
        )
    schema_path = Path("./tests/load/cases/loading/schema.json")
    # load without migration
    data = json.loads(schema_path.read_text(encoding="utf8"))
    for name, table in data["tables"].items():
        if name.startswith("_dlt"):
            continue
        table["write_disposition"] = write_disposition
    full_package_path = load_storage.new_packages.storage.make_full_path(
        load_storage.new_packages.get_package_path(load_id)
    )
    Path(full_package_path).joinpath(schema_path.name).write_text(json.dumps(data), encoding="utf8")

    schema_update_path = "./tests/load/cases/loading/schema_updates.json"
    shutil.copy(schema_update_path, full_package_path)

    load_storage.commit_new_load_package(load_id)
    schema = load_storage.normalized_packages.load_schema(load_id)
    return load_id, schema


def sequence_generator() -> Generator[List[Dict[str, str]], None, None]:
    count = 1
    while True:
        yield [{"content": str(count + i)} for i in range(3)]
        count += 3<|MERGE_RESOLUTION|>--- conflicted
+++ resolved
@@ -64,17 +64,10 @@
     "r2",
 ]
 
-<<<<<<< HEAD
-# Filter out buckets not in all filesystem drivers.
-DEFAULT_BUCKETS = [GCS_BUCKET, AWS_BUCKET, FILE_BUCKET, MEMORY_BUCKET, AZ_BUCKET]
-DEFAULT_BUCKETS = [
-    bucket for bucket in DEFAULT_BUCKETS if bucket.split(":")[0] in ALL_FILESYSTEM_DRIVERS
-=======
 # Filter out buckets not in all filesystem drivers
 WITH_GDRIVE_BUCKETS = [GCS_BUCKET, AWS_BUCKET, FILE_BUCKET, MEMORY_BUCKET, AZ_BUCKET, GDRIVE_BUCKET]
 WITH_GDRIVE_BUCKETS = [
     bucket for bucket in WITH_GDRIVE_BUCKETS if bucket.split(":")[0] in ALL_FILESYSTEM_DRIVERS
->>>>>>> cf3e8fcd
 ]
 
 # temporary solution to include gdrive bucket in tests,
@@ -121,7 +114,10 @@
         name: str = self.destination
         if self.file_format:
             name += f"-{self.file_format}"
-        name += "-staging" if self.staging else "-no-staging"
+        if not self.staging:
+            name += "-no-staging"
+        else:
+            name += "-staging"
         if self.extra_info:
             name += f"-{self.extra_info}"
         return name
@@ -141,7 +137,7 @@
     def setup_pipeline(
         self, pipeline_name: str, dataset_name: str = None, full_refresh: bool = False, **kwargs
     ) -> dlt.Pipeline:
-        """Convenience method to set up a pipeline with this configuration."""
+        """Convenience method to setup pipeline with this configuration"""
         self.setup()
         pipeline = dlt.pipeline(
             pipeline_name=pipeline_name,
@@ -179,11 +175,8 @@
         destination_configs += [
             DestinationTestConfiguration(destination=destination)
             for destination in SQL_DESTINATIONS
-<<<<<<< HEAD
             if destination not in ("athena", "mssql", "synapse", "databricks", "clickhouse")
-=======
             if destination not in ("athena", "mssql", "synapse", "databricks", "dremio")
->>>>>>> cf3e8fcd
         ]
         destination_configs += [
             DestinationTestConfiguration(destination="duckdb", file_format="parquet")
@@ -542,7 +535,10 @@
     client.schema._bump_version()
     client.update_stored_schema()
     user_table = load_table(case_name)[table_name]
-    user_table_name = table_name + uniq_id() if make_uniq_table else table_name
+    if make_uniq_table:
+        user_table_name = table_name + uniq_id()
+    else:
+        user_table_name = table_name
     client.schema.update_table(new_table(user_table_name, columns=list(user_table.values())))
     client.schema._bump_version()
     client.update_stored_schema()
@@ -614,7 +610,7 @@
     destination_type: str, default_config_values: StrAny = None, schema_name: str = "event"
 ) -> Iterator[SqlJobClientBase]:
     # create dataset with random name
-    dataset_name = f"test_{uniq_id()}"
+    dataset_name = "test_" + uniq_id()
 
     with cm_yield_client(
         destination_type, dataset_name, default_config_values, schema_name
