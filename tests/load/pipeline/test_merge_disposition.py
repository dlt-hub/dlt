--- conflicted
+++ resolved
@@ -1027,24 +1027,4 @@
         columns={"dedup_sort_1": {"dedup_sort": "desc"}, "dedup_sort_2": {"dedup_sort": "desc"}}
     )
     with pytest.raises(PipelineStepFailed):
-<<<<<<< HEAD
-        info = p.run(r(), loader_file_format=destination_config.file_format)
-=======
-        info = p.run(r(), loader_file_format=destination_config.file_format)
-
-
-@pytest.mark.parametrize(
-    "destination_config",
-    destinations_configs(default_sql_configs=True, subset=["duckdb"]),
-    ids=lambda x: x.name,
-)
-def test_invalid_merge_strategy(destination_config: DestinationTestConfiguration) -> None:
-    @dlt.resource(write_disposition={"disposition": "merge", "strategy": "foo"})  # type: ignore[call-overload]
-    def r():
-        yield {"foo": "bar"}
-
-    p = destination_config.setup_pipeline("abstract", dev_mode=True)
-    with pytest.raises(PipelineStepFailed) as pip_ex:
-        p.run(r())
-    assert isinstance(pip_ex.value.__context__, SchemaException)
->>>>>>> c00d408d
+        info = p.run(r(), loader_file_format=destination_config.file_format)