import os
import shutil
from typing import Any
from unittest.mock import patch
import pytest

import dlt
from dlt.common import pendulum
from dlt.common.schema.schema import Schema, utils
from dlt.common.utils import custom_environ, uniq_id
from dlt.common.exceptions import DestinationUndefinedEntity
from dlt.load import Load
from dlt.pipeline.exceptions import SqlClientNotAvailable

from dlt.pipeline.pipeline import Pipeline
from dlt.pipeline.state_sync import STATE_TABLE_COLUMNS, load_state_from_destination, state_resource

from tests.utils import TEST_STORAGE_ROOT
from tests.cases import JSON_TYPED_DICT, JSON_TYPED_DICT_DECODED
from tests.common.utils import IMPORTED_VERSION_HASH_ETH_V6, yml_case_path as common_yml_case_path
from tests.common.configuration.utils import environment
from tests.load.pipeline.utils import assert_query_data, drop_active_pipeline_data
from tests.load.utils import destinations_configs, DestinationTestConfiguration, get_normalized_dataset_name


@pytest.fixture(autouse=True)
def duckdb_pipeline_location() -> None:
    # this will store duckdb in working folder so it survives pipeline wipe
    if "DESTINATION__DUCKDB__CREDENTIALS" in os.environ:
        del os.environ["DESTINATION__DUCKDB__CREDENTIALS"]


@pytest.mark.parametrize("destination_config", destinations_configs(default_staging_configs=True, default_sql_configs=True, default_vector_configs=True), ids=lambda x: x.name)
def test_restore_state_utils(destination_config: DestinationTestConfiguration) -> None:

    p = destination_config.setup_pipeline(pipeline_name="pipe_" + uniq_id(), dataset_name="state_test_" + uniq_id())

    schema = Schema("state")
    # inject schema into pipeline, don't do it in production
    p._inject_schema(schema)
    # try with non existing dataset
    with p.destination_client(p.default_schema.name) as job_client:
        with pytest.raises(DestinationUndefinedEntity):
            load_state_from_destination(p.pipeline_name, job_client)
        # sync the schema
        p.sync_schema()
        exists, _ = job_client.get_storage_table(schema.version_table_name)
        assert exists is True
        # dataset exists, still no table
        with pytest.raises(DestinationUndefinedEntity):
            load_state_from_destination(p.pipeline_name, job_client)
        initial_state = p._get_state()
        # now add table to schema and sync
        initial_state["_local"]["_last_extracted_at"] = pendulum.now()
        # add _dlt_id and _dlt_load_id
        resource = state_resource(initial_state)
        resource.apply_hints(columns={
            "_dlt_id": utils.add_missing_hints({"name": "_dlt_id", "data_type": "text", "nullable": False}),
            "_dlt_load_id": utils.add_missing_hints({"name": "_dlt_load_id", "data_type": "text", "nullable": False}),
            **STATE_TABLE_COLUMNS
        })
        schema.update_schema(schema.normalize_table_identifiers(resource.table_schema()))
        # do not bump version here or in sync_schema, dlt won't recognize that schema changed and it won't update it in storage
        # so dlt in normalize stage infers _state_version table again but with different column order and the column order in schema is different
        # then in database. parquet is created in schema order and in Redshift it must exactly match the order.
        # schema.bump_version()
        p.sync_schema()
        exists, _ = job_client.get_storage_table(schema.state_table_name)
        assert exists is True
        # table is there but no state
        assert load_state_from_destination(p.pipeline_name, job_client) is None
        # extract state
        with p.managed_state(extract_state=True):
            pass
        # just run the existing extract
        p.normalize(loader_file_format=destination_config.file_format)
        p.load()
        stored_state = load_state_from_destination(p.pipeline_name, job_client)
        local_state = p._get_state()
        local_state.pop("_local")
        assert stored_state == local_state
        # extract state again
        with p.managed_state(extract_state=True) as managed_state:
            # this will be saved
            managed_state["sources"] = {"source": dict(JSON_TYPED_DICT_DECODED)}
        p.normalize(loader_file_format=destination_config.file_format)
        p.load()
<<<<<<< HEAD
        stored_state = load_state_from_destination(p.pipeline_name, job_client)
        assert stored_state["sources"] == {"source": JSON_TYPED_DICT}
=======
        stored_state = load_state_from_destination(p.pipeline_name, job_client.sql_client)
        assert stored_state["sources"] == {"source": JSON_TYPED_DICT_DECODED}
>>>>>>> ea7eed0d
        local_state = p._get_state()
        local_state.pop("_local")
        assert stored_state == local_state
        # use the state context manager again but do not change state
        with p.managed_state(extract_state=True):
            pass
        # version not changed
        new_local_state = p._get_state()
        new_local_state.pop("_local")
        assert local_state == new_local_state
        p.normalize(loader_file_format=destination_config.file_format)
        info = p.load()
        assert len(info.loads_ids) == 0
        new_stored_state = load_state_from_destination(p.pipeline_name, job_client)
        # new state should not be stored
        assert new_stored_state == stored_state

        # change the state in context manager but there's no extract
        with p.managed_state(extract_state=False) as managed_state:
            managed_state["sources"] = {"source": "test2"}
        new_local_state = p._get_state()
        new_local_state_local = new_local_state.pop("_local")
        assert local_state != new_local_state
        # version increased
        assert local_state["_state_version"] + 1 == new_local_state["_state_version"]
        # last extracted timestamp not present
        assert "_last_extracted_at" not in new_local_state_local

        # use the state context manager again but do not change state
        # because _last_extracted_at is not present, the version will not change but state will be extracted anyway
        with p.managed_state(extract_state=True):
            pass
        new_local_state_2 = p._get_state()
        new_local_state_2_local = new_local_state_2.pop("_local")
        assert new_local_state == new_local_state_2
        # there's extraction timestamp
        assert "_last_extracted_at" in new_local_state_2_local
        # but the version didn't change
        assert new_local_state["_state_version"] == new_local_state_2["_state_version"]
        p.normalize(loader_file_format=destination_config.file_format)
        info = p.load()
        assert len(info.loads_ids) == 1
        new_stored_state_2 = load_state_from_destination(p.pipeline_name, job_client)
        # the stored state changed to next version
        assert new_stored_state != new_stored_state_2
        assert new_stored_state["_state_version"] + 1 == new_stored_state_2["_state_version"]


@pytest.mark.parametrize("destination_config", destinations_configs(default_sql_configs=True, default_vector_configs=True), ids=lambda x: x.name)
def test_silently_skip_on_invalid_credentials(destination_config: DestinationTestConfiguration, environment: Any) -> None:
    environment["CREDENTIALS"] = "postgres://loader:password@localhost:5432/dlt_data"
    environment["DESTINATION__BIGQUERY__CREDENTIALS"] = '{"project_id": "chat-analytics-","client_email": "loader@chat-analytics-317513","private_key": "-----BEGIN PRIVATE KEY-----\\nMIIEuwIBADANBgkqhkiG9w0BAQEFAASCBKUwggShAgEAAoIBAQCNEN0bL39HmD"}'
    pipeline_name = "pipe_" + uniq_id()
    dataset_name="state_test_" + uniq_id()
    # NOTE: we are not restoring the state in __init__ anymore but the test should stay: init should not fail on lack of credentials
    destination_config.setup_pipeline(pipeline_name=pipeline_name, dataset_name=dataset_name)


@pytest.mark.parametrize("destination_config", destinations_configs(default_sql_configs=True, default_vector_configs=True), ids=lambda x: x.name)
@pytest.mark.parametrize('use_single_dataset', [True, False])
def test_get_schemas_from_destination(destination_config: DestinationTestConfiguration, use_single_dataset: bool) -> None:
    pipeline_name = "pipe_" + uniq_id()
    dataset_name="state_test_" + uniq_id()

    p = destination_config.setup_pipeline(pipeline_name=pipeline_name, dataset_name=dataset_name)
    p.config.use_single_dataset = use_single_dataset

    def _make_dn_name(schema_name: str) -> str:
        if use_single_dataset:
            return dataset_name
        else:
            return f"{dataset_name}_{schema_name}"

    default_schema = Schema("state")
    p._inject_schema(default_schema)
    with p.destination_client()  as job_client:
        # just sync schema without name - will use default schema
        p.sync_schema()
        assert get_normalized_dataset_name(job_client) == default_schema.naming.normalize_table_identifier(dataset_name)
    schema_two = Schema("two")
    with p._get_destination_clients(schema_two)[0] as job_client:
        # use the job_client to do that
        job_client.initialize_storage()
        job_client.update_stored_schema()
        # this may be a separate dataset depending in use_single_dataset setting
        assert get_normalized_dataset_name(job_client) == schema_two.naming.normalize_table_identifier(_make_dn_name("two"))
    schema_three = Schema("three")
    p._inject_schema(schema_three)
    with p._get_destination_clients(schema_three)[0] as job_client:
        # sync schema with a name
        p.sync_schema(schema_three.name)
        assert get_normalized_dataset_name(job_client) == schema_three.naming.normalize_table_identifier(_make_dn_name("three"))

    # wipe and restore
    p._wipe_working_folder()
    p = destination_config.setup_pipeline(pipeline_name=pipeline_name, dataset_name=dataset_name)
    p.config.use_single_dataset = use_single_dataset

    assert not p.default_schema_name
    assert p.schema_names == []
    assert p._schema_storage.list_schemas() == []
    # no schemas to restore
    restored_schemas = p._get_schemas_from_destination([], always_download=False)
    assert restored_schemas == []
    # restore unknown schema
    restored_schemas = p._get_schemas_from_destination(["_unknown"], always_download=False)
    assert restored_schemas == []
    # restore default schema
    p.default_schema_name = "state"
    p.schema_names = ["state"]
    restored_schemas = p._get_schemas_from_destination(p.schema_names, always_download=False)
    assert len(restored_schemas) == 1
    assert restored_schemas[0].name == "state"
    p._schema_storage.save_schema(restored_schemas[0])
    assert p._schema_storage.list_schemas() == ["state"]
    # restore all the rest
    p.schema_names = ["state", "two", "three"]
    restored_schemas = p._get_schemas_from_destination(p.schema_names, always_download=False)
    # only two restored schemas, state is already present
    assert len(restored_schemas) == 2
    for schema in restored_schemas:
        p._schema_storage.save_schema(schema)
    assert set(p._schema_storage.list_schemas()) == set(p.schema_names)
    # force download - all three schemas are restored
    restored_schemas = p._get_schemas_from_destination(p.schema_names, always_download=True)
    assert len(restored_schemas) == 3


@pytest.mark.parametrize("destination_config", destinations_configs(default_sql_configs=True, default_vector_configs=True), ids=lambda x: x.name)
def test_restore_state_pipeline(destination_config: DestinationTestConfiguration) -> None:
    os.environ["RESTORE_FROM_DESTINATION"] = "True"
    pipeline_name = "pipe_" + uniq_id()
    dataset_name="state_test_" + uniq_id()
    p = destination_config.setup_pipeline(pipeline_name=pipeline_name, dataset_name=dataset_name)

    def some_data_gen(param: str) -> Any:
        dlt.current.source_state()[param] = param
        yield param

    @dlt.resource
    def some_data(param: str):
        yield from some_data_gen(param)

    @dlt.source(schema=Schema("two"), section="two")
    def source_two(param: str):
        return some_data(param)

    @dlt.source(schema=Schema("three"), section="three")
    def source_three(param: str):
        return some_data(param)

    @dlt.source(schema=Schema("four"), section="four")
    def source_four():
        @dlt.resource
        def some_data():
            dlt.current.source_state()["state5"] = dict(JSON_TYPED_DICT_DECODED)
            yield "four"

        return some_data()

    # extract by creating ad hoc source in pipeline that keeps state under pipeline name
    data1 = some_data("state1")
    data1._name = "state1_data"
    p.extract([data1, some_data("state2")], schema=Schema("default"))

    data_two = source_two("state3")
    p.extract(data_two)

    data_three = source_three("state4")
    p.extract(data_three)

    data_four = source_four()
    p.extract(data_four)

    p.normalize()
    p.load()
    # keep the orig state
    orig_state = p.state

    # wipe and restore
    p._wipe_working_folder()
    os.environ["RESTORE_FROM_DESTINATION"] = "False"
    p = destination_config.setup_pipeline(pipeline_name=pipeline_name, dataset_name=dataset_name)
    p.run()
    # restore was not requested so schema is empty
    assert p.default_schema_name is None
    p._wipe_working_folder()
    # request restore
    os.environ["RESTORE_FROM_DESTINATION"] = "True"
    p = destination_config.setup_pipeline(pipeline_name=pipeline_name, dataset_name=dataset_name)
    p.run()
    assert p.default_schema_name == "default"
    assert set(p.schema_names) == set(["default", "two", "three", "four"])
    assert p.state["sources"] == {
        "default": {'state1': 'state1', 'state2': 'state2'}, "two": {'state3': 'state3'}, "three": {'state4': 'state4'}, "four": {"state5": JSON_TYPED_DICT_DECODED}
    }
    for schema in p.schemas.values():
        normalized_id = schema.naming.normalize_table_identifier("some_data")
        assert normalized_id in schema.tables
    # state version must be the same as the original
    restored_state = p.state
    assert restored_state["_state_version"] == orig_state["_state_version"]

    # full refresh will not restore pipeline even if requested
    p._wipe_working_folder()
    p = destination_config.setup_pipeline(pipeline_name=pipeline_name, dataset_name=dataset_name, full_refresh=True)
    p.run()
    assert p.default_schema_name is None
    drop_active_pipeline_data()

    # create pipeline without restore
    os.environ["RESTORE_FROM_DESTINATION"] = "False"
    p = destination_config.setup_pipeline(pipeline_name=pipeline_name, dataset_name=dataset_name)
    # now attach locally
    os.environ["RESTORE_FROM_DESTINATION"] = "True"
    p = dlt.attach(pipeline_name=pipeline_name)
    assert p.dataset_name == dataset_name
    assert p.default_schema_name is None
    # restore
    p.run()
    assert p.default_schema_name is not None
    restored_state = p.state
    assert restored_state["_state_version"] == orig_state["_state_version"]

    # second run will not restore
    p._inject_schema(Schema("second"))  # this will modify state, run does not sync if states are identical
    assert p.state["_state_version"] > orig_state["_state_version"]
    # print(p.state)
    p.run()
    assert set(p.schema_names) == set(["default", "two", "three", "second", "four"])  # we keep our local copy
    # clear internal flag and decrease state version so restore triggers
    state = p.state
    state["_state_version"] -= 1
    p._save_state(state)
    p._state_restored = False
    p.run()
    assert set(p.schema_names) == set(["default", "two", "three", "four"])


@pytest.mark.parametrize("destination_config", destinations_configs(default_sql_configs=True, default_vector_configs=True), ids=lambda x: x.name)
def test_ignore_state_unfinished_load(destination_config: DestinationTestConfiguration) -> None:
    pipeline_name = "pipe_" + uniq_id()
    dataset_name="state_test_" + uniq_id()
    p = destination_config.setup_pipeline(pipeline_name=pipeline_name, dataset_name=dataset_name)

    @dlt.resource
    def some_data(param: str) -> Any:
        dlt.current.source_state()[param] = param
        yield param

    def complete_package_mock(self, load_id: str, schema: Schema, aborted: bool = False):
        # complete in local storage but skip call to the database
        self.load_storage.complete_load_package(load_id, aborted)

    with patch.object(Load, "complete_package", complete_package_mock):
        p.run(some_data("fix_1"))
        # assert complete_package.called

    with p._get_destination_clients(p.default_schema)[0] as job_client:
        # state without completed load id is not visible
        state = load_state_from_destination(pipeline_name, job_client)
        assert state is None


@pytest.mark.parametrize("destination_config", destinations_configs(default_sql_configs=True, default_vector_configs=True), ids=lambda x: x.name)
def test_restore_schemas_while_import_schemas_exist(destination_config: DestinationTestConfiguration) -> None:
    # restored schema should attach itself to imported schema and it should not get overwritten
    import_schema_path = os.path.join(TEST_STORAGE_ROOT, "schemas", "import")
    export_schema_path = os.path.join(TEST_STORAGE_ROOT, "schemas", "export")
    pipeline_name = "pipe_" + uniq_id()
    dataset_name="state_test_" + uniq_id()
    p = destination_config.setup_pipeline(
        pipeline_name=pipeline_name,
        dataset_name=dataset_name,
        import_schema_path=import_schema_path,
        export_schema_path=export_schema_path
    )
    prepare_import_folder(p)
    # make sure schema got imported
    schema = p.schemas["ethereum"]
    assert "blocks" in schema.tables

    # extract some additional data to upgrade schema in the pipeline
    p.run(["A", "B", "C"], table_name="labels", schema=schema)
    # schema should be up to date
    normalized_labels = schema.naming.normalize_table_identifier("labels")
    normalized_annotations = schema.naming.normalize_table_identifier("annotations")
    normalized_blacklist = schema.naming.normalize_table_identifier("blacklist")

    assert normalized_labels in schema.tables

    # re-attach the pipeline
    p = dlt.attach(pipeline_name=pipeline_name)
    p.run(["C", "D", "E"], table_name="annotations")
    schema = p.schemas["ethereum"]
    assert normalized_labels in schema.tables
    assert normalized_annotations in schema.tables

    # wipe the working dir and restore

    print("----> wipe")
    p._wipe_working_folder()
    p = dlt.pipeline(
        pipeline_name=pipeline_name,
        import_schema_path=import_schema_path,
        export_schema_path=export_schema_path
    )
    # use run to get changes
    p.run(destination=destination_config.destination, staging=destination_config.staging, dataset_name=dataset_name)
    schema = p.schemas["ethereum"]
    assert normalized_labels in schema.tables
    assert normalized_annotations in schema.tables

    # check if attached to import schema
    assert schema._imported_version_hash == IMPORTED_VERSION_HASH_ETH_V6
    # extract some data with restored pipeline
    p.run(["C", "D", "E"], table_name="blacklist")
    assert normalized_labels in schema.tables
    assert normalized_annotations in schema.tables
    assert normalized_blacklist in schema.tables


@pytest.mark.skip("Not implemented")
def test_restore_change_dataset_and_destination(destination_name: str) -> None:
    # run pipeline on ie. postgres + dataset1
    # run other pipeline on redshift + dataset2
    # then re-attach p1 and run on redshift + dataset2
    pass


@pytest.mark.parametrize("destination_config", destinations_configs(default_sql_configs=True, default_vector_configs=True), ids=lambda x: x.name)
def test_restore_state_parallel_changes(destination_config: DestinationTestConfiguration) -> None:

    pipeline_name = "pipe_" + uniq_id()
    dataset_name="state_test_" + uniq_id()
    destination_config.setup()
    p = dlt.pipeline(pipeline_name=pipeline_name)

    @dlt.resource
    def some_data(param: str) -> Any:
        dlt.current.source_state()[param] = param
        yield param

    # extract two resources that modify the state
    data1 = some_data("state1")
    data1._name = "state1_data"

    p.run([data1, some_data("state2")], schema=Schema("default"), destination=destination_config.destination, staging=destination_config.staging, dataset_name=dataset_name)
    orig_state = p.state

    # create a production pipeline in separate pipelines_dir
    production_p = dlt.pipeline(pipeline_name=pipeline_name, pipelines_dir=TEST_STORAGE_ROOT)
    production_p.run(destination=destination_config.destination, staging=destination_config.staging, dataset_name=dataset_name)
    assert production_p.default_schema_name == "default"

    prod_state = production_p.state
    assert prod_state["sources"] == {"default": {'state1': 'state1', 'state2': 'state2'}}
    assert prod_state["_state_version"] == orig_state["_state_version"]
    # generate data on production that modifies the schema but not state
    data2 = some_data("state1")
    # rename extract table/
    data2.apply_hints(table_name="state1_data2")
    print("---> run production")
    production_p.run(data2)
    assert production_p.state["_state_version"] == prod_state["_state_version"]

    normalize = production_p.default_schema.naming.normalize_table_identifier
    assert normalize("state1_data2") in production_p.default_schema.tables

    print("---> run local")
    # sync the local pipeline, state didn't change so new schema is not retrieved
    p.sync_destination()
    assert normalize("state1_data2") not in p.default_schema.tables

    # change state on production
    data3 = some_data("state3")
    data3.apply_hints(table_name="state1_data2")
    print("---> run production")
    production_p.run(data3)
    assert production_p.state["_state_version"] > prod_state["_state_version"]
    # and will be detected locally
    # print(p.default_schema)
    p.sync_destination()
    # existing schema got overwritten
    assert normalize("state1_data2") in p._schema_storage.load_schema(p.default_schema_name).tables
    # print(p.default_schema)
    assert normalize("state1_data2") in p.default_schema.tables

    # change state locally
    data4 = some_data("state4")
    data4.apply_hints(table_name="state1_data4")
    p.run(data4)
    # and on production in parallel
    data5 = some_data("state5")
    data5.apply_hints(table_name="state1_data5")
    production_p.run(data5)
    data6 = some_data("state6")
    data6.apply_hints(table_name="state1_data6")
    production_p.run(data6)
    # production state version ahead of local state version
    prod_state = production_p.state
    assert p.state["_state_version"] == prod_state["_state_version"] - 1
    # re-attach production and sync
    ra_production_p = dlt.attach(pipeline_name=pipeline_name, pipelines_dir=TEST_STORAGE_ROOT)
    ra_production_p.sync_destination()
    # state didn't change because production is ahead of local with its version
    # nevertheless this is potentially dangerous situation 🤷
    assert ra_production_p.state == prod_state

    # get all the states, notice version 4 twice (one from production, the other from local)
    try:
        assert_query_data(
            p,
            f"SELECT version FROM {p.default_schema.state_table_name} ORDER BY created_at DESC",
            [5, 4, 4, 3, 2]
        )
    except SqlClientNotAvailable:
        pytest.skip(f"destination {destination_config.destination} does not support sql client")


@pytest.mark.parametrize("destination_config", destinations_configs(default_sql_configs=True, default_vector_configs=True), ids=lambda x: x.name)
def test_reset_pipeline_on_deleted_dataset(destination_config: DestinationTestConfiguration) -> None:
    pipeline_name = "pipe_" + uniq_id()
    dataset_name="state_test_" + uniq_id()
    destination_config.setup()
    p = dlt.pipeline(pipeline_name=pipeline_name)

    @dlt.resource
    def some_data(param: str) -> Any:
        dlt.current.source_state()[param] = param
        yield param

    data4 = some_data("state4")
    data4.apply_hints(table_name="state1_data4")
    p.run(data4, schema=Schema("sch1"), destination=destination_config.destination, staging=destination_config.staging, dataset_name=dataset_name)
    data5 = some_data("state4")
    data5.apply_hints(table_name="state1_data5")
    p.run(data5, schema=Schema("sch2"))
    assert p.state["_state_version"] == 3
    assert p.first_run is False
    with p.destination_client() as job_client:
        job_client.drop_storage()
    # next sync will wipe out the pipeline
    p.sync_destination()
    assert p.first_run is True
    assert p.state["_state_version"] == 0
    assert p.default_schema_name is None
    assert p.schema_names == []
    assert p.pipeline_name == pipeline_name
    assert p.dataset_name == dataset_name

    print("---> no state sync last attach")
    p = dlt.attach(pipeline_name=pipeline_name)
    # this will prevent from creating of _dlt_pipeline_state
    p.config.restore_from_destination = False
    data4 = some_data("state4")
    data4.apply_hints(table_name="state1_data4")
    p.run(data4, schema=Schema("sch1"), destination=destination_config.destination, staging=destination_config.staging, dataset_name=dataset_name)
    assert p.first_run is False
    assert p.state["_local"]["first_run"] is False
    # attach again to make the `run` method check the destination
    print("---> last attach")
    p = dlt.attach(pipeline_name=pipeline_name)
    p.config.restore_from_destination = True
    data5 = some_data("state4")
    data5.apply_hints(table_name="state1_data5")
    p.run(data5, schema=Schema("sch2"))
    # the pipeline was not wiped out, the actual presence if the dataset was checked
    assert set(p.schema_names) == set(["sch2", "sch1"])


def prepare_import_folder(p: Pipeline) -> None:
    os.makedirs(p._schema_storage.config.import_schema_path, exist_ok=True)
    shutil.copy(common_yml_case_path("schemas/eth/ethereum_schema_v5"), os.path.join(p._schema_storage.config.import_schema_path, "ethereum.schema.yaml"))<|MERGE_RESOLUTION|>--- conflicted
+++ resolved
@@ -85,13 +85,8 @@
             managed_state["sources"] = {"source": dict(JSON_TYPED_DICT_DECODED)}
         p.normalize(loader_file_format=destination_config.file_format)
         p.load()
-<<<<<<< HEAD
         stored_state = load_state_from_destination(p.pipeline_name, job_client)
-        assert stored_state["sources"] == {"source": JSON_TYPED_DICT}
-=======
-        stored_state = load_state_from_destination(p.pipeline_name, job_client.sql_client)
         assert stored_state["sources"] == {"source": JSON_TYPED_DICT_DECODED}
->>>>>>> ea7eed0d
         local_state = p._get_state()
         local_state.pop("_local")
         assert stored_state == local_state
