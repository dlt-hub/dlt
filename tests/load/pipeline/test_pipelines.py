--- conflicted
+++ resolved
@@ -481,359 +481,6 @@
 
 
 @pytest.mark.parametrize(
-<<<<<<< HEAD
-    "destination_config", destinations_configs(default_sql_configs=True), ids=lambda x: x.name
-)
-def test_dataset_name_change(destination_config: DestinationTestConfiguration) -> None:
-    destination_config.setup()
-    # standard name
-    ds_1_name = "iteration" + uniq_id()
-    # will go to snake case
-    ds_2_name = "IteRation" + uniq_id()
-    # illegal name that will be later normalized
-    ds_3_name = "1it/era 👍 tion__" + uniq_id()
-    p, s = simple_nested_pipeline(destination_config, dataset_name=ds_1_name, dev_mode=False)
-    try:
-        info = p.run(s(), loader_file_format=destination_config.file_format)
-        assert_load_info(info)
-        assert info.dataset_name == ds_1_name
-        ds_1_counts = load_table_counts(p, "lists", "lists__value")
-        # run to another dataset
-        info = p.run(s(), dataset_name=ds_2_name, loader_file_format=destination_config.file_format)
-        assert_load_info(info)
-        assert info.dataset_name.startswith("ite_ration")
-        # save normalized dataset name to delete correctly later
-        ds_2_name = info.dataset_name
-        ds_2_counts = load_table_counts(p, "lists", "lists__value")
-        assert ds_1_counts == ds_2_counts
-        # set name and run to another dataset
-        p.dataset_name = ds_3_name
-        info = p.run(s(), loader_file_format=destination_config.file_format)
-        assert_load_info(info)
-        assert info.dataset_name.startswith("_1it_era_tion_")
-        ds_3_counts = load_table_counts(p, "lists", "lists__value")
-        assert ds_1_counts == ds_3_counts
-
-    finally:
-        # we have to clean dataset ourselves
-        with p.sql_client() as client:
-            delete_dataset(client, ds_1_name)
-            delete_dataset(client, ds_2_name)
-            # delete_dataset(client, ds_3_name)  # will be deleted by the fixture
-
-
-# do not remove - it allows us to filter tests by destination
-@pytest.mark.parametrize(
-    "destination_config",
-    destinations_configs(default_sql_configs=True, subset=["postgres"]),
-    ids=lambda x: x.name,
-)
-def test_pipeline_explicit_destination_credentials(
-    destination_config: DestinationTestConfiguration,
-) -> None:
-    from dlt.destinations import postgres
-    from dlt.destinations.impl.postgres.configuration import PostgresCredentials
-
-    # explicit credentials resolved
-    p = dlt.pipeline(
-        destination=Destination.from_reference(
-            "postgres",
-            destination_name="mydest",
-            credentials="postgresql://loader:loader@localhost:7777/dlt_data",
-        ),
-    )
-    c = p._get_destination_clients(Schema("s"), p._get_destination_client_initial_config())[0]
-    assert c.config.credentials.port == 7777  # type: ignore[attr-defined]
-
-    # TODO: may want to clear the env completely and ignore/mock config files somehow to avoid side effects
-    # explicit credentials resolved ignoring the config providers
-    os.environ["DESTINATION__MYDEST__CREDENTIALS__HOST"] = "HOST"
-    p = dlt.pipeline(
-        destination=Destination.from_reference(
-            "postgres",
-            destination_name="mydest",
-            credentials="postgresql://loader:loader@localhost:5432/dlt_data",
-        ),
-    )
-    c = p._get_destination_clients(Schema("s"), p._get_destination_client_initial_config())[0]
-    assert c.config.credentials.host == "localhost"  # type: ignore[attr-defined]
-
-    # explicit partial credentials will use config providers
-    os.environ["DESTINATION__MYDEST__CREDENTIALS__USERNAME"] = "UN"
-    os.environ["DESTINATION__MYDEST__CREDENTIALS__PASSWORD"] = "PW"
-    p = dlt.pipeline(
-        destination=Destination.from_reference(
-            "postgres",
-            destination_name="mydest",
-            credentials="postgresql://localhost:5432/dlt_data",
-        ),
-    )
-    c = p._get_destination_clients(Schema("s"), p._get_destination_client_initial_config())[0]
-    assert c.config.credentials.username == "UN"  # type: ignore[attr-defined]
-    # host is taken form explicit credentials
-    assert c.config.credentials.host == "localhost"  # type: ignore[attr-defined]
-
-    # instance of credentials will be simply passed
-    cred = PostgresCredentials("postgresql://user:pass@localhost/dlt_data")
-    p = dlt.pipeline(destination=postgres(credentials=cred))
-    inner_c = p.destination_client()
-    assert inner_c.config.credentials is cred
-
-    # with staging
-    p = dlt.pipeline(
-        pipeline_name="postgres_pipeline",
-        staging=filesystem("_storage"),
-        destination=redshift(credentials="redshift://loader:password@localhost:5432/dlt_data"),
-    )
-    config = p.destination_client().config
-    assert config.credentials.is_resolved()
-    assert (
-        config.credentials.to_native_representation()
-        == "redshift://loader:password@localhost:5432/dlt_data?connect_timeout=15"
-    )
-
-
-# do not remove - it allows us to filter tests by destination
-@pytest.mark.parametrize(
-    "destination_config",
-    destinations_configs(default_sql_configs=True, subset=["postgres"]),
-    ids=lambda x: x.name,
-)
-def test_pipeline_with_sources_sharing_schema(
-    destination_config: DestinationTestConfiguration,
-) -> None:
-    schema = Schema("shared")
-
-    @dlt.source(schema=schema, max_table_nesting=1)
-    def source_1():
-        @dlt.resource(primary_key="user_id")
-        def gen1():
-            dlt.current.source_state()["source_1"] = True
-            dlt.current.resource_state()["source_1"] = True
-            yield {"id": "Y", "user_id": "user_y"}
-
-        @dlt.resource(columns={"col": {"data_type": "bigint"}})
-        def conflict():
-            yield "conflict"
-
-        return gen1, conflict
-
-    @dlt.source(schema=schema, max_table_nesting=2)
-    def source_2():
-        @dlt.resource(primary_key="id")
-        def gen1():
-            dlt.current.source_state()["source_2"] = True
-            dlt.current.resource_state()["source_2"] = True
-            yield {"id": "X", "user_id": "user_X"}
-
-        def gen2():
-            yield from "CDE"
-
-        @dlt.resource(columns={"col": {"data_type": "bool"}}, selected=False)
-        def conflict():
-            yield "conflict"
-
-        return gen2, gen1, conflict
-
-    # all selected tables with hints should be there
-    discover_1 = source_1().discover_schema()
-    assert "gen1" in discover_1.tables
-    assert discover_1.tables["gen1"]["columns"]["user_id"]["primary_key"] is True
-    assert "data_type" not in discover_1.tables["gen1"]["columns"]["user_id"]
-    assert "conflict" in discover_1.tables
-    assert discover_1.tables["conflict"]["columns"]["col"]["data_type"] == "bigint"
-
-    discover_2 = source_2().discover_schema()
-    assert "gen1" in discover_2.tables
-    assert "gen2" in discover_2.tables
-    # conflict deselected
-    assert "conflict" not in discover_2.tables
-
-    p = dlt.pipeline(pipeline_name="multi", destination="duckdb", dev_mode=True)
-    p.extract([source_1(), source_2()])
-    default_schema = p.default_schema
-    gen1_table = default_schema.tables["gen1"]
-    assert "user_id" in gen1_table["columns"]
-    assert "id" in gen1_table["columns"]
-    assert "conflict" in default_schema.tables
-    assert "gen2" in default_schema.tables
-    p.normalize()
-    assert "gen2" in default_schema.tables
-    p.load()
-    table_names = [t["name"] for t in default_schema.data_tables()]
-    counts = load_table_counts(p, *table_names)
-    assert counts == {"gen1": 2, "gen2": 3, "conflict": 1}
-    # both sources share the same state
-    assert p.state["sources"] == {
-        "shared": {
-            "source_1": True,
-            "resources": {"gen1": {"source_1": True, "source_2": True}},
-            "source_2": True,
-        }
-    }
-    drop_active_pipeline_data()
-
-    # same pipeline but enable conflict
-    p = dlt.pipeline(pipeline_name="multi", destination="duckdb", dev_mode=True)
-    with pytest.raises(PipelineStepFailed) as py_ex:
-        p.extract([source_1(), source_2().with_resources("conflict")])
-    assert isinstance(py_ex.value.__context__, CannotCoerceColumnException)
-
-
-# do not remove - it allows us to filter tests by destination
-@pytest.mark.parametrize(
-    "destination_config",
-    destinations_configs(default_sql_configs=True, subset=["postgres"]),
-    ids=lambda x: x.name,
-)
-def test_many_pipelines_single_dataset(destination_config: DestinationTestConfiguration) -> None:
-    schema = Schema("shared")
-
-    @dlt.source(schema=schema, max_table_nesting=1)
-    def source_1():
-        @dlt.resource(primary_key="user_id")
-        def gen1():
-            dlt.current.source_state()["source_1"] = True
-            dlt.current.resource_state()["source_1"] = True
-            yield {"id": "Y", "user_id": "user_y"}
-
-        return gen1
-
-    @dlt.source(schema=schema, max_table_nesting=2)
-    def source_2():
-        @dlt.resource(primary_key="id")
-        def gen1():
-            dlt.current.source_state()["source_2"] = True
-            dlt.current.resource_state()["source_2"] = True
-            yield {"id": "X", "user_id": "user_X"}
-
-        def gen2():
-            yield from "CDE"
-
-        return gen2, gen1
-
-    # load source_1 to common dataset
-    p = dlt.pipeline(
-        pipeline_name="source_1_pipeline", destination="duckdb", dataset_name="shared_dataset"
-    )
-    p.run(source_1(), credentials="duckdb:///_storage/test_quack.duckdb")
-    counts = load_table_counts(p, *p.default_schema.tables.keys())
-    assert counts.items() >= {"gen1": 1, "_dlt_pipeline_state": 1, "_dlt_loads": 1}.items()
-    p._wipe_working_folder()
-    p.deactivate()
-
-    p = dlt.pipeline(
-        pipeline_name="source_2_pipeline", destination="duckdb", dataset_name="shared_dataset"
-    )
-    p.run(source_2(), credentials="duckdb:///_storage/test_quack.duckdb")
-    # table_names = [t["name"] for t in p.default_schema.data_tables()]
-    counts = load_table_counts(p, *p.default_schema.tables.keys())
-    # gen1: one record comes from source_1, 1 record from source_2
-    assert counts.items() >= {"gen1": 2, "_dlt_pipeline_state": 2, "_dlt_loads": 2}.items()
-    # assert counts == {'gen1': 2, 'gen2': 3}
-    p._wipe_working_folder()
-    p.deactivate()
-
-    # restore from destination, check state
-    p = dlt.pipeline(
-        pipeline_name="source_1_pipeline",
-        destination=dlt.destinations.duckdb(credentials="duckdb:///_storage/test_quack.duckdb"),
-        dataset_name="shared_dataset",
-    )
-    p.sync_destination()
-    # we have our separate state
-    assert p.state["sources"]["shared"] == {
-        "source_1": True,
-        "resources": {"gen1": {"source_1": True}},
-    }
-    # but the schema was common so we have the earliest one
-    assert "gen2" in p.default_schema.tables
-    p._wipe_working_folder()
-    p.deactivate()
-
-    p = dlt.pipeline(
-        pipeline_name="source_2_pipeline",
-        destination=dlt.destinations.duckdb(credentials="duckdb:///_storage/test_quack.duckdb"),
-        dataset_name="shared_dataset",
-    )
-    p.sync_destination()
-    # we have our separate state
-    assert p.state["sources"]["shared"] == {
-        "source_2": True,
-        "resources": {"gen1": {"source_2": True}},
-    }
-
-
-# do not remove - it allows us to filter tests by destination
-@pytest.mark.parametrize(
-    "destination_config",
-    destinations_configs(default_sql_configs=True, subset=["snowflake"]),
-    ids=lambda x: x.name,
-)
-def test_snowflake_custom_stage(destination_config: DestinationTestConfiguration) -> None:
-    """Using custom stage name instead of the table stage"""
-    os.environ["DESTINATION__SNOWFLAKE__STAGE_NAME"] = "my_non_existing_stage"
-    pipeline, data = simple_nested_pipeline(destination_config, f"custom_stage_{uniq_id()}", False)
-    with pytest.raises(LoadClientJobFailed) as f_jobs:
-        pipeline.run(data(), loader_file_format=destination_config.file_format)
-
-    assert "MY_NON_EXISTING_STAGE" in f_jobs.value.failed_message
-
-    drop_active_pipeline_data()
-
-    # NOTE: this stage must be created in DLT_DATA database for this test to pass!
-    # CREATE STAGE MY_CUSTOM_LOCAL_STAGE;
-    # GRANT READ, WRITE ON STAGE DLT_DATA.PUBLIC.MY_CUSTOM_LOCAL_STAGE TO ROLE DLT_LOADER_ROLE;
-    stage_name = "PUBLIC.MY_CUSTOM_LOCAL_STAGE"
-    os.environ["DESTINATION__SNOWFLAKE__STAGE_NAME"] = stage_name
-    pipeline, data = simple_nested_pipeline(destination_config, f"custom_stage_{uniq_id()}", False)
-    info = pipeline.run(data(), loader_file_format=destination_config.file_format)
-    assert_load_info(info)
-
-    load_id = info.loads_ids[0]
-
-    # Get a list of the staged files and verify correct number of files in the "load_id" dir
-    with pipeline.sql_client() as client:
-        staged_files = client.execute_sql(f'LIST @{stage_name}/"{load_id}"')
-        assert len(staged_files) == 3
-        # check data of one table to ensure copy was done successfully
-        tbl_name = client.make_qualified_table_name("lists")
-        assert_query_data(pipeline, f"SELECT value FROM {tbl_name}", ["a", None, None])
-
-
-# do not remove - it allows us to filter tests by destination
-@pytest.mark.parametrize(
-    "destination_config",
-    destinations_configs(default_sql_configs=True, subset=["snowflake"]),
-    ids=lambda x: x.name,
-)
-def test_snowflake_delete_file_after_copy(destination_config: DestinationTestConfiguration) -> None:
-    """Using keep_staged_files = false option to remove staged files after copy"""
-    os.environ["DESTINATION__SNOWFLAKE__KEEP_STAGED_FILES"] = "FALSE"
-
-    pipeline, data = simple_nested_pipeline(
-        destination_config, f"delete_staged_files_{uniq_id()}", False
-    )
-
-    info = pipeline.run(data(), loader_file_format=destination_config.file_format)
-    assert_load_info(info)
-
-    load_id = info.loads_ids[0]
-
-    with pipeline.sql_client() as client:
-        # no files are left in table stage
-        stage_name = client.make_qualified_table_name("%lists")
-        staged_files = client.execute_sql(f'LIST @{stage_name}/"{load_id}"')
-        assert len(staged_files) == 0
-
-        # ensure copy was done
-        tbl_name = client.make_qualified_table_name("lists")
-        assert_query_data(pipeline, f"SELECT value FROM {tbl_name}", ["a", None, None])
-
-
-@pytest.mark.parametrize(
-=======
->>>>>>> dad2a08d
     "destination_config",
     destinations_configs(
         default_sql_configs=True, all_staging_configs=True, with_file_format="parquet"
