--- conflicted
+++ resolved
@@ -23,6 +23,7 @@
 from tests.load.utils import TABLE_ROW_ALL_DATA_TYPES, TABLE_UPDATE_COLUMNS_SCHEMA, assert_all_data_types_row, delete_dataset
 from tests.load.pipeline.utils import drop_active_pipeline_data, assert_query_data, assert_table, load_table_counts, select_data
 from tests.load.pipeline.utils import destinations_configs, DestinationTestConfiguration
+
 
 @pytest.mark.parametrize("destination_config", destinations_configs(default_configs=True, all_buckets_filesystem_configs=True), ids=lambda x: x.name)
 @pytest.mark.parametrize('use_single_dataset', [True, False])
@@ -63,14 +64,10 @@
 
     # mock the correct destinations (never do that in normal code)
     with p.managed_state():
-<<<<<<< HEAD
         p._set_destinations(
             DestinationReference.from_name(destination_config.destination),
             DestinationReference.from_name(destination_config.staging) if destination_config.staging else None
             )
-
-=======
-        p._set_destination(any_destination)
         # does not reset the dataset name
         assert p.dataset_name in possible_dataset_names
         # never do that in production code
@@ -78,7 +75,6 @@
         # set no dataset name -> if destination does not support it we revert to default
         p._set_dataset_name(None)
         assert p.dataset_name in possible_dataset_names
->>>>>>> 3715c92a
     p.normalize()
     info = p.load(dataset_name="d" + uniq_id())
     print(p.dataset_name)
@@ -342,25 +338,16 @@
     assert cn_val == complex_part
 
 
-<<<<<<< HEAD
 @pytest.mark.parametrize("destination_config", destinations_configs(default_configs=True), ids=lambda x: x.name)
 def test_dataset_name_change(destination_config: DestinationTestConfiguration) -> None:
     destination_config.setup()
-    ds_1_name = "iteration" + uniq_id()
-    ds_2_name = "iteration" + uniq_id()
-    ds_3_name = "iteration" + uniq_id()
-    p, s = simple_nested_pipeline(destination_config, dataset_name=ds_1_name, full_refresh=False)
-=======
-@pytest.mark.parametrize('destination_name', ALL_DESTINATIONS)
-def test_dataset_name_change(destination_name: str) -> None:
     # standard name
     ds_1_name = "iteration" + uniq_id()
     # will go to snake case
     ds_2_name = "IteRation" + uniq_id()
     # illegal name that will be later normalized
     ds_3_name = "1it/era 👍 tion__" + uniq_id()
-    p, s = simple_nested_pipeline(destination_name, dataset_name=ds_1_name, full_refresh=False)
->>>>>>> 3715c92a
+    p, s = simple_nested_pipeline(destination_config.destination, dataset_name=ds_1_name, full_refresh=False)
     try:
         info = p.run(s())
         assert_load_info(info)
