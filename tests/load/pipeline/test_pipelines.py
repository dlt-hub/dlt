from copy import deepcopy
import gzip
import os
from typing import Any, Iterator, List, cast, Tuple, Callable
import pytest
from unittest import mock

import dlt
from dlt.common import json, sleep
from dlt.common.pipeline import SupportsPipeline
from dlt.common.destination import Destination
from dlt.common.destination.client import WithStagingDataset
from dlt.common.schema.schema import Schema
from dlt.common.schema.typing import VERSION_TABLE_NAME, REPLACE_STRATEGIES, TLoaderReplaceStrategy
from dlt.common.schema.utils import new_table
from dlt.common.typing import TDataItem
from dlt.common.utils import uniq_id
from dlt.common.exceptions import TerminalValueError

from dlt.destinations.exceptions import DestinationUndefinedEntity
from dlt.destinations.job_client_impl import SqlJobClientBase
from dlt.extract.exceptions import ResourceNameMissing
from dlt.extract.source import DltSource
from dlt.pipeline.exceptions import (
    CannotRestorePipelineException,
    PipelineConfigMissing,
    PipelineStepFailed,
)

from tests.cases import TABLE_ROW_ALL_DATA_TYPES_DATETIMES
from tests.common.configuration.utils import environment
from tests.utils import TEST_STORAGE_ROOT, data_to_item_format
from tests.pipeline.utils import (
    assert_table_counts,
    assert_load_info,
    assert_query_column,
    assert_table_column,
    load_table_counts,
    select_data,
)
from tests.load.utils import (
    TABLE_UPDATE_COLUMNS_SCHEMA,
    assert_all_data_types_row,
    delete_dataset,
    drop_active_pipeline_data,
    destinations_configs,
    DestinationTestConfiguration,
)
from tests.load.pipeline.utils import skip_if_unsupported_replace_strategy

# mark all tests as essential, do not remove
pytestmark = pytest.mark.essential


@pytest.mark.parametrize(
    "destination_config",
    destinations_configs(
        default_sql_configs=True,
        local_filesystem_configs=True,
        table_format_local_configs=True,
    ),
    ids=lambda x: x.name,
)
@pytest.mark.parametrize("use_single_dataset", [True, False])
def test_default_pipeline_names(
    use_single_dataset: bool, destination_config: DestinationTestConfiguration
) -> None:
    destination_config.setup()
    p = dlt.pipeline()
    p.config.use_single_dataset = use_single_dataset
    # this is a name of executing test harness or blank pipeline on windows
    possible_names = ["dlt_pytest", "dlt_pipeline"]
    possible_dataset_names = ["dlt_pytest_dataset", "dlt_pipeline_dataset"]
    assert p.pipeline_name in possible_names
    assert p.pipelines_dir == os.path.abspath(os.path.join(TEST_STORAGE_ROOT, ".dlt", "pipelines"))
    assert p.dataset_name is None
    assert p.destination is None
    assert p.default_schema_name is None

    data = ["a", "b", "c"]
    with pytest.raises(PipelineStepFailed) as step_ex:
        p.extract(data)
    assert step_ex.value.step == "extract"
    assert isinstance(step_ex.value.exception, ResourceNameMissing)

    def data_fun() -> Iterator[Any]:
        yield data

    # this will create default schema
    p.extract(
        data_fun,
        table_format=destination_config.table_format,
        loader_file_format=destination_config.file_format,
    )
    # _pipeline suffix removed when creating default schema name
    assert p.default_schema_name in ["dlt_pytest", "dlt", "dlt_jb_pytest_runner"]

    # this will create additional schema
    p.extract(
        data_fun(),
        schema=dlt.Schema("names"),
        table_format=destination_config.table_format,
        loader_file_format=destination_config.file_format,
    )
    assert p.default_schema_name in ["dlt_pytest", "dlt", "dlt_jb_pytest_runner"]
    assert "names" in p.schemas.keys()

    with pytest.raises(PipelineConfigMissing):
        p.normalize()

    # mock the correct destinations (never do that in normal code)
    with p.managed_state():
        p._set_destinations(
            destination=destination_config.destination_factory(),
            staging=(
                Destination.from_reference(destination_config.staging)
                if destination_config.staging
                else None
            ),
        )
        p._set_dataset_name(None)

        if p.destination.spec().needs_dataset_name():  # type: ignore
            # sets dataset names for destinations that require it
            assert p.dataset_name in possible_dataset_names
            # never do that in production code
            p.dataset_name = None
            # set no dataset name -> if destination does not support it we revert to default
            p._set_dataset_name(None)
            assert p.dataset_name in possible_dataset_names
        else:
            # does not need dataset
            assert p.dataset_name is None
    # the last package contains just the state (we added a new schema)
    last_load_id = p.list_extracted_load_packages()[-1]
    state_package = p.get_load_package_info(last_load_id)
    assert len(state_package.jobs["new_jobs"]) == 1
    assert state_package.schema_name == p.default_schema_name
    p.normalize()
    info = p.load(dataset_name="d" + uniq_id())
    print(p.dataset_name)
    assert info.pipeline is p
    # two packages in two different schemas were loaded
    assert len(info.loads_ids) == 3

    # if loaded to single data, double the data was loaded to a single table because the schemas overlapped
    if use_single_dataset:
        assert_table_column(p, "data_fun", data * 2, info=info)
    else:
        # loaded to separate data sets
        assert_table_column(p, "data_fun", data, info=info)
        assert_table_column(p, "data_fun", data, schema_name="names", info=info)


@pytest.mark.parametrize(
    "destination_config",
    destinations_configs(
        default_sql_configs=True,
        local_filesystem_configs=True,
        table_format_local_configs=True,
        subset=("filesystem", "redshift", "snowflake"),
    ),
    ids=lambda x: x.name,
)
@pytest.mark.parametrize("use_single_dataset", [True, False])
@pytest.mark.parametrize(
    "naming_convention",
    [
        "duck_case",
        "snake_case",
        "sql_cs_v1",
    ],
)
def test_default_schema_name(
    destination_config: DestinationTestConfiguration,
    use_single_dataset: bool,
    naming_convention: str,
) -> None:
    os.environ["SCHEMA__NAMING"] = naming_convention
    destination_config.setup()
    dataset_name = "dataset_" + uniq_id()
    data = [
        {"id": idx, "CamelInfo": uniq_id(), "GEN_ERIC": alpha}
        for idx, alpha in [(0, "A"), (0, "B"), (0, "C")]
    ]

    p = destination_config.setup_pipeline(
        "test_default_schema_name",
        dataset_name=dataset_name,
        pipelines_dir=TEST_STORAGE_ROOT,
    )

    p.config.use_single_dataset = use_single_dataset
    p.extract(
        data,
        table_name="test",
        schema=Schema("default"),
        table_format=destination_config.table_format,
        loader_file_format=destination_config.file_format,
    )
    p.normalize()
    info = p.load()
    print(info)

    # try to restore pipeline
    r_p = dlt.attach("test_default_schema_name", TEST_STORAGE_ROOT)
    schema = r_p.default_schema
    # schema name not normalized
    assert schema.name == "default"

    # check if dlt ables have exactly the required schemas
    # TODO: uncomment to check dlt tables schemas
    # assert (
    #     r_p.default_schema.tables[PIPELINE_STATE_TABLE_NAME]["columns"]
    #     == pipeline_state_table()["columns"]
    # )

    # assert_table(p, "test", data, info=info)


@pytest.mark.parametrize(
    "destination_config",
    destinations_configs(
        default_sql_configs=True,
        local_filesystem_configs=True,
        table_format_local_configs=True,
    ),
    ids=lambda x: x.name,
)
def test_attach_pipeline(destination_config: DestinationTestConfiguration) -> None:
    # load data and then restore the pipeline and see if data is still there
    data = ["a", "b", "c"]

    @dlt.resource(name="data_table")
    def _data():
        for d in data:
            yield d

    destination_config.setup()
    info = dlt.run(
        _data(),
        destination=destination_config.destination_factory(),
        staging=destination_config.staging,
        dataset_name="specific" + uniq_id(),
        **destination_config.run_kwargs,
    )

    with pytest.raises(CannotRestorePipelineException):
        dlt.attach("unknown")

    # restore default pipeline
    p = dlt.attach()

    # other instance
    assert info.pipeline is not p
    # same pipe
    old_p: SupportsPipeline = info.pipeline
    assert p.pipeline_name == old_p.pipeline_name
    assert p.working_dir == old_p.working_dir
    # secret will be the same: if not explicitly provided it is derived from pipeline name
    assert p.pipeline_salt == old_p.pipeline_salt
    assert p.default_schema_name == p.default_schema_name

    # query data
    # we add the destination so sqlglot may resolve the correct dialect for dataset access in the assert
    assert_table_column(p, "data_table", data, info=info)


@pytest.mark.parametrize(
    "destination_config", destinations_configs(default_sql_configs=True), ids=lambda x: x.name
)
def test_skip_sync_schema_for_tables_without_columns(
    destination_config: DestinationTestConfiguration,
) -> None:
    # load data and then restore the pipeline and see if data is still there
    data = ["a", "b", "c"]

    @dlt.resource(name="data_table")
    def _data():
        for d in data:
            yield d

    p = destination_config.setup_pipeline("test_skip_sync_schema_for_tables", dev_mode=True)
    p.extract(_data, table_format=destination_config.table_format)
    schema = p.default_schema
    assert "data_table" in schema.tables
    assert schema.tables["data_table"]["columns"] == {}

    p.sync_schema()

    with p._get_destination_clients(schema)[0] as job_client:
        # there's some data at all
        exists, _ = job_client.get_storage_table(VERSION_TABLE_NAME)  # type: ignore[attr-defined]
        assert exists is True

        # such tables are not created but silently ignored
        exists, _ = job_client.get_storage_table("data_table")  # type: ignore[attr-defined]
        assert not exists


@pytest.mark.parametrize(
    "destination_config",
    destinations_configs(
        default_sql_configs=True,
        all_buckets_filesystem_configs=True,
        table_format_filesystem_configs=True,
    ),
    ids=lambda x: x.name,
)
def test_run_dev_mode(destination_config: DestinationTestConfiguration) -> None:
    data = ["a", ["a", "b", "c"], ["a", "b", "c"]]
    destination_config.setup()

    def d():
        yield data

    @dlt.source(name="nested")
    def _data():
        return dlt.resource(d(), name="lists", write_disposition="replace")

    p = dlt.pipeline(dev_mode=True)
    info = p.run(
        _data(),
        destination=destination_config.destination_factory(),
        staging=destination_config.staging,
        dataset_name="iteration" + uniq_id(),
        **destination_config.run_kwargs,
    )
    assert info.dataset_name == p.dataset_name
    assert info.dataset_name.endswith(p._pipeline_instance_id)
    # print(p.default_schema.to_pretty_yaml())
    # print(info)

    # restore the pipeline
    p = dlt.attach()
    # restored pipeline should be never put in full refresh
    assert p.dev_mode is False
    # assert parent table (easy), None First (db order)
    assert_table_column(p, "lists", [None, None, "a"], info=info)
    # child tables contain nested lists
    data_list = cast(List[str], data[1]) + cast(List[str], data[2])
    assert_table_column(p, "lists__value", sorted(data_list))


@pytest.mark.parametrize(
    "destination_config",
    destinations_configs(default_sql_configs=True, table_format_filesystem_configs=True),
    ids=lambda x: x.name,
)
def test_evolve_schema(destination_config: DestinationTestConfiguration) -> None:
    dataset_name = "d" + uniq_id()
    row = {
        "id": "level0",
        "f": [{"id": "level1", "l": ["a", "b", "c"], "v": 120, "o": [{"a": 1}, {"a": 2}]}],
    }

    @dlt.source(name="parallel")
    def source(top_elements: int):
        @dlt.defer
        def get_item(no: int) -> TDataItem:
            # the test will not last 10 seconds but 2 (there are 5 working threads by default)
            sleep(1)
            data = deepcopy(row)
            data["id"] = "level" + str(no)
            return data

        @dlt.resource(
            columns={
                "id": {
                    "name": "id",
                    "nullable": False,
                    "data_type": "text",
                    "unique": True,
                    "sort": True,
                }
            }
        )
        def simple_rows():
            for no in range(top_elements):
                # yield deferred items resolved in threads
                yield get_item(no)

        @dlt.resource(
            table_name="simple_rows",
            columns={"new_column": {"nullable": True, "data_type": "decimal"}},
        )
        def extended_rows():
            for no in range(top_elements):
                # yield deferred items resolved in threads
                yield get_item(no + 100)

        return simple_rows(), extended_rows(), dlt.resource(["a", "b", "c"], name="simple")

    import_schema_path = os.path.join(TEST_STORAGE_ROOT, "schemas", "import")
    export_schema_path = os.path.join(TEST_STORAGE_ROOT, "schemas", "export")
    p = destination_config.setup_pipeline(
        "my_pipeline", import_schema_path=import_schema_path, export_schema_path=export_schema_path
    )

    p.extract(
        source(10).with_resources("simple_rows"),
        table_format=destination_config.table_format,
        loader_file_format=destination_config.file_format,
    )
    # print(p.default_schema.to_pretty_yaml())
    p.normalize()
    info = p.load(dataset_name=dataset_name)
    # test __str__
    print(info)
    # test fingerprint in load
    assert info.destination_fingerprint == p.destination_client().config.fingerprint()
    # print(p.default_schema.to_pretty_yaml())
    schema = p.default_schema
    version_history = [schema.stored_version_hash]
    assert "simple_rows" in schema.tables
    assert "simple" not in schema.tables
    assert "new_column" not in schema.get_table("simple_rows")["columns"]

    # lets violate unique constraint on postgres, redshift and BQ ignore unique indexes
    if destination_config.destination_type == "postgres":
        # let it complete even with PK violation (which is a teminal error)
        os.environ["RAISE_ON_FAILED_JOBS"] = "false"
        assert p.dataset_name == dataset_name
        err_info = p.run(
            source(1).with_resources("simple_rows"),
            **destination_config.run_kwargs,
        )
        version_history.append(p.default_schema.stored_version_hash)
        # print(err_info)
        # we have failed jobs
        assert len(err_info.load_packages[0].jobs["failed_jobs"]) == 1

    # update schema
    # - new column in "simple_rows" table
    # - new "simple" table
    info_ext = dlt.run(
        source(10).with_resources("extended_rows", "simple"), **destination_config.run_kwargs
    )
    print(info_ext)
    # print(p.default_schema.to_pretty_yaml())
    schema = p.default_schema
    version_history.append(schema.stored_version_hash)
    assert "simple_rows" in schema.tables
    assert "simple" in schema.tables
    assert "new_column" in schema.get_table("simple_rows")["columns"]
    assert "extended_rows" not in schema.tables

    # TODO: test export and import schema
    # test data
    id_data = sorted(
        ["level" + str(n) for n in range(10)] + ["level" + str(n) for n in range(100, 110)]
    )
    with p.sql_client() as client:
        simple_rows_table = client.make_qualified_table_name("simple_rows")
        dlt_loads_table = client.make_qualified_table_name("_dlt_loads")
    assert_query_column(p, f"SELECT * FROM {simple_rows_table} ORDER BY id", id_data)
    assert_query_column(
        p,
        f"SELECT schema_version_hash FROM {dlt_loads_table} ORDER BY inserted_at",
        version_history,
    )


@pytest.mark.parametrize(
    "destination_config",
    destinations_configs(
        default_sql_configs=True,
        all_buckets_filesystem_configs=True,
    ),
    ids=lambda x: x.name,
)
@pytest.mark.parametrize("disable_compression", [True, False])
def test_pipeline_data_writer_compression(
    disable_compression: bool, destination_config: DestinationTestConfiguration
) -> None:
    # Ensure pipeline works without compression
    data = ["a", "b", "c"]
    dataset_name = "compression_data_" + uniq_id()
    destination_config.disable_compression = disable_compression

    p = destination_config.setup_pipeline("compression_test", dataset_name=dataset_name)
    p.extract(
        dlt.resource(data, name="data"),
        table_format=destination_config.table_format,
        loader_file_format=destination_config.file_format,
    )
    s = p._get_normalize_storage()
    # check that files are not compressed if compression is disabled
    for name in s.list_files_to_normalize_sorted():
        full_path = s.extracted_packages.storage.make_full_path(name)
        if disable_compression:
            with pytest.raises(gzip.BadGzipFile):
                with gzip.open(full_path, "rb") as f:
                    f.read()
        else:
            # wont' decode zip file as utf
            with pytest.raises(UnicodeDecodeError):
                with open(full_path, "rt", encoding="utf-8") as f:
                    f.readline()

    p.normalize()

    info = p.load()
    assert_table_column(p, "data", data, info=info)


@pytest.mark.parametrize(
    "destination_config", destinations_configs(default_sql_configs=True), ids=lambda x: x.name
)
def test_source_max_nesting(destination_config: DestinationTestConfiguration) -> None:
    destination_config.setup()

    nested_part = {"l": [1, 2, 3], "c": {"a": 1, "b": 12.3}}

    @dlt.source(name="nested", max_table_nesting=0)
    def nested_data():
        return dlt.resource([{"idx": 1, "cn": nested_part}], name="nested_cn")

    info = dlt.run(
        nested_data(),
        destination=destination_config.destination_factory(),
        staging=destination_config.staging,
        dataset_name="ds_" + uniq_id(),
        **destination_config.run_kwargs,
    )
    print(info)
    with dlt.pipeline().sql_client() as client:
        nested_cn_table = client.make_qualified_table_name("nested_cn")
    rows = select_data(dlt.pipeline(), f"SELECT cn FROM {nested_cn_table}")
    assert len(rows) == 1
    cn_val = rows[0][0]
    if isinstance(cn_val, str):
        cn_val = json.loads(cn_val)
    assert cn_val == nested_part


@pytest.mark.parametrize(
    "destination_config",
    destinations_configs(
        default_sql_configs=True,
        all_staging_configs=True,
        with_file_format="parquet",
        local_filesystem_configs=True,
        table_format_local_configs=True,
    ),
    ids=lambda x: x.name,
)
def test_parquet_loading(destination_config: DestinationTestConfiguration) -> None:
    """Run pipeline twice with merge write disposition
    Resource with primary key falls back to append. Resource without keys falls back to replace.
    """
    pipeline = destination_config.setup_pipeline(
        "parquet_test_" + uniq_id(), dataset_name="parquet_test_" + uniq_id()
    )

    @dlt.resource(primary_key="id")
    def some_data():
        yield [{"id": 1}, {"id": 2}, {"id": 3}]

    @dlt.resource(write_disposition="replace")
    def other_data():
        yield [1, 2, 3, 4, 5]

    data_types = deepcopy(TABLE_ROW_ALL_DATA_TYPES_DATETIMES)
    column_schemas = deepcopy(TABLE_UPDATE_COLUMNS_SCHEMA)

    # parquet on bigquery and clickhouse does not support JSON but we still want to run the test
    if destination_config.destination_type in ["bigquery"]:
        column_schemas["col9_null"]["data_type"] = column_schemas["col9"]["data_type"] = "text"

    # duckdb 0.9.1 does not support TIME other than 6
    if destination_config.destination_type in ["duckdb", "motherduck"]:
        column_schemas["col11_precision"]["precision"] = None
        # also we do not want to test col4_precision (datetime) because
        # those timestamps are not TZ aware in duckdb and we'd need to
        # disable TZ when generating parquet
        # this is tested in test_duckdb.py
        column_schemas["col4_precision"]["precision"] = 6

    # drop TIME from databases not supporting it via parquet
    if destination_config.destination_type in [
        "redshift",
        "athena",
        "synapse",
        "databricks",
        "clickhouse",
    ]:
        data_types.pop("col11")
        data_types.pop("col11_null")
        data_types.pop("col11_precision")
        column_schemas.pop("col11")
        column_schemas.pop("col11_null")
        column_schemas.pop("col11_precision")

    if destination_config.destination_type in ("redshift", "dremio"):
        data_types.pop("col7_precision")
        column_schemas.pop("col7_precision")
    if destination_config.destination_type == "filesystem" and not destination_config.table_format:
        # duckdb view will be crated over parquet file
        # parquet file contains decimal256 (wei) which gets converted to float64 and we lose
        # precision, drop column to avoid test
        data_types.pop("col8")
        column_schemas.pop("col8")

    # apply the exact columns definitions so we process nested and wei types correctly!
    @dlt.resource(
        table_name="data_types",
        primary_key="col1",
        write_disposition="merge",
        columns=column_schemas,
    )
    def my_resource():
        nonlocal data_types

        start_idx = cast(int, data_types["col1"])
        for idx, item in enumerate([data_types] * 10):
            item = deepcopy(item)
            item["col1"] = start_idx + idx
            yield item

    @dlt.source(max_table_nesting=0)
    def some_source():
        return [some_data(), other_data(), my_resource()]

    info = pipeline.run(some_source(), **destination_config.run_kwargs)
    package_info = pipeline.get_load_package_info(info.loads_ids[0])
    # print(package_info.asstr(verbosity=2))
    assert package_info.state == "loaded"
    # all three jobs succeeded
    assert len(package_info.jobs["failed_jobs"]) == 0
    # 3 tables + 1 state + 4 reference jobs if staging or table format
    expected_completed_jobs = 4 + 4 if pipeline.staging else 4
    # add sql merge job
    if destination_config.supports_merge:
        expected_completed_jobs += 1
        # add iceberg copy jobs
        if destination_config.table_format in ("iceberg", "delta"):
            expected_completed_jobs += 2  # if destination_config.supports_merge else 4
    else:
        if destination_config.table_format:
            expected_completed_jobs += 3  # reference jobs for all tables but not state
    assert len(package_info.jobs["completed_jobs"]) == expected_completed_jobs

    with pipeline.sql_client() as sql_client:
        qual_name = sql_client.make_qualified_table_name
        assert [
            row[0]
            for row in sql_client.execute_sql(f"SELECT * FROM {qual_name('other_data')} ORDER BY 1")
        ] == [1, 2, 3, 4, 5]
        assert [
            row[0]
            for row in sql_client.execute_sql(f"SELECT * FROM {qual_name('some_data')} ORDER BY 1")
        ] == [1, 2, 3]
        db_rows = sql_client.execute_sql(f"SELECT * FROM {qual_name('data_types')} ORDER BY 1")
        assert len(db_rows) == 10
        db_row = list(db_rows[0])
        # "snowflake" and "bigquery" do not parse JSON form parquet string so double parse
        assert_all_data_types_row(
            db_row,
            schema=column_schemas,
            parse_json_strings=destination_config.destination_type
            in ["snowflake", "bigquery", "redshift"],
            allow_string_binary=destination_config.destination_type == "clickhouse",
            timestamp_precision=(
                3 if destination_config.destination_type in ("athena", "dremio") else 6
            ),
        )


@pytest.mark.parametrize(
    "destination_config",
    destinations_configs(default_sql_configs=True, table_format_local_configs=True),
    ids=lambda x: x.name,
)
def test_dataset_name_change(destination_config: DestinationTestConfiguration) -> None:
    destination_config.setup()
    # standard name
    ds_1_name = "iteration" + uniq_id()
    # will go to snake case
    ds_2_name = "IteRation" + uniq_id()
    # illegal name that will be later normalized
    ds_3_name = "1it/era 👍 tion__" + uniq_id()
    p, s = simple_nested_pipeline(destination_config, dataset_name=ds_1_name, dev_mode=False)
    try:
        info = p.run(s(), **destination_config.run_kwargs)
        assert_load_info(info)
        assert info.dataset_name == ds_1_name
        ds_1_counts = load_table_counts(p, "lists", "lists__value")
        # run to another dataset
        info = p.run(s(), dataset_name=ds_2_name, **destination_config.run_kwargs)
        assert_load_info(info)
        assert info.dataset_name.startswith("ite_ration")
        # save normalized dataset name to delete correctly later
        ds_2_name = info.dataset_name
        ds_2_counts = load_table_counts(p, "lists", "lists__value")
        assert ds_1_counts == ds_2_counts
        # set name and run to another dataset
        p.dataset_name = ds_3_name
        info = p.run(s(), **destination_config.run_kwargs)
        assert_load_info(info)
        assert info.dataset_name.startswith("_1it_era_tion_")
        ds_3_counts = load_table_counts(p, "lists", "lists__value")
        assert ds_1_counts == ds_3_counts

    finally:
        # we have to clean dataset ourselves
        with p.sql_client() as client:
            delete_dataset(client, ds_1_name)
            delete_dataset(client, ds_2_name)
            # delete_dataset(client, ds_3_name)  # will be deleted by the fixture


@pytest.mark.parametrize(
    "destination_config",
    destinations_configs(
        default_staging_configs=True, default_sql_configs=True, table_format_filesystem_configs=True
    ),
    ids=lambda x: x.name,
)
@pytest.mark.parametrize("replace_strategy", REPLACE_STRATEGIES)
def test_pipeline_upfront_tables_two_loads(
    destination_config: DestinationTestConfiguration, replace_strategy: TLoaderReplaceStrategy
) -> None:
    skip_if_unsupported_replace_strategy(destination_config, replace_strategy)

    # use staging tables for replace
    os.environ["DESTINATION__REPLACE_STRATEGY"] = replace_strategy
    os.environ["TRUNCATE_STAGING_DATASET"] = "True"

    pipeline = destination_config.setup_pipeline(
        "test_pipeline_upfront_tables_two_loads",
        dataset_name="test_pipeline_upfront_tables_two_loads",
        dev_mode=True,
    )

    @dlt.source
    def two_tables():
        @dlt.resource(
            columns=[{"name": "id", "data_type": "bigint", "nullable": False, "primary_key": True}],
            write_disposition="merge",
            table_format=destination_config.table_format,
        )
        def table_1():
            yield {"id": 1}

        @dlt.resource(
            columns=[
                {
                    "name": "id",
                    "data_type": "bigint",
                    "nullable": False,
                    "unique": True,
                    "primary_key": True,
                }
            ],
            write_disposition="merge",
            table_format=destination_config.table_format,
        )
        def table_2():
            yield data_to_item_format("arrow-table", [{"id": 2}])

        @dlt.resource(
            columns=[{"name": "id", "data_type": "bigint", "nullable": False}],
            write_disposition="replace",
            table_format=destination_config.table_format,
        )
        def table_3(make_data=False):
            if not make_data:
                return
            yield {"id": 3}

        return table_1, table_2, table_3

    # discover schema
    schema = two_tables().discover_schema()
    # print(schema.to_pretty_yaml())

    # now we use this schema but load just one resource
    source = two_tables()
    # push state, table 3 not created
    load_info_1 = pipeline.run(source.table_3, schema=schema, **destination_config.run_kwargs)
    assert_load_info(load_info_1)
    with pytest.raises(DestinationUndefinedEntity):
        load_table_counts(pipeline, "table_3")
    assert "x-normalizer" not in pipeline.default_schema.tables["table_3"]
    assert (
        pipeline.default_schema.tables["_dlt_pipeline_state"]["x-normalizer"]["seen-data"] is True
    )

    # load with one empty job, table 3 not created
    load_info = pipeline.run(source.table_3, **destination_config.run_kwargs)
    assert_load_info(load_info, expected_load_packages=0)
    with pytest.raises(DestinationUndefinedEntity):
        load_table_counts(pipeline, "table_3")
    # print(pipeline.default_schema.to_pretty_yaml())

    load_info_2 = pipeline.run([source.table_1, source.table_3], **destination_config.run_kwargs)
    assert_load_info(load_info_2)
    # 1 record in table 1
    assert pipeline.last_trace.last_normalize_info.row_counts["table_1"] == 1
    assert "table_3" not in pipeline.last_trace.last_normalize_info.row_counts
    assert "table_2" not in pipeline.last_trace.last_normalize_info.row_counts
    # only table_1 got created
    assert load_table_counts(pipeline, "table_1") == {"table_1": 1}
    with pytest.raises(DestinationUndefinedEntity):
        load_table_counts(pipeline, "table_2")
    with pytest.raises(DestinationUndefinedEntity):
        load_table_counts(pipeline, "table_3")

    # v4 = pipeline.default_schema.to_pretty_yaml()
    # print(v4)

    # now load the second one. for arrow format the schema will not update because
    # in that case normalizer does not add dlt specific fields, changes are not detected
    # and schema is not updated because the hash didn't change
    # also we make the replace resource to load its 1 record
    load_info_3 = pipeline.run(
        [source.table_3(make_data=True), source.table_2],
        **destination_config.run_kwargs,
    )
    assert_load_info(load_info_3)
    assert_table_counts(pipeline, {"table_1": 1, "table_2": 1, "table_3": 1})
    # v5 = pipeline.default_schema.to_pretty_yaml()
    # print(v5)

    # check if seen data is market correctly
    assert pipeline.default_schema.tables["table_3"]["x-normalizer"]["seen-data"] is True
    assert pipeline.default_schema.tables["table_2"]["x-normalizer"]["seen-data"] is True
    assert pipeline.default_schema.tables["table_1"]["x-normalizer"]["seen-data"] is True

    job_client, _ = pipeline._get_destination_clients(schema)

    if destination_config.staging and isinstance(job_client, WithStagingDataset):
        for i in range(1, 4):
            with pipeline.sql_client() as client:
                table_name = f"table_{i}"

                if job_client.should_load_data_to_staging_dataset(table_name):
                    with client.with_staging_dataset():
                        tab_name = client.make_qualified_table_name(table_name)
                        with client.execute_query(f"SELECT * FROM {tab_name}") as cur:
                            assert len(cur.fetchall()) == 0


@pytest.mark.parametrize(
    "destination_config",
    destinations_configs(default_sql_configs=True, exclude=["sqlalchemy"]),
    ids=lambda x: x.name,
)
def test_query_all_info_tables_fallback(
    destination_config: DestinationTestConfiguration, environment: Any
) -> None:
    environment["INFO_TABLES_QUERY_THRESHOLD"] = "0"
    pipeline = destination_config.setup_pipeline(
        "parquet_test_" + uniq_id(), dataset_name="parquet_test_" + uniq_id()
    )
<<<<<<< HEAD
    with mock.patch.object(SqlJobClientBase, "INFO_TABLES_QUERY_THRESHOLD", 0):
        info = pipeline.run([1, 2, 3], table_name="digits_1", **destination_config.run_kwargs)
        assert_load_info(info)
        # create empty table
        client: SqlJobClientBase
        # we must add it to schema
        pipeline.default_schema._schema_tables["existing_table"] = new_table("existing_table")
        with pipeline.destination_client() as client:  # type: ignore[assignment]
            sql = client._get_table_update_sql(
                "existing_table", [{"name": "_id", "data_type": "bigint"}], False
            )
            client.sql_client.execute_many(sql)
        # remove it from schema
        del pipeline.default_schema._schema_tables["existing_table"]
        # store another table
        info = pipeline.run([1, 2, 3], table_name="digits_2", **destination_config.run_kwargs)
        assert_table_counts(pipeline, {"digits_1": 3, "digits_2": 3})
=======
    info = pipeline.run([1, 2, 3], table_name="digits_1", **destination_config.run_kwargs)
    assert_load_info(info)
    # create empty table
    client: SqlJobClientBase
    # we must add it to schema
    pipeline.default_schema._schema_tables["existing_table"] = new_table("existing_table")
    with pipeline.destination_client() as client:  # type: ignore[assignment]
        sql = client._get_table_update_sql(
            "existing_table", [{"name": "_id", "data_type": "bigint"}], False
        )
        client.sql_client.execute_many(sql)
    # remove it from schema
    del pipeline.default_schema._schema_tables["existing_table"]
    # store another table
    info = pipeline.run([1, 2, 3], table_name="digits_2", **destination_config.run_kwargs)
    assert_data_table_counts(pipeline, {"digits_1": 3, "digits_2": 3})
>>>>>>> 4d1ba90e


# @pytest.mark.skip(reason="Finalize the test: compare some_data values to values from database")
# @pytest.mark.parametrize(
#     "destination_config",
#     destinations_configs(all_staging_configs=True, default_sql_configs=True, file_format=["insert_values", "jsonl", "parquet"]),
#     ids=lambda x: x.name,
# )
# def test_load_non_utc_timestamps_with_arrow(destination_config: DestinationTestConfiguration) -> None:
#     """Checks if dates are stored properly and timezones are not mangled"""
#     from datetime import timedelta, datetime, timezone
#     start_dt = datetime.now()

#     # columns=[{"name": "Hour", "data_type": "bool"}]
#     @dlt.resource(standalone=True, primary_key="Hour")
#     def some_data(
#         max_hours: int = 2,
#     ):
#         data = [
#             {
#                 "naive_dt": start_dt + timedelta(hours=hour), "hour": hour,
#                 "utc_dt": pendulum.instance(start_dt + timedelta(hours=hour)), "hour": hour,
#                 # tz="Europe/Berlin"
#                 "berlin_dt": pendulum.instance(start_dt + timedelta(hours=hour), tz=timezone(offset=timedelta(hours=-8))), "hour": hour,
#             }
#             for hour in range(0, max_hours)
#         ]
#         data = data_to_item_format("arrow-table", data)
#         # print(py_arrow_to_table_schema_columns(data[0].schema))
#         # print(data)
#         yield data

#     pipeline = destination_config.setup_pipeline(
#         "test_load_non_utc_timestamps",
#         dataset_name="test_load_non_utc_timestamps",
#         dev_mode=True,
#     )
#     info = pipeline.run(some_data())
#     # print(pipeline.default_schema.to_pretty_yaml())
#     assert_load_info(info)
#     table_name = pipeline.sql_client().make_qualified_table_name("some_data")
#     print(select_data(pipeline, f"SELECT * FROM {table_name}"))


def simple_nested_pipeline(
    destination_config: DestinationTestConfiguration, dataset_name: str, dev_mode: bool
) -> Tuple[dlt.Pipeline, Callable[[], DltSource]]:
    data = ["a", ["a", "b", "c"], ["a", "b", "c"]]

    def d():
        yield data

    @dlt.source(name="nested")
    def _data():
        return dlt.resource(d(), name="lists", write_disposition="append")

    p = dlt.pipeline(
        pipeline_name=f"pipeline_{dataset_name}",
        dev_mode=dev_mode,
        destination=destination_config.destination_factory(),
        staging=destination_config.staging,
        dataset_name=dataset_name,
    )
    return p, _data


@pytest.mark.parametrize(
    "destination_config",
    destinations_configs(default_sql_configs=True, subset=["duckdb", "postgres", "snowflake"]),
    ids=lambda x: x.name,
)
def test_dest_column_invalid_timestamp_precision(
    destination_config: DestinationTestConfiguration,
) -> None:
    invalid_precision = 10

    @dlt.resource(
        columns={
            "event_tstamp": {
                "data_type": "timestamp",
                "precision": invalid_precision,
                "timezone": False,
            }
        },
        primary_key="event_id",
    )
    def events():
        yield [{"event_id": 1, "event_tstamp": "2024-07-30T10:00:00.123+00:00"}]

    pipeline = destination_config.setup_pipeline(uniq_id())

    with pytest.raises((TerminalValueError, PipelineStepFailed)):
        pipeline.run(events(), **destination_config.run_kwargs)


@pytest.mark.parametrize(
    "destination_config",
    destinations_configs(default_sql_configs=True, subset=["duckdb", "snowflake", "postgres"]),
    ids=lambda x: x.name,
)
def test_dest_column_hint_timezone(destination_config: DestinationTestConfiguration) -> None:
    destination = destination_config.destination_type

    input_data = [
        {"event_id": 1, "event_tstamp": "2024-07-30T10:00:00.123+00:00"},
        {"event_id": 2, "event_tstamp": "2024-07-30T10:00:00.123456+02:00"},
        {"event_id": 3, "event_tstamp": "2024-07-30T10:00:00.123456"},
    ]

    output_values = [
        "2024-07-30T10:00:00.123000",
        "2024-07-30T08:00:00.123456",
        "2024-07-30T10:00:00.123456",
    ]

    output_map = {
        "postgres": {
            "tables": {
                "events_timezone_off": {
                    "timestamp_type": "timestamp without time zone",
                    "timestamp_values": output_values,
                },
                "events_timezone_on": {
                    "timestamp_type": "timestamp with time zone",
                    "timestamp_values": output_values,
                },
                "events_timezone_unset": {
                    "timestamp_type": "timestamp with time zone",
                    "timestamp_values": output_values,
                },
            },
            "query_data_type": (
                "SELECT data_type FROM information_schema.columns WHERE table_schema ='experiments'"
                " AND table_name = '%s' AND column_name = 'event_tstamp'"
            ),
        },
        "snowflake": {
            "tables": {
                "EVENTS_TIMEZONE_OFF": {
                    "timestamp_type": "TIMESTAMP_NTZ",
                    "timestamp_values": output_values,
                },
                "EVENTS_TIMEZONE_ON": {
                    "timestamp_type": "TIMESTAMP_TZ",
                    "timestamp_values": output_values,
                },
                "EVENTS_TIMEZONE_UNSET": {
                    "timestamp_type": "TIMESTAMP_TZ",
                    "timestamp_values": output_values,
                },
            },
            "query_data_type": (
                "SELECT data_type FROM information_schema.columns WHERE table_schema ='EXPERIMENTS'"
                " AND table_name = '%s' AND column_name = 'EVENT_TSTAMP'"
            ),
        },
        "duckdb": {
            "tables": {
                "events_timezone_off": {
                    "timestamp_type": "TIMESTAMP",
                    "timestamp_values": output_values,
                },
                "events_timezone_on": {
                    "timestamp_type": "TIMESTAMP WITH TIME ZONE",
                    "timestamp_values": output_values,
                },
                "events_timezone_unset": {
                    "timestamp_type": "TIMESTAMP WITH TIME ZONE",
                    "timestamp_values": output_values,
                },
            },
            "query_data_type": (
                "SELECT data_type FROM information_schema.columns WHERE table_schema ='experiments'"
                " AND table_name = '%s' AND column_name = 'event_tstamp'"
            ),
        },
    }

    # table: events_timezone_off
    @dlt.resource(
        columns={"event_tstamp": {"data_type": "timestamp", "timezone": False}},
        primary_key="event_id",
    )
    def events_timezone_off():
        yield input_data

    # table: events_timezone_on
    @dlt.resource(
        columns={"event_tstamp": {"data_type": "timestamp", "timezone": True}},
        primary_key="event_id",
    )
    def events_timezone_on():
        yield input_data

    # table: events_timezone_unset
    @dlt.resource(
        primary_key="event_id",
    )
    def events_timezone_unset():
        yield input_data

    pipeline = destination_config.setup_pipeline(
        f"{destination}_" + uniq_id(), dataset_name="experiments"
    )

    pipeline.run(
        [events_timezone_off(), events_timezone_on(), events_timezone_unset()],
        **destination_config.run_kwargs,
    )

    with pipeline.sql_client() as client:
        for t in output_map[destination]["tables"].keys():  # type: ignore
            # check data type
            column_info = client.execute_sql(output_map[destination]["query_data_type"] % t)
            assert column_info[0][0] == output_map[destination]["tables"][t]["timestamp_type"]  # type: ignore
            # check timestamp data
            rows = client.execute_sql(f"SELECT event_tstamp FROM {t} ORDER BY event_id")

            values = [r[0].strftime("%Y-%m-%dT%H:%M:%S.%f") for r in rows]
            assert values == output_map[destination]["tables"][t]["timestamp_values"]  # type: ignore<|MERGE_RESOLUTION|>--- conflicted
+++ resolved
@@ -854,25 +854,6 @@
     pipeline = destination_config.setup_pipeline(
         "parquet_test_" + uniq_id(), dataset_name="parquet_test_" + uniq_id()
     )
-<<<<<<< HEAD
-    with mock.patch.object(SqlJobClientBase, "INFO_TABLES_QUERY_THRESHOLD", 0):
-        info = pipeline.run([1, 2, 3], table_name="digits_1", **destination_config.run_kwargs)
-        assert_load_info(info)
-        # create empty table
-        client: SqlJobClientBase
-        # we must add it to schema
-        pipeline.default_schema._schema_tables["existing_table"] = new_table("existing_table")
-        with pipeline.destination_client() as client:  # type: ignore[assignment]
-            sql = client._get_table_update_sql(
-                "existing_table", [{"name": "_id", "data_type": "bigint"}], False
-            )
-            client.sql_client.execute_many(sql)
-        # remove it from schema
-        del pipeline.default_schema._schema_tables["existing_table"]
-        # store another table
-        info = pipeline.run([1, 2, 3], table_name="digits_2", **destination_config.run_kwargs)
-        assert_table_counts(pipeline, {"digits_1": 3, "digits_2": 3})
-=======
     info = pipeline.run([1, 2, 3], table_name="digits_1", **destination_config.run_kwargs)
     assert_load_info(info)
     # create empty table
@@ -888,8 +869,7 @@
     del pipeline.default_schema._schema_tables["existing_table"]
     # store another table
     info = pipeline.run([1, 2, 3], table_name="digits_2", **destination_config.run_kwargs)
-    assert_data_table_counts(pipeline, {"digits_1": 3, "digits_2": 3})
->>>>>>> 4d1ba90e
+    assert_table_counts(pipeline, {"digits_1": 3, "digits_2": 3})
 
 
 # @pytest.mark.skip(reason="Finalize the test: compare some_data values to values from database")
