import csv
import os
import posixpath
from pathlib import Path
from typing import Any, Callable, List, Dict, cast
import dlt
import pytest

from dlt.common import json
from dlt.common import pendulum
from dlt.common.storages.load_package import ParsedLoadJobFileName
from dlt.common.utils import uniq_id
from dlt.common.storages.load_storage import LoadJobInfo
from dlt.destinations import filesystem
from dlt.destinations.impl.filesystem.filesystem import FilesystemClient

from tests.cases import arrow_table_all_data_types
from tests.common.utils import load_json_case
from tests.utils import ALL_TEST_DATA_ITEM_FORMATS, TestDataItemFormat, skip_if_not_active
from dlt.destinations.path_utils import create_path
from tests.load.pipeline.utils import (
    destinations_configs,
    DestinationTestConfiguration,
)

from tests.pipeline.utils import load_table_counts


skip_if_not_active("filesystem")


def test_pipeline_merge_write_disposition(default_buckets_env: str) -> None:
    """Run pipeline twice with merge write disposition
    Regardless wether primary key is set or not, filesystem appends
    """
    import pyarrow.parquet as pq  # Module is evaluated by other tests

    os.environ["DATA_WRITER__DISABLE_COMPRESSION"] = "True"

    pipeline = dlt.pipeline(
        pipeline_name="test_" + uniq_id(),
        destination="filesystem",
        dataset_name="test_" + uniq_id(),
    )

    @dlt.resource(primary_key="id")
    def some_data():
        yield [{"id": 1}, {"id": 2}, {"id": 3}]

    @dlt.resource
    def other_data():
        yield [1, 2, 3, 4, 5]

    @dlt.source
    def some_source():
        return [some_data(), other_data()]

    pipeline.run(some_source(), write_disposition="merge")
    assert load_table_counts(pipeline, "some_data", "other_data") == {
        "some_data": 3,
        "other_data": 5,
    }

    # second load shows that merge always appends on filesystem
    pipeline.run(some_source(), write_disposition="merge")
    assert load_table_counts(pipeline, "some_data", "other_data") == {
        "some_data": 6,
        "other_data": 10,
    }

    # Force replace, back to initial values
    pipeline.run(some_source(), write_disposition="replace")
    assert load_table_counts(pipeline, "some_data", "other_data") == {
        "some_data": 3,
        "other_data": 5,
    }


@pytest.mark.parametrize("item_type", ALL_TEST_DATA_ITEM_FORMATS)
def test_pipeline_csv_filesystem_destination(item_type: TestDataItemFormat) -> None:
    os.environ["DATA_WRITER__DISABLE_COMPRESSION"] = "True"
    os.environ["RESTORE_FROM_DESTINATION"] = "False"
    # store locally
    os.environ["DESTINATION__FILESYSTEM__BUCKET_URL"] = "file://_storage"

    pipeline = dlt.pipeline(
        pipeline_name="parquet_test_" + uniq_id(),
        destination="filesystem",
        dataset_name="parquet_test_" + uniq_id(),
    )

    item, rows, _ = arrow_table_all_data_types(item_type, include_json=False, include_time=True)
    info = pipeline.run(item, table_name="table", loader_file_format="csv")
    info.raise_on_failed_jobs()
    job = info.load_packages[0].jobs["completed_jobs"][0].file_path
    assert job.endswith("csv")
    with open(job, "r", encoding="utf-8", newline="") as f:
        csv_rows = list(csv.DictReader(f, dialect=csv.unix_dialect))
        # header + 3 data rows
        assert len(csv_rows) == 3


@pytest.mark.parametrize("item_type", ALL_TEST_DATA_ITEM_FORMATS)
def test_csv_options(item_type: TestDataItemFormat) -> None:
    os.environ["DATA_WRITER__DISABLE_COMPRESSION"] = "True"
    os.environ["RESTORE_FROM_DESTINATION"] = "False"
    # set delimiter and disable headers
    os.environ["NORMALIZE__DATA_WRITER__DELIMITER"] = "|"
    os.environ["NORMALIZE__DATA_WRITER__INCLUDE_HEADER"] = "False"
    # store locally
    os.environ["DESTINATION__FILESYSTEM__BUCKET_URL"] = "file://_storage"
    pipeline = dlt.pipeline(
        pipeline_name="parquet_test_" + uniq_id(),
        destination="filesystem",
        dataset_name="parquet_test_" + uniq_id(),
    )

    item, rows, _ = arrow_table_all_data_types(item_type, include_json=False, include_time=True)
    info = pipeline.run(item, table_name="table", loader_file_format="csv")
    info.raise_on_failed_jobs()
    job = info.load_packages[0].jobs["completed_jobs"][0].file_path
    assert job.endswith("csv")
    with open(job, "r", encoding="utf-8", newline="") as f:
        csv_rows = list(csv.reader(f, dialect=csv.unix_dialect, delimiter="|"))
        # no header
        assert len(csv_rows) == 3
    # object csv adds dlt columns
    dlt_columns = 2 if item_type == "object" else 0
    assert len(rows[0]) + dlt_columns == len(csv_rows[0])


@pytest.mark.parametrize("item_type", ALL_TEST_DATA_ITEM_FORMATS)
def test_csv_quoting_style(item_type: TestDataItemFormat) -> None:
    os.environ["DATA_WRITER__DISABLE_COMPRESSION"] = "True"
    os.environ["RESTORE_FROM_DESTINATION"] = "False"
    # set quotes to all
    os.environ["NORMALIZE__DATA_WRITER__QUOTING"] = "quote_all"
    os.environ["NORMALIZE__DATA_WRITER__INCLUDE_HEADER"] = "False"
    # store locally
    os.environ["DESTINATION__FILESYSTEM__BUCKET_URL"] = "file://_storage"
    pipeline = dlt.pipeline(
        pipeline_name="parquet_test_" + uniq_id(),
        destination="filesystem",
        dataset_name="parquet_test_" + uniq_id(),
    )

    item, _, _ = arrow_table_all_data_types(item_type, include_json=False, include_time=True)
    info = pipeline.run(item, table_name="table", loader_file_format="csv")
    info.raise_on_failed_jobs()
    job = info.load_packages[0].jobs["completed_jobs"][0].file_path
    assert job.endswith("csv")
    with open(job, "r", encoding="utf-8", newline="") as f:
        # we skip headers and every line of data has 3 physical lines (due to string value in arrow_table_all_data_types)
        for line in f:
            line += f.readline()
            line += f.readline()
            # all elements are quoted
            for elem in line.strip().split(","):
                # NULL values are not quoted on arrow writer
                assert (
                    elem.startswith('"')
                    and elem.endswith('"')
                    or (len(elem) == 0 and item_type != "object")
                )


def test_pipeline_parquet_filesystem_destination() -> None:
    import pyarrow.parquet as pq  # Module is evaluated by other tests

    # store locally
    os.environ["DESTINATION__FILESYSTEM__BUCKET_URL"] = "file://_storage"
    pipeline = dlt.pipeline(
        pipeline_name="parquet_test_" + uniq_id(),
        destination="filesystem",
        dataset_name="parquet_test_" + uniq_id(),
    )

    @dlt.resource(primary_key="id")
    def some_data():
        yield [{"id": 1}, {"id": 2}, {"id": 3}]

    @dlt.resource
    def other_data():
        yield [1, 2, 3, 4, 5]

    @dlt.source
    def some_source():
        return [some_data(), other_data()]

    info = pipeline.run(some_source(), loader_file_format="parquet")
    package_info = pipeline.get_load_package_info(info.loads_ids[0])
    assert package_info.state == "loaded"

    # all three jobs succeeded
    assert len(package_info.jobs["failed_jobs"]) == 0
    assert len(package_info.jobs["completed_jobs"]) == 3

    client: FilesystemClient = pipeline.destination_client()  # type: ignore[assignment]
    some_data_glob = posixpath.join(client.dataset_path, "some_data/*")
    other_data_glob = posixpath.join(client.dataset_path, "other_data/*")

    some_data_files = client.fs_client.glob(some_data_glob)
    other_data_files = client.fs_client.glob(other_data_glob)

    assert len(some_data_files) == 1
    assert len(other_data_files) == 1

    with open(some_data_files[0], "rb") as f:
        table = pq.read_table(f)
        assert table.column("id").to_pylist() == [1, 2, 3]

    with open(other_data_files[0], "rb") as f:
        table = pq.read_table(f)
        assert table.column("value").to_pylist() == [1, 2, 3, 4, 5]


TEST_LAYOUTS = (
    "{schema_name}/{table_name}/{load_id}.{file_id}.{ext}",
    "{schema_name}.{table_name}.{load_id}.{file_id}.{ext}",
    "{table_name}88{load_id}-u-{file_id}.{ext}",
    "{table_name}/{curr_date}/{load_id}.{file_id}.{ext}{timestamp}",
    "{table_name}/{YYYY}-{MM}-{DD}/{load_id}.{file_id}.{ext}",
    "{table_name}/{YYYY}-{MMM}-{D}/{load_id}.{file_id}.{ext}",
    "{table_name}/{DD}/{HH}/{m}/{load_id}.{file_id}.{ext}",
    "{table_name}/{D}/{HH}/{mm}/{load_id}.{file_id}.{ext}",
    "{table_name}/{timestamp}/{load_id}.{file_id}.{ext}",
    "{table_name}/{load_package_timestamp}/{d}/{load_id}.{file_id}.{ext}",
    (
        "{table_name}/{YYYY}/{YY}/{Y}/{MMMM}/{MMM}/{MM}/{M}/{DD}/{D}/"
        "{HH}/{H}/{ddd}/{dd}/{d}/{ss}/{s}/{Q}/{timestamp}/{curr_date}/{load_id}.{file_id}.{ext}"
    ),
    (
        "{table_name}/{YYYY}/{YY}/{Y}/{MMMM}/{MMM}/{MM}/{M}/{DD}/{D}/"
        "{SSSS}/{SSS}/{SS}/{S}/{Q}/{timestamp}/{curr_date}/{load_id}.{file_id}.{ext}"
    ),
)


@pytest.mark.parametrize("layout", TEST_LAYOUTS)
def test_filesystem_destination_extended_layout_placeholders(
    layout: str, default_buckets_env: str
) -> None:
    data = load_json_case("simple_row")
    call_count = 0

    def counter(value: Any) -> Callable[..., Any]:
        def count(*args, **kwargs) -> Any:
            nonlocal call_count
            call_count += 1
            return value

        return count

    extra_placeholders = {
        "who": "marcin",
        "action": "says",
        "what": "no potato",
        "func": counter("lifting"),
        "woot": "woot-woot",
        "hiphip": counter("Hurraaaa"),
    }
    now = pendulum.now()
<<<<<<< HEAD
    os.environ["DESTINATION__FILESYSTEM__BUCKET_URL"] = "file://_storage"
    os.environ["DATA_WRITER__DISABLE_COMPRESSION"] = "TRUE"

=======
    fs_destination = filesystem(
        layout=layout,
        extra_placeholders=extra_placeholders,
        current_datetime=counter(now),
    )
>>>>>>> 5d296bcf
    pipeline = dlt.pipeline(
        pipeline_name="test_extended_layouts",
        destination=fs_destination,
    )
    load_info = pipeline.run(
        [
            dlt.resource(data, name="table_1"),
            dlt.resource(data * 2, name="table_2"),
            dlt.resource(data * 3, name="table_3"),
        ],
        write_disposition="append",
    )
    client = pipeline.destination_client()

    expected_files = set()
    known_files = set()
    for basedir, _dirs, files in client.fs_client.walk(client.dataset_path):  # type: ignore[attr-defined]
        # strip out special tables
        if "_dlt" in basedir:
            continue

        for file in files:
            if ".jsonl" in file:
                expected_files.add(posixpath.join(basedir, file))

    for load_package in load_info.load_packages:
        for load_info in load_package.jobs["completed_jobs"]:  # type: ignore[assignment]
            job_info = ParsedLoadJobFileName.parse(load_info.file_path)  # type: ignore[attr-defined]
            # state file gets loaded a differentn way
            if job_info.table_name == "_dlt_pipeline_state":
                continue
            path = create_path(
                layout,
                file_name=job_info.file_name(),
                schema_name="test_extended_layouts",
                load_id=load_package.load_id,
                current_datetime=now,
                load_package_timestamp=load_info.created_at.to_iso8601_string(),  # type: ignore[attr-defined]
                extra_placeholders=extra_placeholders,
            )
            full_path = posixpath.join(client.dataset_path, path)  # type: ignore[attr-defined]
            assert client.fs_client.exists(full_path)  # type: ignore[attr-defined]
            if ".jsonl" in full_path:
                known_files.add(full_path)

    assert expected_files == known_files
    assert known_files
    # 6 is because simple_row contains two rows
    # and in this test scenario we have 3 callbacks
    assert call_count >= 6

    # check that table separation works for every path
    # we cannot test when ext is not the last value
    if ".{ext}{timestamp}" not in layout:
        assert load_table_counts(pipeline, "table_1", "table_2", "table_3") == {
            "table_1": 2,
            "table_2": 4,
            "table_3": 6,
        }
    pipeline._fs_client().truncate_tables(["table_1", "table_3"])
    if ".{ext}{timestamp}" not in layout:
        assert load_table_counts(pipeline, "table_1", "table_2", "table_3") == {"table_2": 4}


@pytest.mark.parametrize(
    "destination_config",
    destinations_configs(all_buckets_filesystem_configs=True),
    ids=lambda x: x.name,
)
def test_state_files(destination_config: DestinationTestConfiguration) -> None:
    def _collect_files(p) -> List[str]:
        client = p.destination_client()
        found = []
        for basedir, _dirs, files in client.fs_client.walk(client.dataset_path):
            for file in files:
                found.append(os.path.join(basedir, file).replace(client.dataset_path, ""))
        return found

    def _collect_table_counts(p) -> Dict[str, int]:
        return load_table_counts(
            p, "items", "items2", "items3", "_dlt_loads", "_dlt_version", "_dlt_pipeline_state"
        )

    # generate 4 loads from 2 pipelines, store load ids
    p1 = destination_config.setup_pipeline("p1", dataset_name="layout_test")
    p2 = destination_config.setup_pipeline("p2", dataset_name="layout_test")
    c1 = cast(FilesystemClient, p1.destination_client())
    c2 = cast(FilesystemClient, p2.destination_client())

    # first two loads
    p1.run([1, 2, 3], table_name="items").loads_ids[0]
    load_id_2_1 = p2.run([4, 5, 6], table_name="items").loads_ids[0]
    assert _collect_table_counts(p1) == {
        "items": 6,
        "_dlt_loads": 2,
        "_dlt_pipeline_state": 2,
        "_dlt_version": 2,
    }
    sc1_old = c1.get_stored_schema()
    sc2_old = c2.get_stored_schema()
    s1_old = c1.get_stored_state("p1")
    s2_old = c1.get_stored_state("p2")

    created_files = _collect_files(p1)
    # 4 init files, 2 item files, 2 load files, 2 state files, 2 version files
    assert len(created_files) == 12

    # second two loads
    @dlt.resource(table_name="items2")
    def some_data():
        dlt.current.resource_state()["state"] = {"some": "state"}
        yield from [1, 2, 3]

    load_id_1_2 = p1.run(some_data(), table_name="items2").loads_ids[
        0
    ]  # force state and migration bump here
    p2.run([4, 5, 6], table_name="items").loads_ids[0]  # no migration here

    # 4 loads for 2 pipelines, one schema and state change on p2 changes so 3 versions and 3 states
    assert _collect_table_counts(p1) == {
        "items": 9,
        "items2": 3,
        "_dlt_loads": 4,
        "_dlt_pipeline_state": 3,
        "_dlt_version": 3,
    }

    # test accessors for state
    s1 = c1.get_stored_state("p1")
    s2 = c1.get_stored_state("p2")
    assert s1.dlt_load_id == load_id_1_2  # second load
    assert s2.dlt_load_id == load_id_2_1  # first load
    assert s1_old.version != s1.version
    assert s2_old.version == s2.version

    # test accessors for schema
    sc1 = c1.get_stored_schema()
    sc2 = c2.get_stored_schema()
    assert sc1.version_hash != sc1_old.version_hash
    assert sc2.version_hash == sc2_old.version_hash
    assert sc1.version_hash != sc2.version_hash

    assert not c1.get_stored_schema_by_hash("blah")
    assert c2.get_stored_schema_by_hash(sc1_old.version_hash)

    created_files = _collect_files(p1)
    # 4 init files, 4 item files, 4 load files, 3 state files, 3 version files
    assert len(created_files) == 18

    # drop it
    p1.destination_client().drop_storage()
    created_files = _collect_files(p1)
    assert len(created_files) == 0


@pytest.mark.parametrize(
    "destination_config",
    destinations_configs(all_buckets_filesystem_configs=True),
    ids=lambda x: x.name,
)
def test_knows_dataset_state(destination_config: DestinationTestConfiguration) -> None:
    # check if pipeline knows initializisation state of dataset
    p1 = destination_config.setup_pipeline("p1", dataset_name="layout_test")
    assert not p1.destination_client().is_storage_initialized()
    p1.run([1, 2, 3], table_name="items")
    assert p1.destination_client().is_storage_initialized()
    p1.destination_client().drop_storage()
    assert not p1.destination_client().is_storage_initialized()


@pytest.mark.parametrize(
    "destination_config",
    destinations_configs(all_buckets_filesystem_configs=True),
    ids=lambda x: x.name,
)
@pytest.mark.parametrize("restore", [True, False])
@pytest.mark.parametrize(
    "layout",
    [
        "{table_name}/{load_id}.{file_id}.{ext}",
        "{schema_name}/other_folder/{table_name}-{load_id}.{file_id}.{ext}",
        "{table_name}/{load_package_timestamp}/{d}/{load_id}.{file_id}.{ext}",
    ],
)  # we need a layout where the table has its own folder and one where it does not
def test_state_with_simple_incremental(
    destination_config: DestinationTestConfiguration,
    restore: bool,
    layout: str,
) -> None:
    os.environ["RESTORE_FROM_DESTINATION"] = str(restore)
    os.environ["DESTINATION__FILESYSTEM__LAYOUT"] = layout

    p = destination_config.setup_pipeline("p1", dataset_name="incremental_test")

    @dlt.resource(name="items")
    def my_resource(prim_key=dlt.sources.incremental("id")):
        yield from [
            {"id": 1},
            {"id": 2},
        ]

    @dlt.resource(name="items")
    def my_resource_inc(prim_key=dlt.sources.incremental("id")):
        yield from [
            {"id": 1},
            {"id": 2},
            {"id": 3},
            {"id": 4},
        ]

    p.run(my_resource)
    p._wipe_working_folder()

    # check incremental
    p = destination_config.setup_pipeline("p1", dataset_name="incremental_test")
    p.run(my_resource_inc)
    assert load_table_counts(p, "items") == {"items": 4 if restore else 6}


@pytest.mark.parametrize(
    "destination_config",
    destinations_configs(all_buckets_filesystem_configs=True),
    ids=lambda x: x.name,
)
@pytest.mark.parametrize(
    "layout",
    [
        "{table_name}/{load_id}.{file_id}.{ext}",
        "{schema_name}/other_folder/{table_name}-{load_id}.{file_id}.{ext}",
    ],
)  # we need a layout where the table has its own folder and one where it does not
def test_client_methods(
    destination_config: DestinationTestConfiguration,
    layout: str,
) -> None:
    p = destination_config.setup_pipeline("access", dataset_name="incremental_test")
    os.environ["DESTINATION__FILESYSTEM__LAYOUT"] = layout

    @dlt.resource()
    def table_1():
        yield [1, 2, 3, 4, 5]

    @dlt.resource()
    def table_2():
        yield [1, 2, 3, 4, 5, 6, 7]

    @dlt.resource()
    def table_3():
        yield [1, 2, 3, 4, 5, 6, 7, 8]

    # 3 files for t_1, 2 files for t_2
    p.run([table_1(), table_2()])
    p.run([table_1(), table_2()])
    p.run([table_1()])

    fs_client = p._fs_client()
    t1_files = fs_client.list_table_files("table_1")
    t2_files = fs_client.list_table_files("table_2")
    assert len(t1_files) == 3
    assert len(t2_files) == 2

    assert load_table_counts(p, "table_1", "table_2") == {"table_1": 15, "table_2": 14}

    # verify that files are in the same folder on the second layout
    folder = fs_client.get_table_dir("table_1")
    file_count = len(fs_client.fs_client.ls(folder))
    if "{table_name}/" in layout:
        print(fs_client.fs_client.ls(folder))
        assert file_count == 3
    else:
        assert file_count == 5

    # check opening of file
    values = []
    for line in fs_client.read_text(t1_files[0]).split("\n"):
        if line:
            values.append(json.loads(line)["value"])
    assert values == [1, 2, 3, 4, 5]

    # check binary read
    assert fs_client.read_bytes(t1_files[0]) == str.encode(fs_client.read_text(t1_files[0]))

    # check truncate
    fs_client.truncate_tables(["table_1"])
    assert load_table_counts(p, "table_1", "table_2") == {"table_2": 14}

    # load again
    p.run([table_1(), table_2(), table_3()])
    assert load_table_counts(p, "table_1", "table_2", "table_3") == {
        "table_1": 5,
        "table_2": 21,
        "table_3": 8,
    }

    # test truncate multiple
    fs_client.truncate_tables(["table_1", "table_3"])
    assert load_table_counts(p, "table_1", "table_2", "table_3") == {"table_2": 21}<|MERGE_RESOLUTION|>--- conflicted
+++ resolved
@@ -260,17 +260,14 @@
         "hiphip": counter("Hurraaaa"),
     }
     now = pendulum.now()
-<<<<<<< HEAD
     os.environ["DESTINATION__FILESYSTEM__BUCKET_URL"] = "file://_storage"
     os.environ["DATA_WRITER__DISABLE_COMPRESSION"] = "TRUE"
 
-=======
     fs_destination = filesystem(
         layout=layout,
         extra_placeholders=extra_placeholders,
         current_datetime=counter(now),
     )
->>>>>>> 5d296bcf
     pipeline = dlt.pipeline(
         pipeline_name="test_extended_layouts",
         destination=fs_destination,
