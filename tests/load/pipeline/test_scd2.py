--- conflicted
+++ resolved
@@ -29,16 +29,6 @@
 get_row_hash = DataItemNormalizer.get_row_hash
 
 
-<<<<<<< HEAD
-def get_active_ts(pipeline: dlt.Pipeline) -> datetime:
-    high_ts = pipeline.destination.capabilities().scd2_high_timestamp
-    caps = pipeline._get_destination_capabilities()
-    active_ts = high_ts.in_timezone(tz="UTC").replace(tzinfo=None)
-    return reduce_pendulum_datetime_precision(active_ts, caps.timestamp_precision)
-
-
-=======
->>>>>>> 25a33216
 def get_load_package_created_at(pipeline: dlt.Pipeline, load_info: LoadInfo) -> datetime:
     """Returns `created_at` property of load package state."""
     load_id = load_info.asdict()["loads_ids"][0]
@@ -51,35 +41,19 @@
     return reduce_pendulum_datetime_precision(created_at, caps.timestamp_precision)
 
 
-<<<<<<< HEAD
-def strip_timezone(ts: datetime, high_ts: datetime) -> datetime:
-    """Converts timezone of datetime object to UTC and removes timezone awareness."""
-    ts = ensure_pendulum_datetime(ts)
-    if ts.replace(tzinfo=None) == high_ts:
-        return ts.replace(tzinfo=None)
-    else:
-        return ts.astimezone(tz=timezone.utc).replace(tzinfo=None)
-
-
-=======
->>>>>>> 25a33216
 def get_table(
     pipeline: dlt.Pipeline, table_name: str, sort_column: str, include_root_id: bool = True
 ) -> List[Dict[str, Any]]:
     """Returns destination table contents as list of dictionaries."""
-<<<<<<< HEAD
-    high_ts = pipeline.destination.capabilities().scd2_high_timestamp
-=======
 
     def strip_timezone(ts: datetime) -> datetime:
         """Converts timezone of datetime object to UTC and removes timezone awareness."""
         return ensure_pendulum_datetime(ts).astimezone(tz=timezone.utc).replace(tzinfo=None)
 
->>>>>>> 25a33216
     return sorted(
         [
             {
-                k: strip_timezone(v, high_ts) if isinstance(v, datetime) else v
+                k: strip_timezone(v) if isinstance(v, datetime) else v
                 for k, v in r.items()
                 if not k.startswith("_dlt")
                 or k in DEFAULT_VALIDITY_COLUMN_NAMES
