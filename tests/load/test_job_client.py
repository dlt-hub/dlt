import contextlib
from copy import deepcopy
import io, os
from time import sleep
from unittest.mock import patch
import pytest
import datetime  # noqa: I251
from typing import Iterator, Tuple, List, Dict, Any, Mapping, MutableMapping

from dlt.common import json, pendulum
from dlt.common.schema import Schema
from dlt.common.schema.typing import (
    LOADS_TABLE_NAME,
    VERSION_TABLE_NAME,
    TWriteDisposition,
    TTableSchema,
)
from dlt.common.schema.utils import new_table, new_column
from dlt.common.storages import FileStorage
from dlt.common.schema import TTableSchemaColumns
from dlt.common.utils import uniq_id
from dlt.destinations.exceptions import (
    DatabaseException,
    DatabaseTerminalException,
    DatabaseUndefinedRelation,
)

from dlt.destinations.job_client_impl import SqlJobClientBase
from dlt.common.destination.reference import WithStagingDataset

from tests.cases import table_update_and_row, assert_all_data_types_row
from tests.utils import TEST_STORAGE_ROOT, autouse_test_storage, preserve_environ
from tests.common.utils import load_json_case
from tests.load.utils import (
    TABLE_UPDATE,
    TABLE_UPDATE_COLUMNS_SCHEMA,
    TABLE_ROW_ALL_DATA_TYPES,
    expect_load_file,
    load_table,
    yield_client_with_storage,
    cm_yield_client_with_storage,
    write_dataset,
    prepare_table,
)
from tests.load.pipeline.utils import destinations_configs, DestinationTestConfiguration


# @pytest.fixture(autouse=True)
# def set_environ():
#     os.environ["SCHEMA__NAMING"] = "sql_upper"


@pytest.fixture
def file_storage() -> FileStorage:
    return FileStorage(TEST_STORAGE_ROOT, file_type="b", makedirs=True)


@pytest.fixture(scope="function")
def client(request) -> Iterator[SqlJobClientBase]:
    yield from yield_client_with_storage(request.param.destination)


@pytest.mark.order(1)
@pytest.mark.parametrize(
    "client", destinations_configs(default_sql_configs=True), indirect=True, ids=lambda x: x.name
)
def test_initialize_storage(client: SqlJobClientBase) -> None:
    pass


@pytest.mark.order(2)
@pytest.mark.parametrize(
    "client", destinations_configs(default_sql_configs=True), indirect=True, ids=lambda x: x.name
)
def test_get_schema_on_empty_storage(client: SqlJobClientBase) -> None:
    # test getting schema on empty dataset without any tables
    table_name, table_columns = list(client.get_storage_tables([VERSION_TABLE_NAME]))[0]
    assert table_name == VERSION_TABLE_NAME
    assert len(table_columns) == 0
    schema_info = client.get_stored_schema()
    assert schema_info is None
    schema_info = client.get_stored_schema_by_hash("8a0298298823928939")
    assert schema_info is None

    # now try to get several non existing tables
    storage_tables = list(client.get_storage_tables(["no_table_1", "no_table_2"]))
    assert [("no_table_1", {}), ("no_table_2", {})] == storage_tables


@pytest.mark.order(3)
@pytest.mark.parametrize(
    "client", destinations_configs(default_sql_configs=True), indirect=True, ids=lambda x: x.name
)
def test_get_update_basic_schema(client: SqlJobClientBase) -> None:
    schema = client.schema
    print(schema.stored_version)
    print(schema.version)
    schema_update = client.update_stored_schema()
    # expect dlt tables in schema update
    assert set(schema_update.keys()) == {VERSION_TABLE_NAME, LOADS_TABLE_NAME, "event_slot"}
    # event_bot and event_user are not present because they have no columns
    # check is event slot has variant
    assert schema_update["event_slot"]["columns"]["value"]["variant"] is True
    # now we have dlt tables
    storage_tables = list(client.get_storage_tables([VERSION_TABLE_NAME, LOADS_TABLE_NAME]))
    assert set([table[0] for table in storage_tables]) == {VERSION_TABLE_NAME, LOADS_TABLE_NAME}
    assert [len(table[1]) > 0 for table in storage_tables] == [True, True]
    # verify if schemas stored
    this_schema = client.get_stored_schema_by_hash(schema.version_hash)
    newest_schema = client.get_stored_schema()
    # should point to the same schema
    assert this_schema == newest_schema
    # check fields
    # NOTE: schema version == 2 because we updated default hints after loading the schema
    assert this_schema.version == 2 == schema.version
    assert this_schema.version_hash == schema.stored_version_hash
    assert this_schema.engine_version == schema.ENGINE_VERSION
    assert this_schema.schema_name == schema.name
    assert isinstance(this_schema.inserted_at, datetime.datetime)
    # also the content must be the same
    assert this_schema.schema == json.dumps(schema.to_dict())
    first_version_schema = this_schema.schema

    # modify schema
    schema.tables["event_slot"]["write_disposition"] = "replace"
    schema._bump_version()
    assert schema.version > this_schema.version

    # update in storage
    client._update_schema_in_storage(schema)
    sleep(1)
    this_schema = client.get_stored_schema_by_hash(schema.version_hash)
    newest_schema = client.get_stored_schema()
    assert this_schema == newest_schema
    assert this_schema.version == schema.version == 3
    assert this_schema.version_hash == schema.stored_version_hash

    # simulate parallel write: initial schema is modified differently and written alongside the first one
    # in that case the version will not change or go down
    first_schema = Schema.from_dict(json.loads(first_version_schema))
    first_schema.tables["event_bot"]["write_disposition"] = "replace"
<<<<<<< HEAD
    first_schema.bump_version()
    assert first_schema.version == this_schema.version == 3
=======
    first_schema._bump_version()
    assert first_schema.version == this_schema.version == 2
>>>>>>> 5b9c7156
    # wait to make load_newest_schema deterministic
    sleep(1)
    client._update_schema_in_storage(first_schema)
    this_schema = client.get_stored_schema_by_hash(first_schema.version_hash)
    newest_schema = client.get_stored_schema()
    assert this_schema == newest_schema  # error
    assert this_schema.version == first_schema.version == 3
    assert this_schema.version_hash == first_schema.stored_version_hash

    # get schema with non existing hash
    assert client.get_stored_schema_by_hash("XAXXA") is None

    # mock other schema in client and get the newest schema. it should not exist...
    client.schema = Schema("ethereum")
    assert client.get_stored_schema() is None
    client.schema._bump_version()
    schema_update = client.update_stored_schema()
    # no schema updates because schema has no tables
    assert schema_update == {}
    that_info = client.get_stored_schema()
    assert that_info.schema_name == "ethereum"

    # get event schema again
    client.schema = Schema("event")
    this_schema = client.get_stored_schema()
    assert this_schema == newest_schema


@pytest.mark.essential
@pytest.mark.parametrize(
    "client", destinations_configs(default_sql_configs=True), indirect=True, ids=lambda x: x.name
)
def test_complete_load(client: SqlJobClientBase) -> None:
    client.update_stored_schema()
    load_id = "182879721.182912"
    client.complete_load(load_id)
    load_table = client.sql_client.make_qualified_table_name(LOADS_TABLE_NAME)
    load_rows = list(client.sql_client.execute_sql(f"SELECT * FROM {load_table}"))
    assert len(load_rows) == 1
    assert load_rows[0][0] == load_id
    assert load_rows[0][1] == client.schema.name
    assert load_rows[0][2] == 0
    import datetime  # noqa: I251

    assert type(load_rows[0][3]) is datetime.datetime
    assert load_rows[0][4] == client.schema.version_hash
    # make sure that hash in loads exists in schema versions table
    versions_table = client.sql_client.make_qualified_table_name(VERSION_TABLE_NAME)
    version_rows = list(
        client.sql_client.execute_sql(
            f"SELECT * FROM {versions_table} WHERE version_hash = %s", load_rows[0][4]
        )
    )
    assert len(version_rows) == 1
    client.complete_load("load2")
    load_rows = list(client.sql_client.execute_sql(f"SELECT * FROM {load_table}"))
    assert len(load_rows) == 2


@pytest.mark.parametrize(
    "client",
    destinations_configs(default_sql_configs=True, subset=["redshift", "postgres", "duckdb"]),
    indirect=True,
    ids=lambda x: x.name,
)
def test_schema_update_create_table_redshift(client: SqlJobClientBase) -> None:
    # infer typical rasa event schema
    schema = client.schema
    table_name = "event_test_table" + uniq_id()
    # this will be sort
    timestamp = schema._infer_column("timestamp", 182879721.182912)
    assert timestamp["sort"] is True
    # this will be destkey
    sender_id = schema._infer_column("sender_id", "982398490809324")
    assert sender_id["cluster"] is True
    # this will be not null
    record_hash = schema._infer_column("_dlt_id", "m,i0392903jdlkasjdlk")
    assert record_hash["unique"] is True
    schema.update_table(new_table(table_name, columns=[timestamp, sender_id, record_hash]))
    schema._bump_version()
    schema_update = client.update_stored_schema()
    # check hints in schema update
    table_update = schema_update[table_name]["columns"]
    assert table_update["timestamp"]["sort"] is True
    assert table_update["sender_id"]["cluster"] is True
    assert table_update["_dlt_id"]["unique"] is True
    _, storage_columns = list(client.get_storage_tables([table_name]))[0]
    assert len(storage_columns) > 0


@pytest.mark.parametrize(
    "client",
    destinations_configs(default_sql_configs=True, subset=["bigquery"]),
    indirect=True,
    ids=lambda x: x.name,
)
def test_schema_update_create_table_bigquery(client: SqlJobClientBase) -> None:
    # infer typical rasa event schema
    schema = client.schema
    # this will be partition
    timestamp = schema._infer_column("timestamp", 182879721.182912)
    # this will be cluster
    sender_id = schema._infer_column("sender_id", "982398490809324")
    # this will be not null
    record_hash = schema._infer_column("_dlt_id", "m,i0392903jdlkasjdlk")
    schema.update_table(new_table("event_test_table", columns=[timestamp, sender_id, record_hash]))
    schema._bump_version()
    schema_update = client.update_stored_schema()
    # check hints in schema update
    table_update = schema_update["event_test_table"]["columns"]
    assert table_update["timestamp"]["partition"] is True
    assert table_update["_dlt_id"]["nullable"] is False
    _, storage_columns = client.get_storage_table("event_test_table")
    assert storage_columns["timestamp"]["partition"] is True
    assert storage_columns["sender_id"]["cluster"] is True
    _, storage_columns = client.get_storage_table("_dlt_version")
    assert storage_columns["version"]["partition"] is False
    assert storage_columns["version"]["cluster"] is False


@pytest.mark.parametrize(
    "client", destinations_configs(default_sql_configs=True), indirect=True, ids=lambda x: x.name
)
def test_schema_update_alter_table(client: SqlJobClientBase) -> None:
    # force to update schema in chunks by setting the max query size to 10 bytes/chars
    with patch.object(client.capabilities, "max_query_length", new=10):
        schema = client.schema
        col1 = schema._infer_column("col1", "string")
        table_name = "event_test_table" + uniq_id()
        schema.update_table(new_table(table_name, columns=[col1]))
        schema._bump_version()
        schema_update = client.update_stored_schema()
        assert table_name in schema_update
        assert len(schema_update[table_name]["columns"]) == 1
        assert schema_update[table_name]["columns"]["col1"]["data_type"] == "text"
        # with single alter table
        col2 = schema._infer_column("col2", 1)
        schema.update_table(new_table(table_name, columns=[col2]))
        schema._bump_version()
        schema_update = client.update_stored_schema()
        assert len(schema_update) == 1
        assert len(schema_update[table_name]["columns"]) == 1
        assert schema_update[table_name]["columns"]["col2"]["data_type"] == "bigint"

        # with 2 alter tables
        col3 = schema._infer_column("col3", 1.2)
        col4 = schema._infer_column("col4", 182879721.182912)
        col4["data_type"] = "timestamp"
        schema.update_table(new_table(table_name, columns=[col3, col4]))
        schema._bump_version()
        schema_update = client.update_stored_schema()
        assert len(schema_update[table_name]["columns"]) == 2
        assert schema_update[table_name]["columns"]["col3"]["data_type"] == "double"
        assert schema_update[table_name]["columns"]["col4"]["data_type"] == "timestamp"
        _, storage_table = client.get_storage_table(table_name)
        # 4 columns
        assert len(storage_table) == 4
        assert storage_table["col4"]["data_type"] == "timestamp"


@pytest.mark.parametrize(
    "client", destinations_configs(default_sql_configs=True), indirect=True, ids=lambda x: x.name
)
def test_drop_tables(client: SqlJobClientBase) -> None:
    schema = client.schema
    # Add columns in all tables
    schema.tables["event_user"]["columns"] = dict(schema.tables["event_slot"]["columns"])
    schema.tables["event_bot"]["columns"] = dict(schema.tables["event_slot"]["columns"])
    schema._bump_version()
    client.update_stored_schema()

    # Create a second schema with 2 hashes
    sd = schema.to_dict()
    sd["name"] = "event_2"
    schema_2 = Schema.from_dict(sd).clone()  # type: ignore[arg-type]
    for tbl_name in list(schema_2.tables):
        if tbl_name.startswith("_dlt"):
            continue
        # rename the table properly
        schema_2.tables[tbl_name + "_2"] = schema_2.tables.pop(tbl_name)
        schema_2.tables[tbl_name + "_2"]["name"] = tbl_name + "_2"

    client.schema = schema_2
    client.schema._bump_version()
    client.update_stored_schema()
    client.schema.tables["event_slot_2"]["columns"]["value"]["nullable"] = False
    client.schema._bump_version()
    client.update_stored_schema()

    # Drop tables from the first schema
    client.schema = schema
    tables_to_drop = ["event_slot", "event_user"]
    for tbl in tables_to_drop:
        del schema.tables[tbl]
    schema._bump_version()
    client.drop_tables(*tables_to_drop)
    client._update_schema_in_storage(schema)  # Schema was deleted, load it in again
    if isinstance(client, WithStagingDataset):
        with contextlib.suppress(DatabaseUndefinedRelation):
            with client.with_staging_dataset():
                client.drop_tables(*tables_to_drop, delete_schema=False)
    # drop again - should not break anything
    client.drop_tables(*tables_to_drop)
    client._update_schema_in_storage(schema)
    if isinstance(client, WithStagingDataset):
        with contextlib.suppress(DatabaseUndefinedRelation):
            with client.with_staging_dataset():
                client.drop_tables(*tables_to_drop, delete_schema=False)

    # Verify requested tables are dropped
    assert all(len(table[1]) == 0 for table in client.get_storage_tables(tables_to_drop))

    # Verify _dlt_version schema is updated and old versions deleted
    table_name = client.sql_client.make_qualified_table_name(VERSION_TABLE_NAME)
    rows = client.sql_client.execute_sql(
        f"SELECT version_hash FROM {table_name} WHERE schema_name = %s", schema.name
    )
    assert len(rows) == 1
    assert rows[0][0] == schema.version_hash

    # Other schema is not replaced
    rows = client.sql_client.execute_sql(
        f"SELECT version_hash FROM {table_name} WHERE schema_name = %s", schema_2.name
    )
    assert len(rows) == 2


@pytest.mark.parametrize(
    "client", destinations_configs(default_sql_configs=True), indirect=True, ids=lambda x: x.name
)
def test_get_storage_table_with_all_types(client: SqlJobClientBase) -> None:
    schema = client.schema
    table_name = "event_test_table" + uniq_id()
    schema.update_table(new_table(table_name, columns=TABLE_UPDATE))
    schema._bump_version()
    schema_update = client.update_stored_schema()
    # we have all columns in the update
    table_update = schema_update[table_name]["columns"]
    assert set(table_update.keys()) == set(TABLE_UPDATE_COLUMNS_SCHEMA.keys())
    # all columns match
    for name, column in table_update.items():
        assert column.items() >= TABLE_UPDATE_COLUMNS_SCHEMA[name].items()
    # now get the actual schema from the db
    _, storage_table = list(client.get_storage_tables([table_name]))[0]
    assert len(storage_table) > 0
    print(storage_table)
    # column order must match TABLE_UPDATE
    storage_columns = list(storage_table.values())
    for c, expected_c in zip(TABLE_UPDATE, storage_columns):
        # print(c["name"])
        # print(c["data_type"])
        # storage columns are returned with column names as in information schema
        assert client.capabilities.casefold_identifier(c["name"]) == expected_c["name"]
        # athena does not know wei data type and has no JSON type, time is not supported with parquet tables
        if client.config.destination_type == "athena" and c["data_type"] in (
            "wei",
            "complex",
            "time",
        ):
            continue
        # mssql, clickhouse and synapse have no native data type for the complex type.
        if client.config.destination_type in ("mssql", "synapse", "clickhouse") and c[
            "data_type"
        ] in ("complex"):
            continue
        if client.config.destination_type == "databricks" and c["data_type"] in ("complex", "time"):
            continue
        # ClickHouse has no active data type for binary or time type.
        if client.config.destination_type == "clickhouse":
            if c["data_type"] in ("binary", "time"):
                continue
            elif c["data_type"] == "complex" and c["nullable"]:
                continue
        if client.config.destination_type == "dremio" and c["data_type"] == "complex":
            continue
        assert c["data_type"] == expected_c["data_type"]


@pytest.mark.parametrize(
    "client", destinations_configs(default_sql_configs=True), indirect=True, ids=lambda x: x.name
)
def test_preserve_column_order(client: SqlJobClientBase) -> None:
    schema = client.schema
    table_name = "event_test_table" + uniq_id()
    import random

    columns = deepcopy(TABLE_UPDATE)
    random.shuffle(columns)

    schema.update_table(new_table(table_name, columns=columns))
    schema._bump_version()

    def _assert_columns_order(sql_: str) -> None:
        idx = 0
        for c in columns:
            if hasattr(client.sql_client, "escape_ddl_identifier"):
                col_name = client.sql_client.escape_ddl_identifier(c["name"])
            else:
                col_name = client.capabilities.escape_identifier(c["name"])
            print(col_name)
            # find column names
            idx = sql_.find(col_name, idx)
            assert idx > 0, f"column {col_name} not found in script"

    sql = ";".join(client._get_table_update_sql(table_name, columns, generate_alter=False))
    _assert_columns_order(sql)
    sql = ";".join(client._get_table_update_sql(table_name, columns, generate_alter=True))
    _assert_columns_order(sql)


@pytest.mark.parametrize(
    "client", destinations_configs(default_sql_configs=True), indirect=True, ids=lambda x: x.name
)
def test_data_writer_load(client: SqlJobClientBase, file_storage: FileStorage) -> None:
    if not client.capabilities.preferred_loader_file_format:
        pytest.skip("preferred loader file format not set, destination will only work with staging")
    rows, table_name = prepare_schema(client, "simple_row")
    canonical_name = client.sql_client.make_qualified_table_name(table_name)
    # write only first row
    with io.BytesIO() as f:
        write_dataset(client, f, [rows[0]], client.schema.get_table(table_name)["columns"])
        query = f.getvalue().decode()
    expect_load_file(client, file_storage, query, table_name)
    db_row = client.sql_client.execute_sql(f"SELECT * FROM {canonical_name}")[0]
    # content must equal
    assert list(db_row) == list(rows[0].values())
    # write second row that contains two nulls
    with io.BytesIO() as f:
        write_dataset(client, f, [rows[1]], client.schema.get_table(table_name)["columns"])
        query = f.getvalue().decode()
    expect_load_file(client, file_storage, query, table_name)
    db_row = client.sql_client.execute_sql(
        f"SELECT * FROM {canonical_name} WHERE f_int = {rows[1]['f_int']}"
    )[0]
    assert db_row[3] is None
    assert db_row[5] is None


@pytest.mark.parametrize(
    "client", destinations_configs(default_sql_configs=True), indirect=True, ids=lambda x: x.name
)
def test_data_writer_string_escape(client: SqlJobClientBase, file_storage: FileStorage) -> None:
    if not client.capabilities.preferred_loader_file_format:
        pytest.skip("preferred loader file format not set, destination will only work with staging")
    rows, table_name = prepare_schema(client, "simple_row")
    canonical_name = client.sql_client.make_qualified_table_name(table_name)
    row = rows[0]
    # this will really drop table without escape
    inj_str = f", NULL'); DROP TABLE {canonical_name} --"
    row["f_str"] = inj_str
    with io.BytesIO() as f:
        write_dataset(client, f, [rows[0]], client.schema.get_table(table_name)["columns"])
        query = f.getvalue().decode()
    expect_load_file(client, file_storage, query, table_name)
    db_row = client.sql_client.execute_sql(f"SELECT * FROM {canonical_name}")[0]
    assert list(db_row) == list(row.values())


@pytest.mark.parametrize(
    "client", destinations_configs(default_sql_configs=True), indirect=True, ids=lambda x: x.name
)
def test_data_writer_string_escape_edge(
    client: SqlJobClientBase, file_storage: FileStorage
) -> None:
    if not client.capabilities.preferred_loader_file_format:
        pytest.skip("preferred loader file format not set, destination will only work with staging")
    rows, table_name = prepare_schema(client, "weird_rows")
    canonical_name = client.sql_client.make_qualified_table_name(table_name)
    with io.BytesIO() as f:
        write_dataset(client, f, rows, client.schema.get_table(table_name)["columns"])
        query = f.getvalue().decode()
    expect_load_file(client, file_storage, query, table_name)
    for i in range(1, len(rows) + 1):
        db_row = client.sql_client.execute_sql(f"SELECT str FROM {canonical_name} WHERE idx = {i}")
        row_value, expected = db_row[0][0], rows[i - 1]["str"]
        assert row_value == expected


@pytest.mark.parametrize("write_disposition", ["append", "replace"])
@pytest.mark.parametrize(
    "client", destinations_configs(default_sql_configs=True), indirect=True, ids=lambda x: x.name
)
def test_load_with_all_types(
    client: SqlJobClientBase, write_disposition: TWriteDisposition, file_storage: FileStorage
) -> None:
    if not client.capabilities.preferred_loader_file_format:
        pytest.skip("preferred loader file format not set, destination will only work with staging")
    table_name = "event_test_table" + uniq_id()
    column_schemas, data_types = table_update_and_row(
        exclude_types=(
            ["time"] if client.config.destination_type in ["databricks", "clickhouse"] else None
        ),
    )

    # we should have identical content with all disposition types
    client.schema.update_table(
        new_table(
            table_name, write_disposition=write_disposition, columns=list(column_schemas.values())
        )
    )
    client.schema._bump_version()
    client.update_stored_schema()

    if client.should_load_data_to_staging_dataset(client.schema.tables[table_name]):  # type: ignore[attr-defined]
        with client.with_staging_dataset():  # type: ignore[attr-defined]
            # create staging for merge dataset
            client.initialize_storage()
            client.update_stored_schema()

    with client.sql_client.with_staging_dataset(
        client.should_load_data_to_staging_dataset(client.schema.tables[table_name])  # type: ignore[attr-defined]
    ):
        canonical_name = client.sql_client.make_qualified_table_name(table_name)
    # write row
    with io.BytesIO() as f:
        write_dataset(client, f, [data_types], column_schemas)
        query = f.getvalue().decode()
    expect_load_file(client, file_storage, query, table_name)
    db_row = list(client.sql_client.execute_sql(f"SELECT * FROM {canonical_name}")[0])
    # content must equal
    assert_all_data_types_row(
        db_row,
        schema=column_schemas,
        allow_base64_binary=client.config.destination_type in ["clickhouse"],
    )


@pytest.mark.parametrize(
    "write_disposition,replace_strategy",
    [
        ("append", ""),
        ("merge", ""),
        ("replace", "truncate-and-insert"),
        ("replace", "insert-from-staging"),
        ("replace", "staging-optimized"),
    ],
)
@pytest.mark.parametrize(
    "client", destinations_configs(default_sql_configs=True), indirect=True, ids=lambda x: x.name
)
def test_write_dispositions(
    client: SqlJobClientBase,
    write_disposition: TWriteDisposition,
    replace_strategy: str,
    file_storage: FileStorage,
) -> None:
    if not client.capabilities.preferred_loader_file_format:
        pytest.skip("preferred loader file format not set, destination will only work with staging")
    os.environ["DESTINATION__REPLACE_STRATEGY"] = replace_strategy

    table_name = "event_test_table" + uniq_id()
    client.schema.update_table(
        new_table(table_name, write_disposition=write_disposition, columns=TABLE_UPDATE)
    )
    child_table = client.schema.naming.make_path(table_name, "child")
    # add child table without write disposition so it will be inferred from the parent
    client.schema.update_table(
        new_table(child_table, columns=TABLE_UPDATE, parent_table_name=table_name)
    )
    client.schema._bump_version()
    client.update_stored_schema()

    if write_disposition == "merge":
        # add root key
        client.schema.tables[table_name]["columns"]["col1"]["root_key"] = True
        # create staging for merge dataset
        with client.with_staging_dataset():  # type: ignore[attr-defined]
            client.initialize_storage()
            client.schema._bump_version()
            client.update_stored_schema()
    for idx in range(2):
        # in the replace strategies, tables get truncated between loads
        truncate_tables = [table_name, child_table]
        if write_disposition == "replace":
            client.initialize_storage(truncate_tables=truncate_tables)

        for t in [table_name, child_table]:
            # write row, use col1 (INT) as row number
            table_row = deepcopy(TABLE_ROW_ALL_DATA_TYPES)
            table_row["col1"] = idx
            with io.BytesIO() as f:
                write_dataset(client, f, [table_row], TABLE_UPDATE_COLUMNS_SCHEMA)
                query = f.getvalue().decode()
            if client.should_load_data_to_staging_dataset(client.schema.tables[table_name]):  # type: ignore[attr-defined]
                # load to staging dataset on merge
                with client.with_staging_dataset():  # type: ignore[attr-defined]
                    expect_load_file(client, file_storage, query, t)
            else:
                # load directly on other
                expect_load_file(client, file_storage, query, t)
            db_rows = list(
                client.sql_client.execute_sql(
                    f"SELECT * FROM {client.sql_client.make_qualified_table_name(t)} ORDER BY"
                    " col1 ASC"
                )
            )
            # in case of merge
            if write_disposition == "append":
                # we append 1 row to tables in each iteration
                assert len(db_rows) == idx + 1
            elif write_disposition == "replace":
                # we overwrite with the same row. merge falls back to replace when no keys specified
                assert len(db_rows) == 1
            else:
                # merge on client level, without loader, loads to staging dataset. so this table is empty
                assert len(db_rows) == 0
                # check staging
                with client.sql_client.with_staging_dataset(staging=True):
                    db_rows = list(
                        client.sql_client.execute_sql(
                            f"SELECT * FROM {client.sql_client.make_qualified_table_name(t)} ORDER"
                            " BY col1 ASC"
                        )
                    )
                    assert len(db_rows) == idx + 1
            # last row must have our last idx - make sure we append and overwrite
            assert db_rows[-1][0] == idx


@pytest.mark.parametrize(
    "client", destinations_configs(default_sql_configs=True), indirect=True, ids=lambda x: x.name
)
def test_retrieve_job(client: SqlJobClientBase, file_storage: FileStorage) -> None:
    if not client.capabilities.preferred_loader_file_format:
        pytest.skip("preferred loader file format not set, destination will only work with staging")
    user_table_name = prepare_table(client)
    load_json = {
        "_dlt_id": uniq_id(),
        "_dlt_root_id": uniq_id(),
        "sender_id": "90238094809sajlkjxoiewjhduuiuehd",
        "timestamp": str(pendulum.now()),
    }
    with io.BytesIO() as f:
        write_dataset(client, f, [load_json], client.schema.get_table(user_table_name)["columns"])
        dataset = f.getvalue().decode()
    job = expect_load_file(client, file_storage, dataset, user_table_name)
    # now try to retrieve the job
    # TODO: we should re-create client instance as this call is intended to be run after some disruption ie. stopped loader process
    r_job = client.restore_file_load(file_storage.make_full_path(job.file_name()))
    assert r_job.state() == "completed"
    # use just file name to restore
    r_job = client.restore_file_load(job.file_name())
    assert r_job.state() == "completed"


@pytest.mark.parametrize(
    "destination_config",
    destinations_configs(default_sql_configs=True, exclude=["dremio"]),
    ids=lambda x: x.name,
)
def test_default_schema_name_init_storage(destination_config: DestinationTestConfiguration) -> None:
    with cm_yield_client_with_storage(
        destination_config.destination,
        default_config_values={
            "default_schema_name": (  # pass the schema that is a default schema. that should create dataset with the name `dataset_name`
                "event"
            )
        },
    ) as client:
        assert client.sql_client.dataset_name == client.config.dataset_name
        assert client.sql_client.has_dataset()

    with cm_yield_client_with_storage(
        destination_config.destination,
        default_config_values={
            "default_schema_name": (
                None  # no default_schema. that should create dataset with the name `dataset_name`
            )
        },
    ) as client:
        assert client.sql_client.dataset_name == client.config.dataset_name
        assert client.sql_client.has_dataset()

    with cm_yield_client_with_storage(
        destination_config.destination,
        default_config_values={
            "default_schema_name": (  # the default schema is not event schema . that should create dataset with the name `dataset_name` with schema suffix
                "event_2"
            )
        },
    ) as client:
        assert client.sql_client.dataset_name == client.config.dataset_name + "_event"
        assert client.sql_client.has_dataset()


@pytest.mark.parametrize(
    "destination_config", destinations_configs(default_sql_configs=True), ids=lambda x: x.name
)
def test_many_schemas_single_dataset(
    destination_config: DestinationTestConfiguration, file_storage: FileStorage
) -> None:
    def _load_something(_client: SqlJobClientBase, expected_rows: int) -> None:
        # load something to event:user_table
        user_row = {
            "_dlt_id": uniq_id(),
            "_dlt_root_id": "b",
            # "_dlt_load_id": "load_id",
            "event": "user",
            "sender_id": "sender_id",
            "timestamp": str(pendulum.now()),
        }
        with io.BytesIO() as f:
            write_dataset(_client, f, [user_row], _client.schema.tables["event_user"]["columns"])
            query = f.getvalue().decode()
        expect_load_file(_client, file_storage, query, "event_user")
        qual_table_name = _client.sql_client.make_qualified_table_name("event_user")
        db_rows = list(_client.sql_client.execute_sql(f"SELECT * FROM {qual_table_name}"))
        assert len(db_rows) == expected_rows

    with cm_yield_client_with_storage(
        destination_config.destination, default_config_values={"default_schema_name": None}
    ) as client:
        # event schema with event table
        if not client.capabilities.preferred_loader_file_format:
            pytest.skip(
                "preferred loader file format not set, destination will only work with staging"
            )

        user_table = load_table("event_user")["event_user"]
        client.schema.update_table(new_table("event_user", columns=list(user_table.values())))
        client.schema._bump_version()
        schema_update = client.update_stored_schema()
        assert len(schema_update) > 0

        _load_something(client, 1)

        # event_2 schema with identical event table
        event_schema = client.schema
        schema_dict = event_schema.to_dict()
        schema_dict["name"] = "event_2"
        event_2_schema = Schema.from_stored_schema(schema_dict)
        # swap schemas in client instance
        client.schema = event_2_schema
        client.schema._bump_version()
        schema_update = client.update_stored_schema()
        # no were detected - even if the schema is new. all the tables overlap
        assert schema_update == {}
        # two different schemas in dataset
        assert event_schema.version_hash != event_2_schema.version_hash
        ev_1_info = client.get_stored_schema_by_hash(event_schema.version_hash)
        assert ev_1_info.schema_name == "event"
        ev_2_info = client.get_stored_schema_by_hash(event_2_schema.version_hash)
        assert ev_2_info.schema_name == "event_2"
        # two rows because we load to the same table
        _load_something(client, 2)

        # use third schema where one of the fields is non null, but the field exists so it is ignored
        schema_dict["name"] = "event_3"
        event_3_schema = Schema.from_stored_schema(schema_dict)
        event_3_schema.tables["event_user"]["columns"]["input_channel"]["nullable"] = False
        # swap schemas in client instance
        client.schema = event_3_schema
        client.schema._bump_version()
        schema_update = client.update_stored_schema()
        # no were detected - even if the schema is new. all the tables overlap and change in nullability does not do any updates
        assert schema_update == {}
        # 3 rows because we load to the same table
        _load_something(client, 3)

        # adding new non null column will generate sync error, except for clickhouse, there it will work
        event_3_schema.tables["event_user"]["columns"]["mandatory_column"] = new_column(
            "mandatory_column", "text", nullable=False
        )
        client.schema._bump_version()
        if destination_config.destination == "clickhouse":
            client.update_stored_schema()
        else:
            with pytest.raises(DatabaseException) as py_ex:
                client.update_stored_schema()
            assert (
                "mandatory_column" in str(py_ex.value).lower()
                or "NOT NULL" in str(py_ex.value)
                or "Adding columns with constraints not yet supported" in str(py_ex.value)
            )


def prepare_schema(client: SqlJobClientBase, case: str) -> Tuple[List[Dict[str, Any]], str]:
    client.update_stored_schema()
    rows = load_json_case(case)
    # use first row to infer table
    table: TTableSchemaColumns = {k: client.schema._infer_column(k, v) for k, v in rows[0].items()}
    table_name = f"event_{case}_{uniq_id()}"
    client.schema.update_table(new_table(table_name, columns=list(table.values())))
    client.schema._bump_version()
    client.update_stored_schema()
    return rows, table_name<|MERGE_RESOLUTION|>--- conflicted
+++ resolved
@@ -139,13 +139,8 @@
     # in that case the version will not change or go down
     first_schema = Schema.from_dict(json.loads(first_version_schema))
     first_schema.tables["event_bot"]["write_disposition"] = "replace"
-<<<<<<< HEAD
-    first_schema.bump_version()
+    first_schema._bump_version()
     assert first_schema.version == this_schema.version == 3
-=======
-    first_schema._bump_version()
-    assert first_schema.version == this_schema.version == 2
->>>>>>> 5b9c7156
     # wait to make load_newest_schema deterministic
     sleep(1)
     client._update_schema_in_storage(first_schema)
