--- conflicted
+++ resolved
@@ -8,12 +8,8 @@
 from tests.utils import patch_home_dir, preserve_environ, ALL_DESTINATIONS
 
 
-<<<<<<< HEAD
-pytestmark = pytest.mark.skipif("motherduck" not in ALL_DESTINATIONS, reason="motherduck is not configured")
-=======
 if 'motherduck' not in ALL_DESTINATIONS:
     pytest.skip("motherduck is not configured", allow_module_level=True)
->>>>>>> db08d1e8
 
 
 def test_motherduck_database() -> None:
