--- conflicted
+++ resolved
@@ -247,9 +247,6 @@
     )
 
 
-<<<<<<< HEAD
-def test_bigquery_job_resuming(client: BigQueryClient, file_storage: FileStorage) -> None:
-=======
 def test_bigquery_autodetect_configuration(client: BigQueryClient) -> None:
     # no schema autodetect
     assert client._should_autodetect_schema("event_slot") is False
@@ -295,7 +292,8 @@
     with pytest.raises(LoadJobTerminalException):
         client.start_file_load(client.schema.get_table(user_table_name), dest_path, uniq_id())
 
->>>>>>> 401c62d8
+
+def test_bigquery_job_resuming(client: BigQueryClient, file_storage: FileStorage) -> None:
     user_table_name = prepare_table(client)
     load_json = {
         "_dlt_id": uniq_id(),
