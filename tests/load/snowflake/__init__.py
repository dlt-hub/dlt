import pytest

<<<<<<< HEAD
pytest.importorskip("snowflake")
=======
from tests.utils import ALL_DESTINATIONS

if 'snowflake' not in ALL_DESTINATIONS:
    pytest.skip("snowflake not configured", allow_module_level=True)
>>>>>>> db08d1e8
<|MERGE_RESOLUTION|>--- conflicted
+++ resolved
@@ -1,10 +1,6 @@
 import pytest
 
-<<<<<<< HEAD
-pytest.importorskip("snowflake")
-=======
 from tests.utils import ALL_DESTINATIONS
 
 if 'snowflake' not in ALL_DESTINATIONS:
-    pytest.skip("snowflake not configured", allow_module_level=True)
->>>>>>> db08d1e8
+    pytest.skip("snowflake not configured", allow_module_level=True)