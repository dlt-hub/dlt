<<<<<<< HEAD
import base64

from urllib.parse import urlsplit, urlunsplit, urlencode
=======
import re
from typing import NamedTuple, Callable, Pattern, Union, TYPE_CHECKING, Dict, List, Any
import base64

from urllib.parse import parse_qs, urlsplit, urlunsplit
>>>>>>> 3d009dc9

import pytest
import requests_mock

from dlt.sources.helpers.rest_client import RESTClient

from .api_router import APIRouter
from .paginators import PageNumberPaginator, OffsetPaginator


MOCK_BASE_URL = "https://api.example.com"


router = APIRouter(MOCK_BASE_URL)


def generate_posts(count=25):
    return [{"id": i, "title": f"Post {i}"} for i in range(count)]


def generate_comments(post_id, count=50):
    return [{"id": i, "body": f"Comment {i} for post {post_id}"} for i in range(count)]


def get_page_number(qs, key="page", default=1):
    return int(qs.get(key, [default])[0])


def create_next_page_url(request, paginator, use_absolute_url=True):
    scheme, netloc, path, _, _ = urlsplit(request.url)
    query = urlencode(paginator.next_page_url_params)
    if use_absolute_url:
        return urlunsplit([scheme, netloc, path, query, ""])
    else:
        return f"{path}?{query}"


def paginate_by_page_number(request, records, records_key="data", use_absolute_url=True, index_base=1):
    page_number = get_page_number(request.qs, default=index_base)
    paginator = PageNumberPaginator(records, page_number, index_base=index_base)

    response = {
        records_key: paginator.page_records,
        **paginator.metadata,
    }

    if paginator.next_page_url_params:
        response["next_page"] = create_next_page_url(request, paginator, use_absolute_url)

    return response


@pytest.fixture(scope="module")
def mock_api_server():
    with requests_mock.Mocker() as m:

        @router.get(r"/posts(\?page=\d+)?$")
        def posts(request, context):
            return paginate_by_page_number(request, generate_posts())

        @router.get(r"/posts_zero_based(\?page=\d+)?$")
        def posts_zero_based(request, context):
            return paginate_by_page_number(request, generate_posts(), index_base=0)

        @router.get(r"/posts_header_link(\?page=\d+)?$")
        def posts_header_link(request, context):
            records = generate_posts()
            page_number = get_page_number(request.qs)
            paginator = PageNumberPaginator(records, page_number)

            response = paginator.page_records

            if paginator.next_page_url_params:
                next_page_url = create_next_page_url(request, paginator)
                context.headers["Link"] = f'<{next_page_url}>; rel="next"'

            return response

        @router.get(r"/posts_relative_next_url(\?page=\d+)?$")
        def posts_relative_next_url(request, context):
            return paginate_by_page_number(request, generate_posts(), use_absolute_url=False)

        @router.get(r"/posts_offset_limit(\?offset=\d+&limit=\d+)?$")
        def posts_offset_limit(request, context):
            records = generate_posts()
            offset = int(request.qs.get("offset", [0])[0])
            limit = int(request.qs.get("limit", [10])[0])
            paginator = OffsetPaginator(records, offset, limit)

            return {
                "data": paginator.page_records,
                **paginator.metadata,
            }

        @router.get(r"/posts/(\d+)/comments")
        def post_comments(request, context):
            post_id = int(request.url.split("/")[-2])
            return paginate_by_page_number(request, generate_comments(post_id))

        @router.get(r"/posts/\d+$")
        def post_detail(request, context):
            post_id = request.url.split("/")[-1]
            return {"id": post_id, "body": f"Post body {post_id}"}

        @router.get(r"/posts/\d+/some_details_404")
        def post_detail_404(request, context):
            """Return 404 for post with id > 0. Used to test ignoring 404 errors."""
            post_id = int(request.url.split("/")[-2])
            if post_id < 1:
                return {"id": post_id, "body": f"Post body {post_id}"}
            else:
                context.status_code = 404
                return {"error": "Post not found"}

        @router.get(r"/posts_under_a_different_key$")
        def posts_with_results_key(request, context):
            return paginate_by_page_number(request, generate_posts(), records_key="many-results")

        @router.get("/protected/posts/basic-auth")
        def protected_basic_auth(request, context):
            auth = request.headers.get("Authorization")
            creds = "user:password"
            creds_base64 = base64.b64encode(creds.encode()).decode()
            if auth == f"Basic {creds_base64}":
                return paginate_by_page_number(request, generate_posts())
            context.status_code = 401
            return {"error": "Unauthorized"}

        @router.get("/protected/posts/bearer-token")
        def protected_bearer_token(request, context):
            auth = request.headers.get("Authorization")
            if auth == "Bearer test-token":
                return paginate_by_page_number(request, generate_posts())
            context.status_code = 401
            return {"error": "Unauthorized"}

        @router.get("/protected/posts/bearer-token-plain-text-error")
        def protected_bearer_token_plain_text_erorr(request, context):
            auth = request.headers.get("Authorization")
            if auth == "Bearer test-token":
                return paginate_by_page_number(request, generate_posts())
            context.status_code = 401
            return "Unauthorized"

        @router.get("/protected/posts/api-key")
        def protected_api_key(request, context):
            api_key = request.headers.get("x-api-key")
            if api_key == "test-api-key":
                return paginate_by_page_number(request, generate_posts())
            context.status_code = 401
            return {"error": "Unauthorized"}

        @router.post("/oauth/token")
        def oauth_token(request, context):
            if oauth_authorize(request):
                return {"access_token": "test-token", "expires_in": 3600}
            context.status_code = 401
            return {"error": "Unauthorized"}

        @router.post("/oauth/token-expires-now")
        def oauth_token_expires_now(request, context):
            if oauth_authorize(request):
                return {"access_token": "test-token", "expires_in": 0}
            context.status_code = 401
            return {"error": "Unauthorized"}

        @router.post("/auth/refresh")
        def refresh_token(request, context):
            body = request.json()
            if body.get("refresh_token") == "valid-refresh-token":
                return {"access_token": "new-valid-token"}
            context.status_code = 401
            return {"error": "Invalid refresh token"}

        @router.post("/custom-oauth/token")
        def custom_oauth_token(request, context):
            qs = parse_qs(request.text)
            if (
                qs.get("grant_type")[0] == "account_credentials"
                and qs.get("account_id")[0] == "test-account-id"
                and request.headers["Authorization"]
                == "Basic dGVzdC1hY2NvdW50LWlkOnRlc3QtY2xpZW50LXNlY3JldA=="
            ):
                return {"access_token": "test-token", "expires_in": 3600}
            context.status_code = 401
            return {"error": "Unauthorized"}

        router.register_routes(m)

        yield m


<<<<<<< HEAD
@pytest.fixture
def rest_client() -> RESTClient:
    return RESTClient(
        base_url="https://api.example.com",
        headers={"Accept": "application/json"},
    )


def assert_pagination(pages, page_size=5, total_pages=5):
=======
def oauth_authorize(request):
    qs = parse_qs(request.text)
    grant_type = qs.get("grant_type")[0]
    if "jwt-bearer" in grant_type:
        return True
    if "client_credentials" in grant_type:
        return (
            qs["client_secret"][0] == "test-client-secret"
            and qs["client_id"][0] == "test-client-id"
        )


def assert_pagination(pages, expected_start=0, page_size=10, total_pages=10):
>>>>>>> 3d009dc9
    assert len(pages) == total_pages
    for i, page in enumerate(pages):
        assert page == [{"id": i, "title": f"Post {i}"} for i in range(i * page_size, (i + 1) * page_size)]<|MERGE_RESOLUTION|>--- conflicted
+++ resolved
@@ -1,14 +1,5 @@
-<<<<<<< HEAD
 import base64
-
-from urllib.parse import urlsplit, urlunsplit, urlencode
-=======
-import re
-from typing import NamedTuple, Callable, Pattern, Union, TYPE_CHECKING, Dict, List, Any
-import base64
-
-from urllib.parse import parse_qs, urlsplit, urlunsplit
->>>>>>> 3d009dc9
+from urllib.parse import parse_qs, urlsplit, urlunsplit, urlencode
 
 import pytest
 import requests_mock
@@ -201,7 +192,6 @@
         yield m
 
 
-<<<<<<< HEAD
 @pytest.fixture
 def rest_client() -> RESTClient:
     return RESTClient(
@@ -210,8 +200,6 @@
     )
 
 
-def assert_pagination(pages, page_size=5, total_pages=5):
-=======
 def oauth_authorize(request):
     qs = parse_qs(request.text)
     grant_type = qs.get("grant_type")[0]
@@ -224,8 +212,7 @@
         )
 
 
-def assert_pagination(pages, expected_start=0, page_size=10, total_pages=10):
->>>>>>> 3d009dc9
+def assert_pagination(pages, page_size=5, total_pages=5):
     assert len(pages) == total_pages
     for i, page in enumerate(pages):
         assert page == [{"id": i, "title": f"Post {i}"} for i in range(i * page_size, (i + 1) * page_size)]