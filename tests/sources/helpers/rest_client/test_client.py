import os
import pytest
from typing import Any, cast
<<<<<<< HEAD
from dlt.common import logger
from dlt.common.typing import TSecretStrValue
from dlt.sources.helpers.requests import Client, Response, Request
=======
from requests import PreparedRequest, Request
from requests.auth import AuthBase
from dlt.common.typing import TSecretStrValue
from dlt.sources.helpers.requests import Response
>>>>>>> 4fcfa28d
from dlt.sources.helpers.rest_client import RESTClient
from dlt.sources.helpers.rest_client.client import Hooks
from dlt.sources.helpers.rest_client.paginators import JSONResponsePaginator

from dlt.sources.helpers.rest_client.auth import AuthConfigBase
from dlt.sources.helpers.rest_client.auth import (
    BearerTokenAuth,
    APIKeyAuth,
    HttpBasicAuth,
    OAuthJWTAuth,
)
from dlt.sources.helpers.rest_client.exceptions import IgnoreResponseException

from .conftest import assert_pagination


def load_private_key(name="private_key.pem"):
    key_path = os.path.join(os.path.dirname(__file__), name)
    with open(key_path, "r", encoding="utf-8") as key_file:
        return key_file.read()


TEST_PRIVATE_KEY = load_private_key()


@pytest.fixture
def rest_client() -> RESTClient:
    return RESTClient(
        base_url="https://api.example.com",
        headers={"Accept": "application/json"},
        session=Client().session,
    )


@pytest.mark.usefixtures("mock_api_server")
class TestRESTClient:
    def test_get_single_resource(self, rest_client):
        response = rest_client.get("/posts/1")
        assert response.status_code == 200
        assert response.json() == {"id": "1", "body": "Post body 1"}

    def test_pagination(self, rest_client: RESTClient):
        pages_iter = rest_client.paginate(
            "/posts",
            paginator=JSONResponsePaginator(next_url_path="next_page"),
        )

        pages = list(pages_iter)

        assert_pagination(pages)

    def test_page_context(self, rest_client: RESTClient) -> None:
        for page in rest_client.paginate(
            "/posts",
            paginator=JSONResponsePaginator(next_url_path="next_page"),
        ):
            # response that produced data
            assert isinstance(page.response, Response)
            # updated request
            assert isinstance(page.request, Request)
            # make request url should be same as next link in paginator
            if page.paginator.has_next_page:
                paginator = cast(JSONResponsePaginator, page.paginator)
                assert paginator._next_reference == page.request.url

    def test_default_paginator(self, rest_client: RESTClient):
        pages_iter = rest_client.paginate("/posts")

        pages = list(pages_iter)

        assert_pagination(pages)

    def test_excplicit_paginator(self, rest_client: RESTClient):
        pages_iter = rest_client.paginate(
            "/posts", paginator=JSONResponsePaginator(next_url_path="next_page")
        )
        pages = list(pages_iter)

        assert_pagination(pages)

    def test_excplicit_paginator_relative_next_url(self, rest_client: RESTClient):
        pages_iter = rest_client.paginate(
            "/posts_relative_next_url",
            paginator=JSONResponsePaginator(next_url_path="next_page"),
        )
        pages = list(pages_iter)

        assert_pagination(pages)

    def test_paginate_with_hooks(self, rest_client: RESTClient):
        def response_hook(response: Response, *args: Any, **kwargs: Any) -> None:
            if response.status_code == 404:
                raise IgnoreResponseException

        hooks: Hooks = {
            "response": response_hook,
        }

        pages_iter = rest_client.paginate(
            "/posts",
            paginator=JSONResponsePaginator(next_url_path="next_page"),
            hooks=hooks,
        )

        pages = list(pages_iter)

        assert_pagination(pages)

        pages_iter = rest_client.paginate(
            "/posts/1/some_details_404",
            paginator=JSONResponsePaginator(),
            hooks=hooks,
        )

        pages = list(pages_iter)
        assert pages == []

    def test_basic_auth_success(self, rest_client: RESTClient):
        response = rest_client.get(
            "/protected/posts/basic-auth",
            auth=HttpBasicAuth("user", cast(TSecretStrValue, "password")),
        )
        assert response.status_code == 200
        assert response.json()["data"][0] == {"id": 0, "title": "Post 0"}

        pages_iter = rest_client.paginate(
            "/protected/posts/basic-auth",
            auth=HttpBasicAuth("user", cast(TSecretStrValue, "password")),
        )

        pages = list(pages_iter)
        assert_pagination(pages)

    def test_bearer_token_auth_success(self, rest_client: RESTClient):
        response = rest_client.get(
            "/protected/posts/bearer-token",
            auth=BearerTokenAuth(cast(TSecretStrValue, "test-token")),
        )
        assert response.status_code == 200
        assert response.json()["data"][0] == {"id": 0, "title": "Post 0"}

        pages_iter = rest_client.paginate(
            "/protected/posts/bearer-token",
            auth=BearerTokenAuth(cast(TSecretStrValue, "test-token")),
        )

        pages = list(pages_iter)
        assert_pagination(pages)

    def test_api_key_auth_success(self, rest_client: RESTClient):
        response = rest_client.get(
            "/protected/posts/api-key",
            auth=APIKeyAuth(name="x-api-key", api_key=cast(TSecretStrValue, "test-api-key")),
        )
        assert response.status_code == 200
        assert response.json()["data"][0] == {"id": 0, "title": "Post 0"}

    def test_oauth_jwt_auth_success(self, rest_client: RESTClient):
        auth = OAuthJWTAuth(
            client_id="test-client-id",
            private_key=TEST_PRIVATE_KEY,
            auth_endpoint="https://api.example.com/oauth/token",
            scopes=["read", "write"],
            headers={"Content-Type": "application/json"},
            session=Client().session,
        )

        response = rest_client.get(
            "/protected/posts/bearer-token",
            auth=auth,
        )

        assert response.status_code == 200
        assert "test-token" in response.request.headers["Authorization"]

        pages_iter = rest_client.paginate(
            "/protected/posts/bearer-token",
            auth=auth,
        )

        assert_pagination(list(pages_iter))

<<<<<<< HEAD
    def test_custom_session_client(self, mocker):
        mocked_warning = mocker.patch.object(logger, "warning")
        RESTClient(
            base_url="https://api.example.com",
            headers={"Accept": "application/json"},
            session=Client(raise_for_status=True).session,
        )
        assert (
            mocked_warning.call_args[0][0]
            == "The session provided has raise_for_status enabled. This may cause unexpected"
            " behavior."
        )
=======
    def test_custom_auth_success(self, rest_client: RESTClient):
        class CustomAuthConfigBase(AuthConfigBase):
            def __init__(self, token: str):
                self.token = token

            def __call__(self, request: PreparedRequest) -> PreparedRequest:
                request.headers["Authorization"] = f"Bearer {self.token}"
                return request

        class CustomAuthAuthBase(AuthBase):
            def __init__(self, token: str):
                self.token = token

            def __call__(self, request: PreparedRequest) -> PreparedRequest:
                request.headers["Authorization"] = f"Bearer {self.token}"
                return request

        auth_list = [
            CustomAuthConfigBase("test-token"),
            CustomAuthAuthBase("test-token"),
        ]

        for auth in auth_list:
            response = rest_client.get(
                "/protected/posts/bearer-token",
                auth=auth,
            )

            assert response.status_code == 200
            assert response.json()["data"][0] == {"id": 0, "title": "Post 0"}

            pages_iter = rest_client.paginate(
                "/protected/posts/bearer-token",
                auth=auth,
            )

            pages_list = list(pages_iter)
            assert_pagination(pages_list)

            assert pages_list[0].response.request.headers["Authorization"] == "Bearer test-token"
>>>>>>> 4fcfa28d
<|MERGE_RESOLUTION|>--- conflicted
+++ resolved
@@ -1,16 +1,11 @@
 import os
 import pytest
 from typing import Any, cast
-<<<<<<< HEAD
 from dlt.common import logger
-from dlt.common.typing import TSecretStrValue
-from dlt.sources.helpers.requests import Client, Response, Request
-=======
-from requests import PreparedRequest, Request
+from requests import PreparedRequest, Request, Response
 from requests.auth import AuthBase
 from dlt.common.typing import TSecretStrValue
-from dlt.sources.helpers.requests import Response
->>>>>>> 4fcfa28d
+from dlt.sources.helpers.requests import Client
 from dlt.sources.helpers.rest_client import RESTClient
 from dlt.sources.helpers.rest_client.client import Hooks
 from dlt.sources.helpers.rest_client.paginators import JSONResponsePaginator
@@ -193,7 +188,7 @@
 
         assert_pagination(list(pages_iter))
 
-<<<<<<< HEAD
+
     def test_custom_session_client(self, mocker):
         mocked_warning = mocker.patch.object(logger, "warning")
         RESTClient(
@@ -206,7 +201,8 @@
             == "The session provided has raise_for_status enabled. This may cause unexpected"
             " behavior."
         )
-=======
+
+
     def test_custom_auth_success(self, rest_client: RESTClient):
         class CustomAuthConfigBase(AuthConfigBase):
             def __init__(self, token: str):
@@ -246,5 +242,4 @@
             pages_list = list(pages_iter)
             assert_pagination(pages_list)
 
-            assert pages_list[0].response.request.headers["Authorization"] == "Bearer test-token"
->>>>>>> 4fcfa28d
+            assert pages_list[0].response.request.headers["Authorization"] == "Bearer test-token"