--- conflicted
+++ resolved
@@ -431,23 +431,38 @@
         for i in range(DEFAULT_PAGE_SIZE):
             assert returned_posts[i] == {"id": posts_skip + i, "title": f"Post {posts_skip + i}"}
 
-<<<<<<< HEAD
-    def test_request_kwargs(self, mocker) -> None:
-        def send_spy(*args, **kwargs):
-            return original_send(*args, **kwargs)
-=======
     def test_configurable_timeout(self, mocker) -> None:
         cfg = {
             "RUNTIME__REQUEST_TIMEOUT": 42,
         }
         os.environ.update({key: str(value) for key, value in cfg.items()})
->>>>>>> da4b9fda
 
         rest_client = RESTClient(
             base_url="https://api.example.com",
             session=Client().session,
         )
-<<<<<<< HEAD
+
+        import requests
+
+        requests.Session.send = mocker.Mock()  # type: ignore[method-assign]
+        rest_client.get("/posts/1")
+        assert requests.Session.send.call_args[1] == {  # type: ignore[attr-defined]
+            "timeout": 42,
+            "proxies": ANY,
+            "stream": ANY,
+            "verify": ANY,
+            "cert": ANY,
+        }
+
+    def test_request_kwargs(self, mocker) -> None:
+        def send_spy(*args, **kwargs):
+            return original_send(*args, **kwargs)
+
+
+        rest_client = RESTClient(
+            base_url="https://api.example.com",
+            session=Client().session,
+        )
         original_send = rest_client.session.send
         mocked_send = mocker.patch.object(rest_client.session, "send", side_effect=send_spy)
 
@@ -463,6 +478,7 @@
             timeout=321,
             allow_redirects=False,
         )
+
         assert mocked_send.call_args[1] == {
             "proxies": {
                 "http": "http://10.10.1.10:1111",
@@ -500,17 +516,4 @@
             "cert": ("/path/client_2.cert", "/path/client_2.key"),
             "timeout": 432,
             "allow_redirects": False,
-=======
-
-        import requests
-
-        requests.Session.send = mocker.Mock()  # type: ignore[method-assign]
-        rest_client.get("/posts/1")
-        assert requests.Session.send.call_args[1] == {  # type: ignore[attr-defined]
-            "timeout": 42,
-            "proxies": ANY,
-            "stream": ANY,
-            "verify": ANY,
-            "cert": ANY,
->>>>>>> da4b9fda
         }