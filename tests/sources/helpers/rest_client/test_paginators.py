--- conflicted
+++ resolved
@@ -30,11 +30,6 @@
 
 
 class TestJSONResponsePaginator:
-<<<<<<< HEAD
-    def test_update_state_with_next(self):
-        paginator = JSONResponsePaginator()
-        response = Mock(Response, json=lambda: {"next": "http://example.com/next", "results": []})
-=======
     @pytest.mark.parametrize(
         "test_case",
         [
@@ -90,7 +85,6 @@
         else:
             paginator = JSONResponsePaginator(next_url_path=next_url_path)
         response = Mock(Response, json=lambda: test_case["response_json"])
->>>>>>> 73e81765
         paginator.update_state(response)
         assert paginator.next_reference == test_case["expected"]["next_reference"]
         assert paginator.has_next_page == test_case["expected"]["has_next_page"]
