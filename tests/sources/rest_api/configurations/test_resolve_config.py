--- conflicted
+++ resolved
@@ -91,23 +91,17 @@
     resolved_params = [
         ResolvedParam("id", {"field": "obj_id", "resource": "issues", "type": "resolve"})
     ]
-<<<<<<< HEAD
 
     bound_path, expanded_params, request_json, parent_record = process_parent_data_item(
         path="dlt-hub/dlt/issues/{id}/comments",
         item={"obj_id": 12345},
         resolved_params=resolved_params,
         include_from_parent=None,
-=======
-    bound_path, parent_record = process_parent_data_item(
-        "dlt-hub/dlt/issues/{id}/comments", {"obj_id": 12345}, resolve_params, None
->>>>>>> 396e2015
     )
     assert bound_path == "dlt-hub/dlt/issues/12345/comments"
     assert expanded_params == {}
     assert parent_record == {}
 
-<<<<<<< HEAD
     bound_path, expanded_params, request_json, parent_record = process_parent_data_item(
         path="dlt-hub/dlt/issues/{id}/comments",
         item={"obj_id": 12345},
@@ -121,18 +115,6 @@
         item={"obj_id": 12345, "obj_node": "node_1"},
         resolved_params=resolved_params,
         include_from_parent=["obj_id", "obj_node"],
-=======
-    bound_path, parent_record = process_parent_data_item(
-        "dlt-hub/dlt/issues/{id}/comments", {"obj_id": 12345}, resolve_params, ["obj_id"]
-    )
-    assert parent_record == {"_issues_obj_id": 12345}
-
-    bound_path, parent_record = process_parent_data_item(
-        "dlt-hub/dlt/issues/{id}/comments",
-        {"obj_id": 12345, "obj_node": "node_1"},
-        resolve_params,
-        ["obj_id", "obj_node"],
->>>>>>> 396e2015
     )
     assert parent_record == {"_issues_obj_id": 12345, "_issues_obj_node": "node_1"}
 
@@ -168,39 +150,28 @@
         )
     ]
     item = {"some_results": {"obj_id": 12345}}
-<<<<<<< HEAD
     bound_path, expanded_params, request_json, parent_record = process_parent_data_item(
         path="dlt-hub/dlt/issues/{id}/comments",
         item=item,
         params={},
         resolved_params=resolved_param_nested,
         include_from_parent=None,
-=======
-    bound_path, parent_record = process_parent_data_item(
-        "dlt-hub/dlt/issues/{id}/comments", item, resolve_param_nested, None
->>>>>>> 396e2015
     )
     assert bound_path == "dlt-hub/dlt/issues/12345/comments"
 
     # Param path not found
     with pytest.raises(ValueError) as val_ex:
-<<<<<<< HEAD
         process_parent_data_item(
             path="dlt-hub/dlt/issues/{id}/comments",
             item={"_id": 12345},
             params={},
             resolved_params=resolved_params,
             include_from_parent=None,
-=======
-        bound_path, parent_record = process_parent_data_item(
-            "dlt-hub/dlt/issues/{id}/comments", {"_id": 12345}, resolve_params, None
->>>>>>> 396e2015
         )
     assert "Resource expects a field 'obj_id'" in str(val_ex.value)
 
     # Included path not found
     with pytest.raises(ValueError) as val_ex:
-<<<<<<< HEAD
         process_parent_data_item(
             path="dlt-hub/dlt/issues/{id}/comments",
             item={"_id": 12345, "obj_node": "node_1"},
@@ -213,15 +184,6 @@
         " issues in order to bind it to"
         in str(val_ex.value)
     )
-=======
-        bound_path, parent_record = process_parent_data_item(
-            "dlt-hub/dlt/issues/{id}/comments",
-            {"obj_id": 12345, "obj_node": "node_1"},
-            resolve_params,
-            ["obj_id", "node"],
-        )
-    assert "in order to include it in child records under _issues_node" in str(val_ex.value)
->>>>>>> 396e2015
 
     # Resolve multiple parameters from a single record
     multi_resolve_params = [
@@ -229,40 +191,24 @@
         ResolvedParam("id", {"field": "id", "resource": "comments", "type": "resolve"}),
     ]
 
-<<<<<<< HEAD
     bound_path, expanded_params, request_json, parent_record = process_parent_data_item(
         path="dlt-hub/dlt/issues/{issue_id}/comments/{id}",
         item={"issue": 12345, "id": 56789},
         params={},
         resolved_params=multi_resolve_params,
         include_from_parent=None,
-=======
-    bound_path, parent_record = process_parent_data_item(
-        "dlt-hub/dlt/issues/{issue_id}/comments/{id}",
-        {"issue": 12345, "id": 56789},
-        multi_resolve_params,
-        None,
->>>>>>> 396e2015
     )
     assert bound_path == "dlt-hub/dlt/issues/12345/comments/56789"
     assert parent_record == {}
 
     # Param path not found with multiple parameters
     with pytest.raises(ValueError) as val_ex:
-<<<<<<< HEAD
         process_parent_data_item(
             path="dlt-hub/dlt/issues/{issue_id}/comments/{id}",
             item={"_issue": 12345, "id": 56789},
             params={},
             resolved_params=multi_resolve_params,
             include_from_parent=None,
-=======
-        bound_path, parent_record = process_parent_data_item(
-            "dlt-hub/dlt/issues/{issue_id}/comments/{id}",
-            {"_issue": 12345, "id": 56789},
-            multi_resolve_params,
-            None,
->>>>>>> 396e2015
         )
     assert "Resource expects a field 'issue'" in str(val_ex.value)
 
