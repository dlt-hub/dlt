--- conflicted
+++ resolved
@@ -97,27 +97,16 @@
 
 # def test_column_add_defaults() -> None:
 #     # test complete column
-<<<<<<< HEAD
-#     full = utils.add_column_defaults(copy(COL_1_HINTS))
-=======
 #     full = add_column_defaults(copy(COL_1_HINTS))
->>>>>>> 5b9c7156
 #     assert full["unique"] is False
 #     # remove defaults from full
 #     clean = utils.remove_column_defaults(copy(full))
 #     assert clean == COL_1_HINTS_DEFAULTS
 #     # prop is None and will be removed
 #     del full["prop"]  # type: ignore[typeddict-item]
-<<<<<<< HEAD
-#     assert utils.add_column_defaults(copy(clean)) == full
-
-#     # test incomplete
-#     complete_full = utils.add_column_defaults(copy(COL_2_HINTS))
-=======
 #     assert add_column_defaults(copy(clean)) == full
 #     # test incomplete
 #     complete_full = add_column_defaults(copy(COL_2_HINTS))
->>>>>>> 5b9c7156
 #     # defaults are added
 #     assert complete_full["unique"] is False
 
@@ -304,17 +293,10 @@
     empty = utils.new_table("table")
     del empty["resource"]
     print(empty)
-<<<<<<< HEAD
-    partial = utils.diff_tables("schema", empty, deepcopy(table))
+    partial = utils.diff_table("schema", empty, deepcopy(table))
     # partial is simply table
     assert partial == table
-    partial = utils.diff_tables("schema", deepcopy(table), empty)
-=======
-    partial = utils.diff_table(empty, deepcopy(table))
-    # partial is simply table
-    assert partial == table
-    partial = utils.diff_table(deepcopy(table), empty)
->>>>>>> 5b9c7156
+    partial = utils.diff_table("schema", deepcopy(table), empty)
     # partial is empty
     assert partial == empty
 
@@ -322,11 +304,7 @@
     changed = deepcopy(table)
     changed["description"] = "new description"
     changed["name"] = "new name"
-<<<<<<< HEAD
-    partial = utils.diff_tables("schema", deepcopy(table), changed)
-=======
-    partial = utils.diff_table(deepcopy(table), changed)
->>>>>>> 5b9c7156
+    partial = utils.diff_table("schema", deepcopy(table), changed)
     print(partial)
     assert partial == {"name": "new name", "description": "new description", "columns": {}}
 
@@ -334,11 +312,7 @@
     existing = deepcopy(table)
     changed["write_disposition"] = "append"
     changed["schema_contract"] = "freeze"
-<<<<<<< HEAD
-    partial = utils.diff_tables("schema", deepcopy(existing), changed)
-=======
-    partial = utils.diff_table(deepcopy(existing), changed)
->>>>>>> 5b9c7156
+    partial = utils.diff_table("schema", deepcopy(existing), changed)
     assert partial == {
         "name": "new name",
         "description": "new description",
@@ -348,22 +322,14 @@
     }
     existing["write_disposition"] = "append"
     existing["schema_contract"] = "freeze"
-<<<<<<< HEAD
-    partial = utils.diff_tables("schema", deepcopy(existing), changed)
-=======
-    partial = utils.diff_table(deepcopy(existing), changed)
->>>>>>> 5b9c7156
+    partial = utils.diff_table("schema", deepcopy(existing), changed)
     assert partial == {"name": "new name", "description": "new description", "columns": {}}
 
     # detect changed column
     existing = deepcopy(table)
     changed = deepcopy(table)
     changed["columns"]["test"]["cluster"] = True
-<<<<<<< HEAD
-    partial = utils.diff_tables("schema", existing, changed)
-=======
-    partial = utils.diff_table(existing, changed)
->>>>>>> 5b9c7156
+    partial = utils.diff_table("schema", existing, changed)
     assert "test" in partial["columns"]
     assert "test_2" not in partial["columns"]
     assert existing["columns"]["test"] == table["columns"]["test"] != partial["columns"]["test"]
@@ -372,11 +338,7 @@
     existing = deepcopy(table)
     changed = deepcopy(table)
     changed["columns"]["test"]["foreign_key"] = False
-<<<<<<< HEAD
-    partial = utils.diff_tables("schema", existing, changed)
-=======
-    partial = utils.diff_table(existing, changed)
->>>>>>> 5b9c7156
+    partial = utils.diff_table("schema", existing, changed)
     assert "test" in partial["columns"]
 
     # even if not present in tab_a at all
@@ -384,11 +346,7 @@
     changed = deepcopy(table)
     changed["columns"]["test"]["foreign_key"] = False
     del existing["columns"]["test"]["foreign_key"]
-<<<<<<< HEAD
-    partial = utils.diff_tables("schema", existing, changed)
-=======
-    partial = utils.diff_table(existing, changed)
->>>>>>> 5b9c7156
+    partial = utils.diff_table("schema", existing, changed)
     assert "test" in partial["columns"]
 
 
@@ -404,11 +362,7 @@
 
     other = utils.new_table("table_2")
     with pytest.raises(TablePropertiesConflictException) as cf_ex:
-<<<<<<< HEAD
-        utils.diff_tables("schema", table, other)
-=======
-        utils.diff_table(table, other)
->>>>>>> 5b9c7156
+        utils.diff_table("schema", table, other)
     assert cf_ex.value.table_name == "table"
     assert cf_ex.value.prop_name == "parent"
 
@@ -416,11 +370,7 @@
     changed = deepcopy(table)
     changed["columns"]["test"]["data_type"] = "bigint"
     with pytest.raises(CannotCoerceColumnException):
-<<<<<<< HEAD
-        utils.diff_tables("schema", table, changed)
-=======
-        utils.diff_table(table, changed)
->>>>>>> 5b9c7156
+        utils.diff_table("schema", table, changed)
 
 
 def test_merge_tables() -> None:
@@ -440,11 +390,7 @@
     changed["new-prop-3"] = False  # type: ignore[typeddict-unknown-key]
     # drop column so partial has it
     del table["columns"]["test"]
-<<<<<<< HEAD
-    partial = utils.merge_tables("schema", table, changed)
-=======
-    partial = utils.merge_table(table, changed)
->>>>>>> 5b9c7156
+    partial = utils.merge_table("schema", table, changed)
     assert "test" in table["columns"]
     assert table["x-special"] == 129  # type: ignore[typeddict-item]
     assert table["description"] == "new description"
@@ -473,7 +419,7 @@
     changed["columns"] = deepcopy({"test": COL_1_HINTS, "test_2": COL_2_HINTS})
     # it is completed now
     changed["columns"]["test_2"]["data_type"] = "bigint"
-    partial = utils.merge_table(table, changed)
+    partial = utils.merge_table("schema", table, changed)
     assert list(partial["columns"].keys()) == ["test_2"]
     # test_2 goes to the end, it was incomplete in table so it got dropped before update
     assert list(table["columns"].keys()) == ["test", "test_2"]
@@ -488,7 +434,7 @@
     changed["columns"] = deepcopy({"test": COL_1_HINTS, "test_2": COL_2_HINTS})
     # still incomplete but changed
     changed["columns"]["test_2"]["nullable"] = False
-    partial = utils.merge_table(table, changed)
+    partial = utils.merge_table("schema", table, changed)
     assert list(partial["columns"].keys()) == ["test_2"]
     # incomplete -> incomplete stays in place
     assert list(table["columns"].keys()) == ["test_2", "test"]
