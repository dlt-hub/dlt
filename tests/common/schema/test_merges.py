from typing import Any
import pytest
from copy import copy, deepcopy

from dlt.common.schema import Schema, utils
from dlt.common.schema.exceptions import (
    CannotCoerceColumnException,
    CannotCoerceNullException,
    TablePropertiesConflictException,
)
from dlt.common.schema.typing import TColumnSchemaBase, TStoredSchema, TTableSchema, TColumnSchema


COL_1_HINTS: TColumnSchema = {  # type: ignore[typeddict-unknown-key]
    "cluster": False,
    "foreign_key": True,
    "data_type": "text",
    "name": "test",
    "x-special": "value",
    "x-special-int": 100,
    "nullable": False,
    "x-special-bool-true": True,
    "x-special-bool": False,
    "prop": None,
}

COL_1_HINTS_NO_DEFAULTS: TColumnSchema = {  # type: ignore[typeddict-unknown-key]
    "foreign_key": True,
    "data_type": "text",
    "name": "test",
    "x-special": "value",
    "x-special-int": 100,
    "nullable": False,
    "x-special-bool-true": True,
}

COL_2_HINTS: TColumnSchema = {"nullable": True, "name": "test_2", "primary_key": False}


@pytest.mark.parametrize(
    "prop,value,is_default",
    (
        ("data_type", "text", False),
        ("data_type", None, True),
        ("name", "xyz", False),
        ("name", None, True),
        ("nullable", True, True),
        ("nullable", False, False),
        ("nullable", None, True),
        ("x-special", False, True),
        ("x-special", True, False),
        ("x-special", None, True),
        ("unique", False, True),
        ("unique", True, False),
        ("dedup_sort", "asc", False),
        ("dedup_sort", None, True),
        ("x-active-record-timestamp", None, False),
        ("x-active-record-timestamp", "2100-01-01", False),
    ),
)
def test_check_column_with_props(prop: str, value: Any, is_default: bool) -> None:
    # check default
    assert utils.has_default_column_prop_value(prop, value) is is_default
    # check if column with prop is found
    if prop == "name" and is_default:
        # do not check name not present
        return
    column: TColumnSchema = {"name": "column_a"}
    column[prop] = value  # type: ignore[literal-required]
    table = utils.new_table("test", columns=[column])
    expected_columns = [column["name"]] if not is_default else []
    expected_column = column["name"] if not is_default else None
    assert (
        utils.get_columns_names_with_prop(table, prop, include_incomplete=True) == expected_columns
    )
    assert (
        utils.get_first_column_name_with_prop(table, prop, include_incomplete=True)
        == expected_column
    )
    assert utils.has_column_with_prop(table, prop, include_incomplete=True) is not is_default
    # if data_type is set, column is complete
    if prop == "data_type" and not is_default:
        assert (
            utils.get_columns_names_with_prop(table, prop, include_incomplete=False)
            == expected_columns
        )
    else:
        assert utils.get_columns_names_with_prop(table, prop, include_incomplete=False) == []


def test_column_remove_defaults() -> None:
    clean = utils.remove_column_defaults(copy(COL_1_HINTS))
    # mind that nullable default is False and Nones will be removed
    assert clean == COL_1_HINTS_NO_DEFAULTS
    # check nullable True
    assert utils.remove_column_defaults(copy(COL_2_HINTS)) == {"name": "test_2"}


<<<<<<< HEAD
# def test_column_add_defaults() -> None:
#     # test complete column
#     full = add_column_defaults(copy(COL_1_HINTS))
#     assert full["unique"] is False
#     # remove defaults from full
#     clean = utils.remove_column_defaults(copy(full))
#     assert clean == COL_1_HINTS_DEFAULTS
#     # prop is None and will be removed
#     del full["prop"]  # type: ignore[typeddict-item]
#     assert add_column_defaults(copy(clean)) == full
=======
def test_column_add_defaults() -> None:
    # test complete column
    full = utils.add_column_defaults(copy(COL_1_HINTS))
    assert full["unique"] is False
    # remove defaults from full
    clean = utils.remove_column_defaults(copy(full))
    assert clean == COL_1_HINTS_NO_DEFAULTS
    # prop is None and will be removed
    del full["prop"]  # type: ignore[typeddict-item]
    # same for x-special-bool
    del full["x-special-bool"]  # type: ignore[typeddict-item]
    assert utils.add_column_defaults(copy(clean)) == full
>>>>>>> d26c5d0d

#     # test incomplete
#     complete_full = add_column_defaults(copy(COL_2_HINTS))
#     # defaults are added
#     assert complete_full["unique"] is False


def test_remove_defaults_stored_schema() -> None:
    table: TTableSchema = {  # type: ignore[typeddict-unknown-key]
        "name": "table",
        "parent": "parent",
        "description": "description",
        "resource": "🦚Table",
        "x-special": 128,
        "columns": {"test": COL_1_HINTS, "test_2": COL_2_HINTS},
    }
    stored_schema: TStoredSchema = {  # type: ignore[typeddict-unknown-key]
        "name": "schema",
        "tables": {"table": deepcopy(table), "table_copy": deepcopy(table)},
        "x-top-level": True,
    }
    # mock the case in table_copy where resource == table_name
    stored_schema["tables"]["table_copy"]["resource"] = stored_schema["tables"]["table_copy"][
        "name"
    ] = "table_copy"

    default_stored = utils.remove_defaults(stored_schema)
    # nullability always present
    assert default_stored["tables"]["table"]["columns"]["test"]["nullable"] is False
    assert default_stored["tables"]["table"]["columns"]["test_2"]["nullable"] is True
    # not removed in complete column (as it was explicitly set to False)
    assert default_stored["tables"]["table"]["columns"]["test"]["cluster"] is False
    # not removed in incomplete one
    assert default_stored["tables"]["table"]["columns"]["test_2"]["primary_key"] is False
    # resource present
    assert default_stored["tables"]["table"]["resource"] == "🦚Table"
    # resource removed because identical to table name
    assert "resource" not in default_stored["tables"]["table_copy"]

    # apply defaults
    restored_schema = utils.apply_defaults(deepcopy(default_stored))
    # drop all names - they are added
    del restored_schema["tables"]["table"]["name"]
    del restored_schema["tables"]["table"]["columns"]["test"]["name"]
    del restored_schema["tables"]["table"]["columns"]["test_2"]["name"]
    del restored_schema["tables"]["table_copy"]["name"]
    del restored_schema["tables"]["table_copy"]["columns"]["test"]["name"]
    del restored_schema["tables"]["table_copy"]["columns"]["test_2"]["name"]
    assert stored_schema == restored_schema


def test_new_incomplete_column() -> None:
    # no data_type so incomplete
    incomplete_col = utils.new_column("I", nullable=False)
    assert utils.is_complete_column(incomplete_col) is False
    # default hints not there
    assert "primary_key" not in incomplete_col

    incomplete_col["primary_key"] = True
    incomplete_col["x-special"] = "spec"  # type: ignore[typeddict-unknown-key]
    table = utils.new_table("table", columns=[incomplete_col])
    # incomplete column must be added without hints
    assert table["columns"]["I"]["primary_key"] is True
    assert table["columns"]["I"]["x-special"] == "spec"  # type: ignore[typeddict-item]
    assert "merge_key" not in incomplete_col


def test_merge_column() -> None:
    # tab_b overrides non default
    col_a = utils.merge_column(copy(COL_1_HINTS), copy(COL_2_HINTS), merge_defaults=False)
    # nullable is False - tab_b has it as default and those are not merged
    assert col_a == {
        "name": "test_2",
        "nullable": False,
        "cluster": False,
        "foreign_key": True,
        "data_type": "text",
        "x-special": "value",
        "x-special-int": 100,
        "x-special-bool": False,
        "x-special-bool-true": True,
        "prop": None,
    }

    col_a = utils.merge_column(copy(COL_1_HINTS), copy(COL_2_HINTS), merge_defaults=True)
    # nullable is True and primary_key is present - default values are merged
    assert col_a == {
        "name": "test_2",
        "nullable": True,
        "cluster": False,
        "foreign_key": True,
        "data_type": "text",
        "x-special": "value",
        "x-special-int": 100,
        "x-special-bool": False,
        "x-special-bool-true": True,
        "prop": None,
        "primary_key": False,
    }


def test_none_resets_on_merge_column() -> None:
    # pops hints with known defaults that are not None (TODO)
    col_a = utils.merge_column(
        col_a={"name": "col1", "primary_key": True}, col_b={"name": "col1", "primary_key": None}
    )
    assert col_a == {"name": "col1", "primary_key": None}

    # leaves props with unknown defaults (assumes None is default)
    col_a = utils.merge_column(
        col_a={"name": "col1", "x-prop": "prop"}, col_b={"name": "col1", "x-prop": None}
    )
    assert col_a == {"name": "col1", "x-prop": None}


def test_diff_tables() -> None:
    table: TTableSchema = {  # type: ignore[typeddict-unknown-key]
        "name": "table",
        "description": "description",
        "resource": "🦚Table",
        "x-special": 128,
        "columns": {"test": COL_1_HINTS, "test_2": COL_2_HINTS},
    }
    empty = utils.new_table("table")
    del empty["resource"]
    print(empty)
    partial = utils.diff_table(empty, deepcopy(table))
    # partial is simply table
    assert partial == table
    partial = utils.diff_table(deepcopy(table), empty)
    # partial is empty
    assert partial == empty

    # override name and description
    changed = deepcopy(table)
    changed["description"] = "new description"
    changed["name"] = "new name"
    partial = utils.diff_table(deepcopy(table), changed)
    print(partial)
    assert partial == {"name": "new name", "description": "new description", "columns": {}}

    # ignore identical table props
    existing = deepcopy(table)
    changed["write_disposition"] = "append"
    changed["schema_contract"] = "freeze"
    partial = utils.diff_table(deepcopy(existing), changed)
    assert partial == {
        "name": "new name",
        "description": "new description",
        "write_disposition": "append",
        "schema_contract": "freeze",
        "columns": {},
    }
    existing["write_disposition"] = "append"
    existing["schema_contract"] = "freeze"
    partial = utils.diff_table(deepcopy(existing), changed)
    assert partial == {"name": "new name", "description": "new description", "columns": {}}

    # detect changed column
    existing = deepcopy(table)
    changed = deepcopy(table)
    changed["columns"]["test"]["cluster"] = True
    partial = utils.diff_table(existing, changed)
    assert "test" in partial["columns"]
    assert "test_2" not in partial["columns"]
    assert existing["columns"]["test"] == table["columns"]["test"] != partial["columns"]["test"]

    # defaults are not ignored
    existing = deepcopy(table)
    changed = deepcopy(table)
    changed["columns"]["test"]["foreign_key"] = False
    partial = utils.diff_table(existing, changed)
    assert "test" in partial["columns"]

    # even if not present in tab_a at all
    existing = deepcopy(table)
    changed = deepcopy(table)
    changed["columns"]["test"]["foreign_key"] = False
    del existing["columns"]["test"]["foreign_key"]
    partial = utils.diff_table(existing, changed)
    assert "test" in partial["columns"]


def test_diff_tables_conflicts() -> None:
    # conflict on parents
    table: TTableSchema = {  # type: ignore[typeddict-unknown-key]
        "name": "table",
        "parent": "parent",
        "description": "description",
        "x-special": 128,
        "columns": {"test": COL_1_HINTS, "test_2": COL_2_HINTS},
    }

    other = utils.new_table("table_2")
    with pytest.raises(TablePropertiesConflictException) as cf_ex:
        utils.diff_table(table, other)
    assert cf_ex.value.table_name == "table"
    assert cf_ex.value.prop_name == "parent"

    # conflict on data types in columns
    changed = deepcopy(table)
    changed["columns"]["test"]["data_type"] = "bigint"
    with pytest.raises(CannotCoerceColumnException):
        utils.diff_table(table, changed)


def test_merge_tables() -> None:
    table: TTableSchema = {  # type: ignore[typeddict-unknown-key]
        "name": "table",
        "description": "description",
        "resource": "🦚Table",
        "x-special": 128,
        "columns": {"test": COL_1_HINTS, "test_2": COL_2_HINTS},
    }
    print(table)
    changed = deepcopy(table)
    changed["x-special"] = 129  # type: ignore[typeddict-unknown-key]
    changed["description"] = "new description"
    changed["new-prop-1"] = "A"  # type: ignore[typeddict-unknown-key]
    changed["new-prop-2"] = None  # type: ignore[typeddict-unknown-key]
    changed["new-prop-3"] = False  # type: ignore[typeddict-unknown-key]
    # drop column so partial has it
    del table["columns"]["test"]
    partial = utils.merge_table(table, changed)
    assert "test" in table["columns"]
    assert table["x-special"] == 129  # type: ignore[typeddict-item]
    assert table["description"] == "new description"
    assert table["new-prop-1"] == "A"  # type: ignore[typeddict-item]
    # None are not merged in
    assert "new-prop-2" not in table
    assert table["new-prop-3"] is False  # type: ignore[typeddict-item]

    # one column in partial
    assert len(partial["columns"]) == 1
    assert partial["columns"]["test"] == COL_1_HINTS
    # still has incomplete column
    assert table["columns"]["test_2"] == COL_2_HINTS
    # check order, we dropped test so it is added at the end
    print(table)
    assert list(table["columns"].keys()) == ["test_2", "test"]


def test_merge_tables_incomplete_columns() -> None:
    table: TTableSchema = {
        "name": "table",
        "columns": {"test_2": COL_2_HINTS, "test": COL_1_HINTS},
    }
    changed = deepcopy(table)
    # reverse order, this order we want to have at the end
    changed["columns"] = deepcopy({"test": COL_1_HINTS, "test_2": COL_2_HINTS})
    # it is completed now
    changed["columns"]["test_2"]["data_type"] = "bigint"
    partial = utils.merge_table(table, changed)
    assert list(partial["columns"].keys()) == ["test_2"]
    # test_2 goes to the end, it was incomplete in table so it got dropped before update
    assert list(table["columns"].keys()) == ["test", "test_2"]

    table = {
        "name": "table",
        "columns": {"test_2": COL_2_HINTS, "test": COL_1_HINTS},
    }

    changed = deepcopy(table)
    # reverse order, this order we want to have at the end
    changed["columns"] = deepcopy({"test": COL_1_HINTS, "test_2": COL_2_HINTS})
    # still incomplete but changed
    changed["columns"]["test_2"]["nullable"] = False
    partial = utils.merge_table(table, changed)
    assert list(partial["columns"].keys()) == ["test_2"]
    # incomplete -> incomplete stays in place
    assert list(table["columns"].keys()) == ["test_2", "test"]


# def add_column_defaults(column: TColumnSchemaBase) -> TColumnSchema:
#     """Adds default boolean hints to column"""
#     return {
#         **{
#             "nullable": True,
#             "partition": False,
#             "cluster": False,
#             "unique": False,
#             "sort": False,
#             "primary_key": False,
#             "foreign_key": False,
#             "root_key": False,
#             "merge_key": False,
#         },
#         **column,
#     }<|MERGE_RESOLUTION|>--- conflicted
+++ resolved
@@ -96,7 +96,6 @@
     assert utils.remove_column_defaults(copy(COL_2_HINTS)) == {"name": "test_2"}
 
 
-<<<<<<< HEAD
 # def test_column_add_defaults() -> None:
 #     # test complete column
 #     full = add_column_defaults(copy(COL_1_HINTS))
@@ -107,21 +106,6 @@
 #     # prop is None and will be removed
 #     del full["prop"]  # type: ignore[typeddict-item]
 #     assert add_column_defaults(copy(clean)) == full
-=======
-def test_column_add_defaults() -> None:
-    # test complete column
-    full = utils.add_column_defaults(copy(COL_1_HINTS))
-    assert full["unique"] is False
-    # remove defaults from full
-    clean = utils.remove_column_defaults(copy(full))
-    assert clean == COL_1_HINTS_NO_DEFAULTS
-    # prop is None and will be removed
-    del full["prop"]  # type: ignore[typeddict-item]
-    # same for x-special-bool
-    del full["x-special-bool"]  # type: ignore[typeddict-item]
-    assert utils.add_column_defaults(copy(clean)) == full
->>>>>>> d26c5d0d
-
 #     # test incomplete
 #     complete_full = add_column_defaults(copy(COL_2_HINTS))
 #     # defaults are added
