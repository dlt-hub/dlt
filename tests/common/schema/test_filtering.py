import pytest
from copy import deepcopy
from dlt.common.schema.exceptions import ParentTableNotFoundException

from dlt.common.typing import DictStrAny
from dlt.common.schema import Schema
from dlt.common.schema.utils import new_table
from dlt.common.schema.typing import TSimpleRegex

from tests.common.utils import load_json_case


@pytest.fixture
def schema() -> Schema:
    return Schema("event")


def test_row_field_filter(schema: Schema) -> None:
    _add_excludes(schema)
    bot_case: DictStrAny = load_json_case("mod_bot_case")
    filtered_case = schema.filter_row("event_bot", deepcopy(bot_case))
    # metadata, is_flagged and data should be eliminated
    ref_case = deepcopy(bot_case)
    del ref_case["metadata"]
    del ref_case["is_flagged"]
    del ref_case["data"]
    del ref_case["data__custom__goes"]
    del ref_case["custom_data"]
    assert ref_case == filtered_case
    # one of the props was included form the excluded (due to ^event_bot__data__custom$)
    assert ref_case["data__custom"] == "remains"


def test_whole_row_filter(schema: Schema) -> None:
    _add_excludes(schema)
    bot_case: DictStrAny = load_json_case("mod_bot_case")
    # the whole row should be eliminated if the exclude matches all the rows
    filtered_case = schema.filter_row("event_bot__metadata", deepcopy(bot_case)["metadata"])
    assert filtered_case == {}
    # also child rows will be excluded
    filtered_case = schema.filter_row("event_bot__metadata__user", deepcopy(bot_case)["metadata"])
    assert filtered_case == {}


def test_whole_row_filter_with_exception(schema: Schema) -> None:
    _add_excludes(schema)
    bot_case: DictStrAny = load_json_case("mod_bot_case")
    # whole row will be eliminated
    filtered_case = schema.filter_row("event_bot__custom_data", deepcopy(bot_case)["custom_data"])
    # mind that path event_bot__custom_data__included_object was also eliminated
    assert filtered_case == {}
    # this child of the row has exception (^event_bot__custom_data__included_object__ - the __ at the end select all childern but not the parent)
    filtered_case = schema.filter_row("event_bot__custom_data__included_object", deepcopy(bot_case)["custom_data"]["included_object"])
    assert filtered_case == bot_case["custom_data"]["included_object"]
    filtered_case = schema.filter_row("event_bot__custom_data__excluded_path", deepcopy(bot_case)["custom_data"]["excluded_path"])
    assert filtered_case == {}


def test_filter_parent_table_schema_update(schema: Schema) -> None:
    # filter out parent table and leave just child one. that should break the child-parent relationship and reject schema update
    _add_excludes(schema)
    source_row = {
        "metadata": [{
            "elvl1": [{
                "elvl2": [{
                    "id": "level3_kept"
                    }],
                "f": "elvl1_removed"
                }],
            "f": "metadata_removed"
            }]
        }

    updates = []

    for (t, p), row in schema.normalize_data_item(source_row, "load_id", "event_bot"):
        row = schema.filter_row(t, row)
        if not row:
            # those rows are fully removed
            assert t in ["event_bot__metadata", "event_bot__metadata__elvl1"]
        else:
            row, partial_table = schema.coerce_row(t, p, row)
            updates.append(partial_table)

    # try to apply updates
    assert len(updates) == 2
    # event bot table
    schema.update_table(updates[0])
    # event_bot__metadata__elvl1__elvl2
    with pytest.raises(ParentTableNotFoundException) as e:
        schema.update_table(updates[1])
    assert e.value.table_name == "event_bot__metadata__elvl1__elvl2"
    assert e.value.parent_table_name == "event_bot__metadata__elvl1"

    # add include filter that will preserve both tables
    updates.clear()
    schema = Schema("event")
    _add_excludes(schema)
    schema.get_table("event_bot")["filters"]["includes"].extend([TSimpleRegex("re:^metadata___dlt_"), TSimpleRegex("re:^metadata__elvl1___dlt_")])
    schema._compile_settings()
    for (t, p), row in schema.normalize_data_item(source_row, "load_id", "event_bot"):
        row = schema.filter_row(t, row)
        if p is None:
            assert "_dlt_id" in row
        else:
            # full linking not wiped out
            assert set(row.keys()).issuperset(["_dlt_id", "_dlt_parent_id", "_dlt_list_idx"])
        row, partial_table = schema.coerce_row(t, p, row)
        updates.append(partial_table)
        schema.update_table(partial_table)

    assert len(updates) == 4
    # we must have leaf table
    schema.get_table("event_bot__metadata__elvl1__elvl2")


def _add_excludes(schema: Schema) -> None:
    bot_table = new_table("event_bot")
<<<<<<< HEAD
    bot_table.setdefault("filters", {})["excludes"] = ["re:^metadata", "re:^is_flagged$", "re:^data", "re:^custom_data"]
    bot_table["filters"]["includes"] = ["re:^data__custom$", "re:^custom_data__included_object__", "re:^metadata__elvl1__elvl2__"]
    schema.update_table(bot_table)
=======
    bot_table.setdefault("filters", {})["excludes"] = ["re:^metadata", "re:^is_flagged$", "re:^data", "re:^custom_data"]  # type: ignore[typeddict-item]
    bot_table["filters"]["includes"] = [
        TSimpleRegex("re:^data__custom$"), TSimpleRegex("re:^custom_data__included_object__"), TSimpleRegex("re:^metadata__elvl1__elvl2__")
    ]
    schema.update_schema(bot_table)
>>>>>>> c3610347
    schema._compile_settings()<|MERGE_RESOLUTION|>--- conflicted
+++ resolved
@@ -116,15 +116,9 @@
 
 def _add_excludes(schema: Schema) -> None:
     bot_table = new_table("event_bot")
-<<<<<<< HEAD
-    bot_table.setdefault("filters", {})["excludes"] = ["re:^metadata", "re:^is_flagged$", "re:^data", "re:^custom_data"]
-    bot_table["filters"]["includes"] = ["re:^data__custom$", "re:^custom_data__included_object__", "re:^metadata__elvl1__elvl2__"]
-    schema.update_table(bot_table)
-=======
     bot_table.setdefault("filters", {})["excludes"] = ["re:^metadata", "re:^is_flagged$", "re:^data", "re:^custom_data"]  # type: ignore[typeddict-item]
     bot_table["filters"]["includes"] = [
         TSimpleRegex("re:^data__custom$"), TSimpleRegex("re:^custom_data__included_object__"), TSimpleRegex("re:^metadata__elvl1__elvl2__")
     ]
     schema.update_schema(bot_table)
->>>>>>> c3610347
     schema._compile_settings()