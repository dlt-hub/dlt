import os
from typing import Dict, List, Sequence
import pytest

from dlt.common import pendulum
from dlt.common.data_types.typing import TDataType
from dlt.common.schema.migrations import migrate_schema
from dlt.common.exceptions import DictValidationException
from dlt.common.normalizers.naming import snake_case
from dlt.common.typing import DictStrAny, StrAny
from dlt.common.utils import uniq_id
from dlt.common.schema import TColumnSchema, Schema, TStoredSchema, utils
from dlt.common.schema.exceptions import (
    InvalidSchemaName,
    ParentTableNotFoundException,
    SchemaEngineNoUpgradePathException,
)
from dlt.common.schema.typing import (
    LOADS_TABLE_NAME,
    VERSION_TABLE_NAME,
    TColumnName,
    TSimpleRegex,
    COLUMN_HINTS,
)
from dlt.common.storages import SchemaStorage

from tests.common.utils import load_json_case, load_yml_case, COMMON_TEST_CASES_PATH

SCHEMA_NAME = "event"
EXPECTED_FILE_NAME = f"{SCHEMA_NAME}.schema.json"


def test_normalize_schema_name(schema: Schema) -> None:
    assert schema.naming.normalize_table_identifier("BAN_ANA") == "ban_ana"
    assert schema.naming.normalize_table_identifier("event-.!:value") == "event_value"
    assert schema.naming.normalize_table_identifier("123event-.!:value") == "_123event_value"
    with pytest.raises(ValueError):
        assert schema.naming.normalize_table_identifier("")
    with pytest.raises(ValueError):
        schema.naming.normalize_table_identifier(None)


def test_new_schema(schema: Schema) -> None:
    assert schema.name == "event"
    assert_is_new_schema(schema)
    assert_new_schema_props(schema)

    stored_schema = schema.to_dict()
    # version hash is present
    assert stored_schema["version"] == 1
    assert stored_schema["version_hash"] is not None
    utils.validate_stored_schema(stored_schema)

    # to dict without bumping version should be used only internally
    stored_schema = schema.to_dict(bump_version=False)
    # version hash is present
    assert stored_schema["version"] is None
    assert stored_schema["version_hash"] is None
    with pytest.raises(DictValidationException):
        utils.validate_stored_schema(stored_schema)


<<<<<<< HEAD
=======
def test_new_schema_custom_normalizers(cn_schema: Schema) -> None:
    assert_is_new_schema(cn_schema)
    assert_new_schema_props_custom_normalizers(cn_schema)


def test_schema_config_normalizers(schema: Schema, schema_storage_no_import: SchemaStorage) -> None:
    # save snake case schema
    schema_storage_no_import.save_schema(schema)
    # config direct naming convention
    os.environ["SCHEMA__NAMING"] = "direct"
    # new schema has direct naming convention
    schema_direct_nc = Schema("direct_naming")
    assert schema_direct_nc._normalizers_config["names"] == "direct"
    # still after loading the config is "snake"
    schema = schema_storage_no_import.load_schema(schema.name)
    assert schema._normalizers_config["names"] == "snake_case"
    # provide capabilities context
    destination_caps = DestinationCapabilitiesContext.generic_capabilities()
    destination_caps.naming_convention = "snake_case"
    destination_caps.max_identifier_length = 127
    with Container().injectable_context(destination_caps):
        # caps are ignored if schema is configured
        schema_direct_nc = Schema("direct_naming")
        assert schema_direct_nc._normalizers_config["names"] == "direct"
        # but length is there
        assert schema_direct_nc.naming.max_length == 127
        # also for loaded schema
        schema = schema_storage_no_import.load_schema(schema.name)
        assert schema._normalizers_config["names"] == "snake_case"
        assert schema.naming.max_length == 127


>>>>>>> 5b9c7156
def test_simple_regex_validator() -> None:
    # can validate only simple regexes
    assert utils.simple_regex_validator(".", "k", "v", str) is False
    assert utils.simple_regex_validator(".", "k", "v", TSimpleRegex) is True

    # validate regex
    assert (
        utils.simple_regex_validator(".", "k", TSimpleRegex("re:^_record$"), TSimpleRegex) is True
    )
    # invalid regex
    with pytest.raises(DictValidationException) as e:
        utils.simple_regex_validator(".", "k", "re:[[^_record$", TSimpleRegex)
    assert "[[^_record$" in str(e.value)
    # regex not marked as re:
    with pytest.raises(DictValidationException):
        utils.simple_regex_validator(".", "k", "^_record$", TSimpleRegex)
    # expected str as base type
    with pytest.raises(DictValidationException):
        utils.simple_regex_validator(".", "k", 1, TSimpleRegex)


def test_load_corrupted_schema() -> None:
    eth_v8: TStoredSchema = load_yml_case("schemas/eth/ethereum_schema_v8")
    del eth_v8["tables"]["blocks"]
    with pytest.raises(ParentTableNotFoundException):
        utils.validate_stored_schema(eth_v8)


def test_column_name_validator(schema: Schema) -> None:
    assert utils.column_name_validator(schema.naming)(".", "k", "v", str) is False
    assert utils.column_name_validator(schema.naming)(".", "k", "v", TColumnName) is True

    assert utils.column_name_validator(schema.naming)(".", "k", "snake_case", TColumnName) is True
    # double underscores are accepted
    assert utils.column_name_validator(schema.naming)(".", "k", "snake__case", TColumnName) is True
    # triple underscores are accepted
    assert utils.column_name_validator(schema.naming)(".", "k", "snake___case", TColumnName) is True
    # quadruple underscores generate empty identifier
    with pytest.raises(DictValidationException) as e:
        utils.column_name_validator(schema.naming)(".", "k", "snake____case", TColumnName)
    assert "not a valid column name" in str(e.value)
    # this name is invalid
    with pytest.raises(DictValidationException) as e:
        utils.column_name_validator(schema.naming)(".", "k", "1snake_case", TColumnName)
    assert "not a valid column name" in str(e.value)
    # expected str as base type
    with pytest.raises(DictValidationException):
        utils.column_name_validator(schema.naming)(".", "k", 1, TColumnName)


def test_schema_name() -> None:
    # invalid char
    with pytest.raises(InvalidSchemaName) as exc:
        Schema("a!b")
    assert exc.value.name == "a!b"
    with pytest.raises(InvalidSchemaName) as exc:
        Schema("1_a")
    # too long
    with pytest.raises(InvalidSchemaName) as exc:
        Schema("a" * 65)


def test_create_schema_with_normalize_name() -> None:
    assert utils.normalize_schema_name("a!b") == "a_b"
    assert len(utils.normalize_schema_name("a" * 65)) == 64


def test_schema_descriptions_and_annotations(schema_storage: SchemaStorage):
    schema = SchemaStorage.load_schema_file(
        os.path.join(COMMON_TEST_CASES_PATH, "schemas/local"), "event", extensions=("yaml",)
    )
    assert schema.tables["blocks"]["description"] == "Ethereum blocks"
    assert schema.tables["blocks"]["x-annotation"] == "this will be preserved on save"  # type: ignore[typeddict-item]
    assert (
        schema.tables["blocks"]["columns"]["_dlt_load_id"]["description"]
        == "load id coming from the extractor"
    )
    assert schema.tables["blocks"]["columns"]["_dlt_load_id"]["x-column-annotation"] == "column annotation preserved on save"  # type: ignore[typeddict-item]

    # mod and save
    schema.tables["blocks"]["description"] += "Saved"
    schema.tables["blocks"]["x-annotation"] += "Saved"  # type: ignore[typeddict-item]
    schema.tables["blocks"]["columns"]["_dlt_load_id"]["description"] += "Saved"
    schema.tables["blocks"]["columns"]["_dlt_load_id"]["x-column-annotation"] += "Saved"  # type: ignore[typeddict-item]
    schema_storage.save_schema(schema)

    loaded_schema = schema_storage.load_schema("event")
    assert loaded_schema.tables["blocks"]["description"].endswith("Saved")
    assert loaded_schema.tables["blocks"]["x-annotation"].endswith("Saved")  # type: ignore[typeddict-item]
    assert loaded_schema.tables["blocks"]["columns"]["_dlt_load_id"]["description"].endswith(
        "Saved"
    )
    assert loaded_schema.tables["blocks"]["columns"]["_dlt_load_id"]["x-column-annotation"].endswith("Saved")  # type: ignore[typeddict-item]


def test_replace_schema_content() -> None:
    schema = Schema("simple")
    eth_v5: TStoredSchema = load_yml_case("schemas/eth/ethereum_schema_v5")
    eth_v5["imported_version_hash"] = "IMP_HASH"
    schema_eth = Schema.from_dict(eth_v5)  # type: ignore[arg-type]
    schema.replace_schema_content(schema_eth.clone())
    assert schema_eth.stored_version_hash == schema.stored_version_hash
    assert schema_eth.stored_version == schema.stored_version
    assert schema_eth.version == schema.version
    assert schema_eth.version_hash == schema.version_hash
    assert schema_eth._imported_version_hash == schema._imported_version_hash

    # replace content of modified schema
    eth_v5 = load_yml_case("schemas/eth/ethereum_schema_v5")
    schema_eth = Schema.from_dict(eth_v5, bump_version=False)  # type: ignore[arg-type]
    assert schema_eth.version_hash != schema_eth.stored_version_hash
    # replace content does not bump version
    schema = Schema("simple")
    schema.replace_schema_content(schema_eth)
    assert schema.version_hash != schema.stored_version_hash

    # make sure we linked the replaced schema to the incoming
    schema = Schema("simple")
    # generate version and hash
    schema._bump_version()
    eth_v5 = load_yml_case("schemas/eth/ethereum_schema_v5")
    schema_eth = Schema.from_dict(eth_v5)  # type: ignore[arg-type]
    assert not schema_eth.is_modified
    # modify simple schema by adding a table
    schema.update_table(schema_eth.get_table("blocks"))
    replaced_stored_hash = schema.version_hash
    schema.replace_schema_content(schema_eth, link_to_replaced_schema=True)
    assert replaced_stored_hash in schema.previous_hashes
    assert schema_eth.stored_version_hash == schema.stored_version_hash
    assert schema_eth.stored_version == schema.stored_version
    assert schema_eth.version_hash == schema.version_hash
    assert schema_eth.version == schema.version
    assert not schema.is_modified

    # incoming schema still modified after replace
    schema = Schema("simple")
    # generate version and hash
    schema._bump_version()
    eth_v5 = load_yml_case("schemas/eth/ethereum_schema_v5")
    schema_eth = Schema.from_dict(eth_v5, bump_version=False)  # type: ignore[arg-type]
    assert schema_eth.is_modified
    schema.replace_schema_content(schema_eth, link_to_replaced_schema=True)
    assert schema.is_modified

    # replace content of new schema
    schema = Schema("simple")
    eth_v5 = load_yml_case("schemas/eth/ethereum_schema_v5")
    schema_eth = Schema.from_dict(eth_v5, bump_version=False)  # type: ignore[arg-type]
    schema_eth._bump_version()
    schema.replace_schema_content(schema_eth, link_to_replaced_schema=True)
    # nothing got added to prev hashes
    assert schema.to_dict() == schema_eth.to_dict()

    # replace content with new schema
    schema = Schema("simple")
    eth_v5 = load_yml_case("schemas/eth/ethereum_schema_v5")
    schema_eth = Schema.from_dict(eth_v5, bump_version=False)  # type: ignore[arg-type]
    schema_eth.replace_schema_content(schema, link_to_replaced_schema=True)
    # schema tracked
    assert schema_eth.name == "simple"
    assert Schema.from_dict(eth_v5, bump_version=False).version_hash in schema.previous_hashes  # type: ignore[arg-type]
    # but still new
    assert schema_eth.is_new
    assert schema_eth.is_modified

    # replace with self
    eth_v5 = load_yml_case("schemas/eth/ethereum_schema_v5")
    schema_eth = Schema.from_dict(eth_v5, bump_version=True)  # type: ignore[arg-type]
    stored_hash = schema_eth.stored_version_hash
    schema_eth.replace_schema_content(schema_eth)
    assert stored_hash == schema_eth.stored_version_hash
    assert stored_hash == schema_eth.version_hash
    assert stored_hash not in schema_eth.previous_hashes

    # replace with self but version is not bumped
    eth_v5 = load_yml_case("schemas/eth/ethereum_schema_v5")
    schema_eth = Schema.from_dict(eth_v5, bump_version=False)  # type: ignore[arg-type]
    stored_hash = schema_eth.stored_version_hash
    schema_eth.replace_schema_content(schema_eth)
    assert stored_hash == schema_eth.stored_version_hash
    assert stored_hash != schema_eth.version_hash
    assert stored_hash in schema_eth.previous_hashes
    assert schema_eth.version_hash not in schema_eth.previous_hashes


def test_clone(schema: Schema) -> None:
    # set normalizers but ignore them when cloning
    os.environ["SCHEMA__NAMING"] = "direct"

    cloned = schema.clone()
    assert cloned.to_dict(bump_version=False) == schema.to_dict(bump_version=False)
    # dicts are not shared
    assert id(cloned._settings) != id(schema._settings)
    assert id(cloned._schema_tables) != id(schema._schema_tables)
    # make sure version didn't change
    assert cloned._stored_version == schema._stored_version

    # clone with name
    cloned = schema.clone(with_name="second")
    assert cloned.name == "second"
    assert cloned.is_new
    assert cloned.is_modified
    assert cloned._imported_version_hash is None
    assert cloned.previous_hashes == []

    # clone with normalizers update
    cloned = schema.clone("second", update_normalizers=True)
    assert cloned._normalizers_config != schema._normalizers_config
    assert cloned._normalizers_config["names"] == "direct"

    # clone modified schema
    simple = Schema("simple")
    cloned = simple.clone()
    assert cloned.to_dict(bump_version=False) == simple.to_dict(bump_version=False)
    assert cloned.is_new
    assert cloned.is_modified
    assert cloned._normalizers_config["names"] == "direct"


@pytest.mark.parametrize(
    "columns,hint,value",
    [
        (
            ["_dlt_id", "_dlt_root_id", "_dlt_load_id", "_dlt_parent_id", "_dlt_list_idx"],
            "nullable",
            False,
        ),
        (["_dlt_id"], "unique", True),
        (["_dlt_parent_id"], "foreign_key", True),
    ],
)
def test_relational_normalizer_schema_hints(
    columns: Sequence[str], hint: str, value: bool, schema_storage: SchemaStorage
) -> None:
    schema = schema_storage.load_schema("event")
    for name in columns:
        # infer column hints
        c = schema._infer_column(name, "x")
        assert c[hint] is value  # type: ignore[literal-required]


def test_new_schema_alt_name() -> None:
    schema = Schema("model")
    assert schema.name == "model"


def test_save_store_schema(schema: Schema, schema_storage: SchemaStorage) -> None:
    assert not schema_storage.storage.has_file(EXPECTED_FILE_NAME)
    saved_file_name = schema_storage.save_schema(schema)
    assert schema.is_modified is False
    assert schema.is_new is False
    # return absolute path
    assert saved_file_name == schema_storage.storage.make_full_path(EXPECTED_FILE_NAME)
    assert schema_storage.storage.has_file(EXPECTED_FILE_NAME)
    schema_copy = schema_storage.load_schema("event")
    assert schema.name == schema_copy.name
    assert schema.version == schema_copy.version
    assert_new_schema_props(schema_copy)


<<<<<<< HEAD
=======
def test_save_store_schema_custom_normalizers(
    cn_schema: Schema, schema_storage: SchemaStorage
) -> None:
    schema_storage.save_schema(cn_schema)
    schema_copy = schema_storage.load_schema(cn_schema.name)
    assert_new_schema_props_custom_normalizers(schema_copy)


def test_save_load_incomplete_column(
    schema: Schema, schema_storage_no_import: SchemaStorage
) -> None:
    # make sure that incomplete column is saved and restored without default hints
    incomplete_col = utils.new_column("I", nullable=False)
    incomplete_col["primary_key"] = True
    incomplete_col["x-special"] = "spec"  # type: ignore[typeddict-unknown-key]
    table = utils.new_table("table", columns=[incomplete_col])
    schema.update_table(table)
    schema_storage_no_import.save_schema(schema)
    schema_copy = schema_storage_no_import.load_schema("event")
    assert schema_copy.get_table("table")["columns"]["I"] == {
        "name": "I",
        "nullable": False,
        "primary_key": True,
        "x-special": "spec",
    }


>>>>>>> 5b9c7156
def test_upgrade_engine_v1_schema() -> None:
    schema_dict: DictStrAny = load_json_case("schemas/ev1/event.schema")
    # ensure engine v1
    assert schema_dict["engine_version"] == 1
    # schema_dict will be updated to new engine version
    migrate_schema(schema_dict, from_engine=1, to_engine=2)
    assert schema_dict["engine_version"] == 2
    # we have 27 tables
    assert len(schema_dict["tables"]) == 27

    # upgrade schema eng 2 -> 4
    schema_dict = load_json_case("schemas/ev2/event.schema")
    assert schema_dict["engine_version"] == 2
    upgraded = migrate_schema(schema_dict, from_engine=2, to_engine=4)
    assert upgraded["engine_version"] == 4

    # upgrade 1 -> 4
    schema_dict = load_json_case("schemas/ev1/event.schema")
    assert schema_dict["engine_version"] == 1
    upgraded = migrate_schema(schema_dict, from_engine=1, to_engine=4)
    assert upgraded["engine_version"] == 4

    # upgrade 1 -> 6
    schema_dict = load_json_case("schemas/ev1/event.schema")
    assert schema_dict["engine_version"] == 1
    upgraded = migrate_schema(schema_dict, from_engine=1, to_engine=6)
    assert upgraded["engine_version"] == 6

    # upgrade 1 -> 7
    schema_dict = load_json_case("schemas/ev1/event.schema")
    assert schema_dict["engine_version"] == 1
    upgraded = migrate_schema(schema_dict, from_engine=1, to_engine=7)
    assert upgraded["engine_version"] == 7

    # upgrade 1 -> 8
    schema_dict = load_json_case("schemas/ev1/event.schema")
    assert schema_dict["engine_version"] == 1
    upgraded = migrate_schema(schema_dict, from_engine=1, to_engine=8)
    assert upgraded["engine_version"] == 8

    # upgrade 1 -> 9
    schema_dict = load_json_case("schemas/ev1/event.schema")
    assert schema_dict["engine_version"] == 1
    upgraded = migrate_schema(schema_dict, from_engine=1, to_engine=9)
    assert upgraded["engine_version"] == 9


def test_unknown_engine_upgrade() -> None:
    schema_dict: TStoredSchema = load_json_case("schemas/ev1/event.schema")
    # there's no path to migrate 3 -> 2
    schema_dict["engine_version"] = 3
    with pytest.raises(SchemaEngineNoUpgradePathException):
        migrate_schema(schema_dict, 3, 2)  # type: ignore[arg-type]


def test_preserve_column_order(schema: Schema, schema_storage: SchemaStorage) -> None:
    # python dicts are ordered from v3.6, add 50 column with random names
    update: List[TColumnSchema] = [
        schema._infer_column("t" + uniq_id(), pendulum.now().timestamp()) for _ in range(50)
    ]
    schema.update_table(utils.new_table("event_test_order", columns=update))

    def verify_items(table, update) -> None:
        assert [i[0] for i in table.items()] == list(table.keys()) == [u["name"] for u in update]
        assert [i[1] for i in table.items()] == list(table.values()) == update

    table = schema.get_table_columns("event_test_order")
    verify_items(table, update)
    # save and load
    schema_storage.save_schema(schema)
    loaded_schema = schema_storage.load_schema("event")
    table = loaded_schema.get_table_columns("event_test_order")
    verify_items(table, update)
    # add more columns
    update2: List[TColumnSchema] = [
        schema._infer_column("t" + uniq_id(), pendulum.now().timestamp()) for _ in range(50)
    ]
    loaded_schema.update_table(utils.new_table("event_test_order", columns=update2))
    table = loaded_schema.get_table_columns("event_test_order")
    verify_items(table, update + update2)
    # save and load
    schema_storage.save_schema(loaded_schema)
    loaded_schema = schema_storage.load_schema("event")
    table = loaded_schema.get_table_columns("event_test_order")
    verify_items(table, update + update2)


def test_get_schema_new_exist(schema_storage: SchemaStorage) -> None:
    with pytest.raises(FileNotFoundError):
        schema_storage.load_schema("wrongschema")


@pytest.mark.parametrize(
    "columns,hint,value",
    [
        (
            [
                "timestamp",
                "_timestamp",
                "_dist_key",
                "_dlt_id",
                "_dlt_root_id",
                "_dlt_load_id",
                "_dlt_parent_id",
                "_dlt_list_idx",
                "sender_id",
            ],
            "nullable",
            False,
        ),
        (["confidence", "_sender_id"], "nullable", True),
        (["timestamp", "_timestamp"], "partition", True),
        (["_dist_key", "sender_id"], "cluster", True),
        (["_dlt_id"], "unique", True),
        (["_dlt_parent_id"], "foreign_key", True),
        (["timestamp", "_timestamp"], "sort", True),
    ],
)
def test_rasa_event_hints(
    columns: Sequence[str], hint: str, value: bool, schema_storage: SchemaStorage
) -> None:
    schema = schema_storage.load_schema("event")
    for name in columns:
        # infer column hints
        c = schema._infer_column(name, "x")
        assert c[hint] is value  # type: ignore[literal-required]


def test_filter_hints_table() -> None:
    # this schema contains event_bot table with expected hints
    schema_dict: TStoredSchema = load_json_case("schemas/ev1/event.schema")
    schema = Schema.from_dict(schema_dict)  # type: ignore[arg-type]
    # get all not_null columns on event
    bot_case: DictStrAny = load_json_case("mod_bot_case")
    rows = schema.filter_row_with_hint("event_bot", "not_null", bot_case)
    # timestamp must be first because it is first on the column list
    assert list(rows.keys()) == ["timestamp", "sender_id"]

    # add _dlt_root_id
    bot_case["_dlt_root_id"] = uniq_id()
    rows = schema.filter_row_with_hint("event_bot", "not_null", bot_case)
    assert list(rows.keys()) == ["timestamp", "sender_id", "_dlt_root_id"]

    # other hints
    rows = schema.filter_row_with_hint("event_bot", "partition", bot_case)
    assert list(rows.keys()) == ["timestamp"]
    rows = schema.filter_row_with_hint("event_bot", "cluster", bot_case)
    assert list(rows.keys()) == ["sender_id"]
    rows = schema.filter_row_with_hint("event_bot", "sort", bot_case)
    assert list(rows.keys()) == ["timestamp"]
    rows = schema.filter_row_with_hint("event_bot", "primary_key", bot_case)
    assert list(rows.keys()) == []
    bot_case["_dlt_id"] = uniq_id()
    rows = schema.filter_row_with_hint("event_bot", "primary_key", bot_case)
    assert list(rows.keys()) == ["_dlt_id"]


def test_filter_hints_no_table(schema_storage: SchemaStorage) -> None:
    # this is empty schema without any tables
    schema = schema_storage.load_schema("event")
    bot_case: StrAny = load_json_case("mod_bot_case")
    # actually the empty `event_bot` table exists (holds exclusion filters)
    rows = schema.filter_row_with_hint("event_bot", "not_null", bot_case)
    assert list(rows.keys()) == []

    # must be exactly in order of fields in row: timestamp is first
    rows = schema.filter_row_with_hint("event_action", "not_null", bot_case)
    assert list(rows.keys()) == ["timestamp", "sender_id"]

    rows = schema.filter_row_with_hint("event_action", "primary_key", bot_case)
    assert list(rows.keys()) == []

    # infer table, update schema for the empty bot table
    coerced_row, update = schema.coerce_row("event_bot", None, bot_case)
    schema.update_table(update)
    # not empty anymore
    assert schema.get_table_columns("event_bot") is not None

    # make sure the column order is the same when inferring from newly created table
    rows = schema.filter_row_with_hint("event_bot", "not_null", coerced_row)
    assert list(rows.keys()) == ["timestamp", "sender_id"]


def test_merge_hints(schema: Schema) -> None:
    # erase hints
    schema._settings["default_hints"] = {}
    schema._compiled_hints = {}
    new_hints = {
        "not_null": [
            "_dlt_id",
            "_dlt_root_id",
            "_dlt_parent_id",
            "_dlt_list_idx",
            "re:^_dlt_load_id$",
        ],
        "foreign_key": ["re:^_dlt_parent_id$"],
        "unique": ["re:^_dlt_id$"],
    }
    schema.merge_hints(new_hints)  # type: ignore[arg-type]
    assert schema._settings["default_hints"] == new_hints

    # again does not change anything (just the order may be different)
    schema.merge_hints(new_hints)  # type: ignore[arg-type]
    assert len(new_hints) == len(schema._settings["default_hints"])
    for k in new_hints:
        assert set(new_hints[k]) == set(schema._settings["default_hints"][k])  # type: ignore[index]

    # add new stuff
    new_new_hints = {"not_null": ["timestamp"], "primary_key": ["id"]}
    schema.merge_hints(new_new_hints)  # type: ignore[arg-type]
    expected_hints = {
        "not_null": [
            "_dlt_id",
            "_dlt_root_id",
            "_dlt_parent_id",
            "_dlt_list_idx",
            "re:^_dlt_load_id$",
            "timestamp",
        ],
        "foreign_key": ["re:^_dlt_parent_id$"],
        "unique": ["re:^_dlt_id$"],
        "primary_key": ["id"],
    }
    assert len(expected_hints) == len(schema._settings["default_hints"])
    for k in expected_hints:
        assert set(expected_hints[k]) == set(schema._settings["default_hints"][k])  # type: ignore[index]

    # make sure that re:^_dlt_id$ and _dlt_id are equivalent when merging so we can use both forms
    alt_form_hints = {
        "not_null": ["re:^_dlt_id$"],
        "foreign_key": ["_dlt_parent_id"],
    }
    schema.merge_hints(alt_form_hints)  # type: ignore[arg-type]
    # we keep the older forms so nothing changed
    assert len(expected_hints) == len(schema._settings["default_hints"])
    for k in expected_hints:
        assert set(expected_hints[k]) == set(schema._settings["default_hints"][k])  # type: ignore[index]

    # check normalize some regex forms
    upper_hints = {
        "not_null": [
            "_DLT_ID",
        ],
        "foreign_key": ["re:^_DLT_PARENT_ID$"],
    }
    schema.merge_hints(upper_hints)  # type: ignore[arg-type]
    # all upper form hints can be automatically converted to lower form
    assert len(expected_hints) == len(schema._settings["default_hints"])
    for k in expected_hints:
        assert set(expected_hints[k]) == set(schema._settings["default_hints"][k])  # type: ignore[index]

    # this form cannot be converted
    upper_hints = {
        "not_null": [
            "re:TU[b-b]a",
        ],
    }
    schema.merge_hints(upper_hints)  # type: ignore[arg-type]
    assert "re:TU[b-b]a" in schema.settings["default_hints"]["not_null"]


def test_update_preferred_types(schema: Schema) -> None:
    # no preferred types in the schema
    assert "preferred_types" not in schema.settings

    expected: Dict[TSimpleRegex, TDataType] = {
        TSimpleRegex("_dlt_id"): "bigint",
        TSimpleRegex("re:^timestamp$"): "timestamp",
    }
    schema.update_preferred_types(expected)
    assert schema.settings["preferred_types"] == expected
    # no changes
    schema.update_preferred_types(expected)
    assert schema.settings["preferred_types"] == expected

    # add and replace, canonical form used to update / replace
    updated: Dict[TSimpleRegex, TDataType] = {
        TSimpleRegex("_dlt_id"): "decimal",
        TSimpleRegex("timestamp"): "date",
        TSimpleRegex("re:TU[b-c]a"): "text",
    }
    schema.update_preferred_types(updated)
    assert schema.settings["preferred_types"] == {
        "_dlt_id": "decimal",
        "re:^timestamp$": "date",
        "re:TU[b-c]a": "text",
    }

    # will normalize some form of regex
    updated = {
        TSimpleRegex("_DLT_id"): "text",
        TSimpleRegex("re:^TIMESTAMP$"): "timestamp",
    }
    schema.update_preferred_types(updated)
    assert schema.settings["preferred_types"] == {
        "_dlt_id": "text",
        "re:^timestamp$": "timestamp",
        "re:TU[b-c]a": "text",
    }


def test_default_table_resource() -> None:
    """Parent tables without `resource` set default to table name"""
    eth_v5 = load_yml_case("schemas/eth/ethereum_schema_v5")
    tables = Schema.from_dict(eth_v5).tables

    assert tables["blocks"]["resource"] == "blocks"
    assert all([t.get("resource") is None for t in tables.values() if t.get("parent")])


def test_data_tables(schema: Schema, schema_storage: SchemaStorage) -> None:
    assert schema.data_tables() == []
    dlt_tables = schema.dlt_tables()
    assert set([t["name"] for t in dlt_tables]) == set([LOADS_TABLE_NAME, VERSION_TABLE_NAME])
    # with tables
    schema = schema_storage.load_schema("event")
    # some of them are incomplete
    assert set(schema.tables.keys()) == set(
        [LOADS_TABLE_NAME, VERSION_TABLE_NAME, "event_slot", "event_user", "event_bot"]
    )
    assert [t["name"] for t in schema.data_tables()] == ["event_slot"]
    assert schema.is_new_table("event_slot") is False
    assert schema.is_new_table("new_table") is True
    assert schema.is_new_table("event_user") is True
    assert len(schema.get_table_columns("event_user")) == 0
    assert len(schema.get_table_columns("event_user", include_incomplete=True)) == 0

    # add incomplete column
    schema.update_table(
        {
            "name": "event_user",
            "columns": {"name": {"name": "name", "primary_key": True, "nullable": False}},
        }
    )
    assert [t["name"] for t in schema.data_tables()] == ["event_slot"]
    assert schema.is_new_table("event_user") is True
    assert len(schema.get_table_columns("event_user")) == 0
    assert len(schema.get_table_columns("event_user", include_incomplete=True)) == 1

    # make it complete
    schema.update_table(
        {"name": "event_user", "columns": {"name": {"name": "name", "data_type": "text"}}}
    )
    assert [t["name"] for t in schema.data_tables()] == ["event_slot", "event_user"]
    assert [t["name"] for t in schema.data_tables(include_incomplete=True)] == [
        "event_slot",
        "event_user",
        "event_bot",
    ]
    assert schema.is_new_table("event_user") is False
    assert len(schema.get_table_columns("event_user")) == 1
    assert len(schema.get_table_columns("event_user", include_incomplete=True)) == 1


def test_write_disposition(schema_storage: SchemaStorage) -> None:
    schema = schema_storage.load_schema("event")
    assert utils.get_write_disposition(schema.tables, "event_slot") == "append"
    assert utils.get_write_disposition(schema.tables, LOADS_TABLE_NAME) == "skip"

    # child tables
    schema.get_table("event_user")["write_disposition"] = "replace"
    schema.update_table(utils.new_table("event_user__intents", "event_user"))
    assert schema.get_table("event_user__intents").get("write_disposition") is None
    assert utils.get_write_disposition(schema.tables, "event_user__intents") == "replace"
    schema.get_table("event_user__intents")["write_disposition"] = "append"
    assert utils.get_write_disposition(schema.tables, "event_user__intents") == "append"

    # same but with merge
    schema.get_table("event_bot")["write_disposition"] = "merge"
    schema.update_table(utils.new_table("event_bot__message", "event_bot"))
    assert utils.get_write_disposition(schema.tables, "event_bot__message") == "merge"
    schema.get_table("event_bot")["write_disposition"] = "skip"
    assert utils.get_write_disposition(schema.tables, "event_bot__message") == "skip"


def test_compare_columns() -> None:
    table = utils.new_table(
        "test_table",
        columns=[
            {"name": "col1", "data_type": "text", "nullable": True},
            {"name": "col2", "data_type": "text", "nullable": False},
            {"name": "col3", "data_type": "timestamp", "nullable": True},
            {"name": "col4", "data_type": "timestamp", "nullable": True},
        ],
    )
    table2 = utils.new_table(
        "test_table", columns=[{"name": "col1", "data_type": "text", "nullable": False}]
    )
    # columns identical with self
    for c in table["columns"].values():
        assert utils.compare_complete_columns(c, c) is True
    assert (
        utils.compare_complete_columns(table["columns"]["col3"], table["columns"]["col4"]) is False
    )
    # data type may not differ
    assert (
        utils.compare_complete_columns(table["columns"]["col1"], table["columns"]["col3"]) is False
    )
    # nullability may differ
    assert (
        utils.compare_complete_columns(table["columns"]["col1"], table2["columns"]["col1"]) is True
    )
    # any of the hints may differ
    for hint in COLUMN_HINTS:
        table["columns"]["col3"][hint] = True  # type: ignore[typeddict-unknown-key]
    # name may not differ
    assert (
        utils.compare_complete_columns(table["columns"]["col3"], table["columns"]["col4"]) is False
    )


<<<<<<< HEAD
def assert_new_schema_values(schema: Schema) -> None:
    assert schema.version == 1
    assert schema.stored_version == 1
    assert schema.stored_version_hash is not None
    assert schema.version_hash is not None
=======
def test_normalize_table_identifiers() -> None:
    schema_dict: TStoredSchema = load_json_case("schemas/github/issues.schema")
    schema = Schema.from_dict(schema_dict)  # type: ignore[arg-type]
    # assert column generated from "reactions/+1" and "-1", it is a valid identifier even with three underscores
    assert "reactions___1" in schema.tables["issues"]["columns"]
    issues_table = deepcopy(schema.tables["issues"])
    # this schema is already normalized so normalization is idempotent
    assert schema.tables["issues"] == schema.normalize_table_identifiers(issues_table)
    assert schema.tables["issues"] == schema.normalize_table_identifiers(
        schema.normalize_table_identifiers(issues_table)
    )


def test_normalize_table_identifiers_merge_columns() -> None:
    # create conflicting columns
    table_create = [
        {"name": "case", "data_type": "bigint", "nullable": False, "x-description": "desc"},
        {"name": "Case", "data_type": "double", "nullable": True, "primary_key": True},
    ]
    # schema normalizing to snake case will conflict on case and Case
    table = utils.new_table("blend", columns=table_create)  # type: ignore[arg-type]
    norm_table = Schema("norm").normalize_table_identifiers(table)
    # only one column
    assert len(norm_table["columns"]) == 1
    assert norm_table["columns"]["case"] == {
        "nullable": False,  # remove default, preserve non default
        "primary_key": True,
        "name": "case",
        "data_type": "double",
        "x-description": "desc",
    }


def assert_new_schema_props_custom_normalizers(schema: Schema) -> None:
    # check normalizers config
    assert schema._normalizers_config["names"] == "tests.common.normalizers.custom_normalizers"
    assert (
        schema._normalizers_config["json"]["module"]
        == "tests.common.normalizers.custom_normalizers"
    )
    # check if schema was extended by json normalizer
    assert ["fake_id"] == schema.settings["default_hints"]["not_null"]
    # call normalizers
    assert schema.naming.normalize_identifier("a") == "column_a"
    assert schema.naming.normalize_path("a__b") == "column_a__column_b"
    assert schema.naming.normalize_identifier("1A_b") == "column_1a_b"
    # assumes elements are normalized
    assert schema.naming.make_path("A", "B", "!C") == "A__B__!C"
    assert schema.naming.break_path("A__B__!C") == ["A", "B", "!C"]
    row = list(schema.normalize_data_item({"bool": True}, "load_id", "a_table"))
    assert row[0] == (("a_table", None), {"bool": True})


def assert_is_new_schema(schema: Schema) -> None:
    assert schema.stored_version is None
    assert schema.stored_version_hash is None
>>>>>>> 5b9c7156
    assert schema.ENGINE_VERSION == 9
    assert schema._stored_previous_hashes == []
    assert schema.is_modified
    assert schema.is_new


def assert_new_schema_props(schema: Schema) -> None:
    assert schema.version == 1
    assert schema.version_hash is not None

    assert len(schema.settings["default_hints"]) > 0
    # check settings
    assert (
        utils.standard_type_detections() == schema.settings["detections"] == schema._type_detections
    )
    # check normalizers config
    assert schema._normalizers_config["names"] == "snake_case"
    assert schema._normalizers_config["json"]["module"] == "dlt.common.normalizers.json.relational"
    assert isinstance(schema.naming, snake_case.NamingConvention)
    # check if schema was extended by json normalizer
    assert set(
        ["_dlt_id", "_dlt_root_id", "_dlt_parent_id", "_dlt_list_idx", "_dlt_load_id"]
    ).issubset(schema.settings["default_hints"]["not_null"])
    # call normalizers
    assert schema.naming.normalize_identifier("A") == "a"
    assert schema.naming.normalize_path("A__B") == "a__b"
    assert schema.naming.normalize_identifier("1A_b") == "_1_a_b"
    # assumes elements are normalized
    assert schema.naming.make_path("A", "B", "!C") == "A__B__!C"
    assert schema.naming.break_path("A__B__!C") == ["A", "B", "!C"]
    assert schema.naming.break_path("reactions___1") == ["reactions", "_1"]
    schema.normalize_data_item({}, "load_id", schema.name)
    # check default tables
    tables = schema.tables
    assert "_dlt_version" in tables
    assert "version" in tables["_dlt_version"]["columns"]
    assert "_dlt_loads" in tables
    assert "load_id" in tables["_dlt_loads"]["columns"]


def test_group_tables_by_resource(schema: Schema) -> None:
    schema.update_table(utils.new_table("a_events", columns=[]))
    schema.update_table(utils.new_table("b_events", columns=[]))
    schema.update_table(utils.new_table("c_products", columns=[], resource="products"))
    schema.update_table(utils.new_table("a_events___1", columns=[], parent_table_name="a_events"))
    schema.update_table(
        utils.new_table("a_events___1___2", columns=[], parent_table_name="a_events___1")
    )
    schema.update_table(utils.new_table("b_events___1", columns=[], parent_table_name="b_events"))
    # print(schema.to_pretty_yaml())

    # All resources without filter
    expected_tables = {
        "a_events": [
            schema.tables["a_events"],
            schema.tables["a_events___1"],
            schema.tables["a_events___1___2"],
        ],
        "b_events": [schema.tables["b_events"], schema.tables["b_events___1"]],
        "products": [schema.tables["c_products"]],
        "_dlt_version": [schema.tables["_dlt_version"]],
        "_dlt_loads": [schema.tables["_dlt_loads"]],
    }
    result = utils.group_tables_by_resource(schema.tables)
    assert result == expected_tables

    # With resource filter
    result = utils.group_tables_by_resource(
        schema.tables, pattern=utils.compile_simple_regex(TSimpleRegex("re:[a-z]_events"))
    )
    assert result == {
        "a_events": [
            schema.tables["a_events"],
            schema.tables["a_events___1"],
            schema.tables["a_events___1___2"],
        ],
        "b_events": [schema.tables["b_events"], schema.tables["b_events___1"]],
    }

    # With resources that has many top level tables
    schema.update_table(utils.new_table("mc_products", columns=[], resource="products"))
    schema.update_table(
        utils.new_table("mc_products__sub", columns=[], parent_table_name="mc_products")
    )
    result = utils.group_tables_by_resource(
        schema.tables, pattern=utils.compile_simple_regex(TSimpleRegex("products"))
    )
    # both tables with resource "products" must be here
    assert result == {
        "products": [
            {
                "columns": {},
                "name": "c_products",
                "resource": "products",
                "write_disposition": "append",
            },
            {
                "columns": {},
                "name": "mc_products",
                "resource": "products",
                "write_disposition": "append",
            },
            {"columns": {}, "name": "mc_products__sub", "parent": "mc_products"},
        ]
    }


def test_remove_processing_hints() -> None:
    eth_V9 = load_yml_case("schemas/eth/ethereum_schema_v9")
    # here tables contain processing hints
    schema = Schema.from_dict(eth_V9)
    assert "x-normalizer" in schema.tables["blocks"]

    # clone with hints removal
    cloned = schema.clone(remove_processing_hints=True)
    assert "x-normalizer" not in cloned.tables["blocks"]
    # clone does not touch original schema
    assert "x-normalizer" in schema.tables["blocks"]

    # to string
    to_yaml = schema.to_pretty_yaml()
    assert "x-normalizer" in to_yaml
    to_yaml = schema.to_pretty_yaml(remove_processing_hints=True)
    assert "x-normalizer" not in to_yaml
    to_json = schema.to_pretty_json()
    assert "x-normalizer" in to_json
    to_json = schema.to_pretty_json(remove_processing_hints=True)
    assert "x-normalizer" not in to_json

    # load without hints
    no_hints = schema.from_dict(eth_V9, remove_processing_hints=True)
    assert no_hints.stored_version_hash == cloned.stored_version_hash


def test_get_new_table_columns() -> None:
    pytest.fail(reason="must implement!")
    pass
    # get_new_table_columns()<|MERGE_RESOLUTION|>--- conflicted
+++ resolved
@@ -1,8 +1,10 @@
 import os
 from typing import Dict, List, Sequence
 import pytest
+from copy import deepcopy
 
 from dlt.common import pendulum
+from dlt.common.json import json
 from dlt.common.data_types.typing import TDataType
 from dlt.common.schema.migrations import migrate_schema
 from dlt.common.exceptions import DictValidationException
@@ -60,41 +62,6 @@
         utils.validate_stored_schema(stored_schema)
 
 
-<<<<<<< HEAD
-=======
-def test_new_schema_custom_normalizers(cn_schema: Schema) -> None:
-    assert_is_new_schema(cn_schema)
-    assert_new_schema_props_custom_normalizers(cn_schema)
-
-
-def test_schema_config_normalizers(schema: Schema, schema_storage_no_import: SchemaStorage) -> None:
-    # save snake case schema
-    schema_storage_no_import.save_schema(schema)
-    # config direct naming convention
-    os.environ["SCHEMA__NAMING"] = "direct"
-    # new schema has direct naming convention
-    schema_direct_nc = Schema("direct_naming")
-    assert schema_direct_nc._normalizers_config["names"] == "direct"
-    # still after loading the config is "snake"
-    schema = schema_storage_no_import.load_schema(schema.name)
-    assert schema._normalizers_config["names"] == "snake_case"
-    # provide capabilities context
-    destination_caps = DestinationCapabilitiesContext.generic_capabilities()
-    destination_caps.naming_convention = "snake_case"
-    destination_caps.max_identifier_length = 127
-    with Container().injectable_context(destination_caps):
-        # caps are ignored if schema is configured
-        schema_direct_nc = Schema("direct_naming")
-        assert schema_direct_nc._normalizers_config["names"] == "direct"
-        # but length is there
-        assert schema_direct_nc.naming.max_length == 127
-        # also for loaded schema
-        schema = schema_storage_no_import.load_schema(schema.name)
-        assert schema._normalizers_config["names"] == "snake_case"
-        assert schema.naming.max_length == 127
-
-
->>>>>>> 5b9c7156
 def test_simple_regex_validator() -> None:
     # can validate only simple regexes
     assert utils.simple_regex_validator(".", "k", "v", str) is False
@@ -355,36 +322,6 @@
     assert_new_schema_props(schema_copy)
 
 
-<<<<<<< HEAD
-=======
-def test_save_store_schema_custom_normalizers(
-    cn_schema: Schema, schema_storage: SchemaStorage
-) -> None:
-    schema_storage.save_schema(cn_schema)
-    schema_copy = schema_storage.load_schema(cn_schema.name)
-    assert_new_schema_props_custom_normalizers(schema_copy)
-
-
-def test_save_load_incomplete_column(
-    schema: Schema, schema_storage_no_import: SchemaStorage
-) -> None:
-    # make sure that incomplete column is saved and restored without default hints
-    incomplete_col = utils.new_column("I", nullable=False)
-    incomplete_col["primary_key"] = True
-    incomplete_col["x-special"] = "spec"  # type: ignore[typeddict-unknown-key]
-    table = utils.new_table("table", columns=[incomplete_col])
-    schema.update_table(table)
-    schema_storage_no_import.save_schema(schema)
-    schema_copy = schema_storage_no_import.load_schema("event")
-    assert schema_copy.get_table("table")["columns"]["I"] == {
-        "name": "I",
-        "nullable": False,
-        "primary_key": True,
-        "x-special": "spec",
-    }
-
-
->>>>>>> 5b9c7156
 def test_upgrade_engine_v1_schema() -> None:
     schema_dict: DictStrAny = load_json_case("schemas/ev1/event.schema")
     # ensure engine v1
@@ -796,13 +733,6 @@
     )
 
 
-<<<<<<< HEAD
-def assert_new_schema_values(schema: Schema) -> None:
-    assert schema.version == 1
-    assert schema.stored_version == 1
-    assert schema.stored_version_hash is not None
-    assert schema.version_hash is not None
-=======
 def test_normalize_table_identifiers() -> None:
     schema_dict: TStoredSchema = load_json_case("schemas/github/issues.schema")
     schema = Schema.from_dict(schema_dict)  # type: ignore[arg-type]
@@ -810,9 +740,9 @@
     assert "reactions___1" in schema.tables["issues"]["columns"]
     issues_table = deepcopy(schema.tables["issues"])
     # this schema is already normalized so normalization is idempotent
-    assert schema.tables["issues"] == schema.normalize_table_identifiers(issues_table)
-    assert schema.tables["issues"] == schema.normalize_table_identifiers(
-        schema.normalize_table_identifiers(issues_table)
+    assert schema.tables["issues"] == utils.normalize_table_identifiers(issues_table, schema.naming)
+    assert schema.tables["issues"] == utils.normalize_table_identifiers(
+        utils.normalize_table_identifiers(issues_table, schema.naming), schema.naming
     )
 
 
@@ -824,7 +754,10 @@
     ]
     # schema normalizing to snake case will conflict on case and Case
     table = utils.new_table("blend", columns=table_create)  # type: ignore[arg-type]
-    norm_table = Schema("norm").normalize_table_identifiers(table)
+    table_str = json.dumps(table)
+    norm_table = utils.normalize_table_identifiers(table, Schema("norm").naming)
+    # nothing got changed in original table
+    assert table_str == json.dumps(table)
     # only one column
     assert len(norm_table["columns"]) == 1
     assert norm_table["columns"]["case"] == {
@@ -859,7 +792,6 @@
 def assert_is_new_schema(schema: Schema) -> None:
     assert schema.stored_version is None
     assert schema.stored_version_hash is None
->>>>>>> 5b9c7156
     assert schema.ENGINE_VERSION == 9
     assert schema._stored_previous_hashes == []
     assert schema.is_modified
@@ -973,7 +905,7 @@
     schema = Schema.from_dict(eth_V9)
     assert "x-normalizer" in schema.tables["blocks"]
 
-    # clone with hints removal
+    # clone with hints removal, note that clone does not bump version
     cloned = schema.clone(remove_processing_hints=True)
     assert "x-normalizer" not in cloned.tables["blocks"]
     # clone does not touch original schema
@@ -990,11 +922,16 @@
     assert "x-normalizer" not in to_json
 
     # load without hints
+    no_hints = schema.from_dict(eth_V9, remove_processing_hints=True, bump_version=False)
+    assert no_hints.stored_version_hash == cloned.stored_version_hash
+
+    # now load without hints but with version bump
+    cloned._bump_version()
     no_hints = schema.from_dict(eth_V9, remove_processing_hints=True)
     assert no_hints.stored_version_hash == cloned.stored_version_hash
 
 
-def test_get_new_table_columns() -> None:
-    pytest.fail(reason="must implement!")
-    pass
-    # get_new_table_columns()+# def test_get_new_table_columns() -> None:
+#     pytest.fail(reason="must implement!")
+#     pass
+# get_new_table_columns()