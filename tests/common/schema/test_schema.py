--- conflicted
+++ resolved
@@ -591,10 +591,7 @@
     assert schema.stored_version_hash is not None
     assert schema.version_hash is not None
     assert schema.ENGINE_VERSION == 7
-<<<<<<< HEAD
     assert schema._stored_ancestors == []
-=======
->>>>>>> 3fb2c306
     assert len(schema.settings["default_hints"]) > 0
     # check settings
     assert utils.standard_type_detections() == schema.settings["detections"] == schema._type_detections
