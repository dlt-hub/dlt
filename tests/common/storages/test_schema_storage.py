import os
import shutil
import pytest
import yaml
from dlt.common import json

from dlt.common.normalizers.utils import explicit_normalizers
from dlt.common.schema.schema import Schema
from dlt.common.schema.typing import TStoredSchema
from dlt.common.storages.exceptions import (
    InStorageSchemaModified,
    SchemaNotFoundError,
    UnexpectedSchemaName,
)
from dlt.common.storages import (
    SchemaStorageConfiguration,
    SchemaStorage,
    LiveSchemaStorage,
    FileStorage,
)

from tests.utils import autouse_test_storage, TEST_STORAGE_ROOT
from tests.common.utils import (
    load_yml_case,
    yml_case_path,
    COMMON_TEST_CASES_PATH,
    IMPORTED_VERSION_HASH_ETH_V9,
)


@pytest.fixture(params=[LiveSchemaStorage, SchemaStorage])
def storage(request) -> SchemaStorage:
    return init_storage(request.param, SchemaStorageConfiguration())


@pytest.fixture
def live_storage() -> LiveSchemaStorage:
    return init_storage(LiveSchemaStorage, SchemaStorageConfiguration())  # type: ignore[return-value]


@pytest.fixture(params=[LiveSchemaStorage, SchemaStorage])
def synced_storage(request) -> SchemaStorage:
    # will be created in /schemas
    return init_storage(
        request.param,
        SchemaStorageConfiguration(
            import_schema_path=TEST_STORAGE_ROOT + "/import",
            export_schema_path=TEST_STORAGE_ROOT + "/import",
        ),
    )


@pytest.fixture(params=[LiveSchemaStorage, SchemaStorage])
def ie_storage(request) -> SchemaStorage:
    # will be created in /schemas
    return init_storage(
        request.param,
        SchemaStorageConfiguration(
            import_schema_path=TEST_STORAGE_ROOT + "/import",
            export_schema_path=TEST_STORAGE_ROOT + "/export",
        ),
    )


def init_storage(cls, C: SchemaStorageConfiguration) -> SchemaStorage:
    # use live schema storage for test which must be backward compatible with schema storage
    s = cls(C, makedirs=True)
    assert C is s.config
    if C.export_schema_path:
        os.makedirs(C.export_schema_path, exist_ok=True)
    if C.import_schema_path:
        os.makedirs(C.import_schema_path, exist_ok=True)
    return s


def test_load_non_existing(storage: SchemaStorage) -> None:
    with pytest.raises(SchemaNotFoundError):
        storage.load_schema("nonexisting")


def test_load_schema_with_upgrade() -> None:
    # point the storage root to v4 schema google_spreadsheet_v3.schema
    storage = LiveSchemaStorage(
        SchemaStorageConfiguration(COMMON_TEST_CASES_PATH + "schemas/sheets")
    )
    # the hash when computed on the schema does not match the version_hash in the file so it should raise InStorageSchemaModified
    # but because the version upgrade is required, the check is skipped and the load succeeds
    storage.load_schema("google_spreadsheet_v4")


def test_import_non_existing(synced_storage: SchemaStorage) -> None:
    with pytest.raises(SchemaNotFoundError):
        synced_storage.load_schema("nonexisting")


def test_import_initial(synced_storage: SchemaStorage, storage: SchemaStorage) -> None:
    assert_schema_imported(synced_storage, storage)


def test_import_overwrites_existing_if_modified(
    synced_storage: SchemaStorage, storage: SchemaStorage
) -> None:
    schema = Schema("ethereum")
    storage.save_schema(schema)
    # now import schema that wil overwrite schema in storage as it is not linked to external schema
    assert_schema_imported(synced_storage, storage)


def test_skip_import_if_not_modified(synced_storage: SchemaStorage, storage: SchemaStorage) -> None:
    storage_schema = assert_schema_imported(synced_storage, storage)
    assert not storage_schema.is_modified
    initial_version = storage_schema.stored_version
    # stored_version = storage_schema.stored_version
    # stored_version_hash = storage_schema.stored_version_hash
    # evolve schema
    row = {"floatX": 78172.128, "confidenceX": 1.2, "strX": "STR"}
    _, new_table = storage_schema.coerce_row("event_user", None, row)
    storage_schema.update_table(new_table)
    assert storage_schema.is_modified
    storage.save_schema(storage_schema)
    assert not storage_schema.is_modified
    # now use synced storage to load schema again
    reloaded_schema = synced_storage.load_schema("ethereum")
    # the schema was not overwritten
    assert "event_user" in reloaded_schema.tables
    assert storage_schema.version == reloaded_schema.stored_version
    assert storage_schema.version_hash == reloaded_schema.stored_version_hash
    assert storage_schema._imported_version_hash == reloaded_schema._imported_version_hash
    assert storage_schema.previous_hashes == reloaded_schema.previous_hashes
    # the import schema gets modified
    storage_schema.tables["_dlt_loads"]["write_disposition"] = "append"
    storage_schema.tables.pop("event_user")
    # we save the import schema (using export method)
    synced_storage._export_schema(storage_schema, synced_storage.config.export_schema_path)
    # now load will import again
    reloaded_schema = synced_storage.load_schema("ethereum")
    # we have overwritten storage schema
    assert reloaded_schema.tables["_dlt_loads"]["write_disposition"] == "append"
    assert "event_user" not in reloaded_schema.tables

    # hash and ancestry stay the same
    assert reloaded_schema._imported_version_hash == storage_schema.version_hash
    assert storage_schema.previous_hashes == reloaded_schema.previous_hashes

    # but original version has increased twice (because it was modified twice)
    assert reloaded_schema.stored_version == storage_schema.version == initial_version + 2


def test_store_schema_tampered(synced_storage: SchemaStorage, storage: SchemaStorage) -> None:
    storage_schema = assert_schema_imported(synced_storage, storage)
    # break hash
    stored_schema = storage_schema.to_dict()
    stored_schema["version_hash"] = "broken"
    schema_file = storage._file_name_in_store(storage_schema.name, "json")
    # save schema where hash does not match the content simulating external change
    storage.storage.save(schema_file, json.dumps(stored_schema))
    # this is not allowed
    with pytest.raises(InStorageSchemaModified):
        storage.load_schema("ethereum")


def test_schema_export(ie_storage: SchemaStorage) -> None:
    schema = Schema("ethereum")

    fs = FileStorage(ie_storage.config.export_schema_path)
    exported_name = ie_storage._file_name_in_store("ethereum", "yaml")
    # no exported schema
    assert not fs.has_file(exported_name)

    ie_storage.save_schema(schema)
    # schema exists
    assert fs.has_file(exported_name)
    # does not contain import hash
    assert "imported_version_hash" not in fs.load(exported_name)


def test_list_schemas(storage: SchemaStorage) -> None:
    assert storage.list_schemas() == []
    schema = Schema("ethereum")
    storage.save_schema(schema)
    assert storage.list_schemas() == ["ethereum"]
    schema = Schema("event")
    storage.save_schema(schema)
    assert set(storage.list_schemas()) == set(["ethereum", "event"])
    storage.remove_schema("event")
    assert storage.list_schemas() == ["ethereum"]
    # add schema with _ in the name
    schema = Schema("dlt_pipeline")
    storage.save_schema(schema)
    assert set(storage.list_schemas()) == set(["ethereum", "dlt_pipeline"])


def test_remove_schema(storage: SchemaStorage) -> None:
    schema = Schema("ethereum")
    storage.save_schema(schema)
    schema = Schema("event")
    storage.save_schema(schema)
    storage.remove_schema("event")
    storage.remove_schema("ethereum")
    assert storage.list_schemas() == []


def test_getter(storage: SchemaStorage) -> None:
    # empty storage
    assert len(storage) == 0
    assert "ethereum" not in storage
    with pytest.raises(KeyError):
        storage["ethereum"]
    with pytest.raises(KeyError):
        storage[None]
    assert storage.get("ethereum") is None
    for _ in storage:
        raise AssertionError()

    # add elements
    schema = Schema("ethereum")
    storage.save_schema(schema)
    schema = Schema("event")
    storage.save_schema(schema)

    assert len(storage) == 2
    assert "ethereum" in storage
    assert storage["ethereum"].name == "ethereum"
    assert storage["event"].name == "event"
    assert set(storage.keys()) == set(["ethereum", "event"])
    assert set(name for name in storage) == set(["ethereum", "event"])
    values = storage.values()
    assert set(s.name for s in values) == set(["ethereum", "event"])
    items = storage.items()
    assert set(i[1].name for i in items) == set(["ethereum", "event"])
    assert set(i[0] for i in items) == set(["ethereum", "event"])


def test_getter_with_import(ie_storage: SchemaStorage) -> None:
    with pytest.raises(KeyError):
        ie_storage["ethereum"]
    prepare_import_folder(ie_storage)
    # schema will be imported
    schema = ie_storage["ethereum"]
    assert schema.name == "ethereum"
    version_hash = schema.version_hash
    # the import schema gets modified
    schema.tables["_dlt_loads"]["write_disposition"] = "append"
    mod_version_hash = schema.version_hash
    assert schema.is_modified
    ie_storage.save_schema(schema)
    assert not schema.is_modified
    # now load via getter
    schema_copy = ie_storage["ethereum"]
    assert schema_copy.version_hash == schema_copy.stored_version_hash == mod_version_hash
    assert schema_copy._imported_version_hash == version_hash

    # now save the schema as import
    ie_storage._export_schema(schema, ie_storage.config.import_schema_path)
    # if you get the schema, import hash will change
    schema = ie_storage["ethereum"]
    assert schema._imported_version_hash == mod_version_hash
    # only true for live schema
    # assert id(schema) == id(schema_copy)


def test_save_store_schema_over_import(ie_storage: SchemaStorage) -> None:
    prepare_import_folder(ie_storage)
    # we have ethereum schema to be imported but we create new schema and save it
    schema = Schema("ethereum")
    schema_hash = schema.version_hash
    ie_storage.save_schema(schema)
    assert schema.version_hash == schema_hash
    # we linked schema to import schema
    assert schema._imported_version_hash == IMPORTED_VERSION_HASH_ETH_V9
    # load schema and make sure our new schema is here
    schema = ie_storage.load_schema("ethereum")
    assert schema._imported_version_hash == IMPORTED_VERSION_HASH_ETH_V9
    assert schema._stored_version_hash == schema_hash
    assert schema.version_hash == schema_hash
    assert schema.previous_hashes == []
    # we have simple schema in export folder
    fs = FileStorage(ie_storage.config.export_schema_path)
    exported_name = ie_storage._file_name_in_store("ethereum", "yaml")
    exported_schema = yaml.safe_load(fs.load(exported_name))
    assert schema.version_hash == exported_schema["version_hash"]


def test_save_store_schema_over_import_sync(synced_storage: SchemaStorage) -> None:
    # as in test_save_store_schema_over_import but we export the new schema immediately to overwrite the imported schema
    prepare_import_folder(synced_storage)
    schema = Schema("ethereum")
    schema_hash = schema.version_hash
    synced_storage.save_schema(schema)
    assert schema._imported_version_hash == IMPORTED_VERSION_HASH_ETH_V9
    # import schema is overwritten
    fs = FileStorage(synced_storage.config.import_schema_path)
    exported_name = synced_storage._file_name_in_store("ethereum", "yaml")
    exported_schema = yaml.safe_load(fs.load(exported_name))
    assert schema.version_hash == exported_schema["version_hash"] == schema_hash
    assert schema.previous_hashes == []
    # when it is loaded we will import schema again which is identical to the current one but the import link
    # will be set to itself
    schema = synced_storage.load_schema("ethereum")
    assert schema.version_hash == schema_hash
    assert schema._imported_version_hash == schema_hash


# def test_schema_sync_export(synced_storage: SchemaStorage) -> None:
#     pass


def test_save_store_schema(storage: SchemaStorage) -> None:
    d_n = explicit_normalizers()
    d_n["names"] = "tests.common.normalizers.custom_normalizers"
    schema = Schema("column_event", normalizers=d_n)
    assert schema.is_new
    assert schema.is_modified
    storage.save_schema(schema)
    assert not schema.is_new
    assert not schema.is_modified
    assert storage.storage.has_file(
        SchemaStorage.NAMED_SCHEMA_FILE_PATTERN % ("column_event", "json")
    )
    loaded_schema = storage.load_schema("column_event")
    # also tables gets normalized inside so custom_ is added
    assert (
        loaded_schema.to_dict()["tables"]["column__dlt_loads"]
        == schema.to_dict()["tables"]["column__dlt_loads"]
    )
    assert loaded_schema.to_dict() == schema.to_dict()


def test_schema_from_file() -> None:
    # json has precedence
    schema = SchemaStorage.load_schema_file(
        os.path.join(COMMON_TEST_CASES_PATH, "schemas/local"), "event"
    )
    assert schema.name == "event"

    schema = SchemaStorage.load_schema_file(
        os.path.join(COMMON_TEST_CASES_PATH, "schemas/local"), "event", extensions=("yaml",)
    )
    assert schema.name == "event"
    assert "blocks" in schema.tables

    with pytest.raises(SchemaNotFoundError):
        SchemaStorage.load_schema_file(
            os.path.join(COMMON_TEST_CASES_PATH, "schemas/local"), "eth", extensions=("yaml",)
        )

    # file name and schema content mismatch
    with pytest.raises(UnexpectedSchemaName):
        SchemaStorage.load_schema_file(
            os.path.join(COMMON_TEST_CASES_PATH, "schemas/local"),
            "name_mismatch",
            extensions=("yaml",),
        )


<<<<<<< HEAD
def test_save_initial_import_schema(ie_storage: LiveSchemaStorage) -> None:
    # no schema in regular storage
    with pytest.raises(SchemaNotFoundError):
        ie_storage.load_schema("ethereum")

    # save initial import schema where processing hints are removed
    eth_V9 = load_yml_case("schemas/eth/ethereum_schema_v9")
    schema = Schema.from_dict(eth_V9)
    ie_storage.save_import_schema_if_not_exists(schema)
    # should be available now
    eth = ie_storage.load_schema("ethereum")
    assert "x-normalizer" not in eth.tables["blocks"]

    # won't overwrite initial schema
    del eth_V9["tables"]["blocks__uncles"]
    schema = Schema.from_dict(eth_V9)
    ie_storage.save_import_schema_if_not_exists(schema)
    # should be available now
    eth = ie_storage.load_schema("ethereum")
    assert "blocks__uncles" in eth.tables
=======
def test_live_schema_instances(live_storage: LiveSchemaStorage) -> None:
    schema = Schema("simple")
    live_storage.save_schema(schema)

    # get schema via getter
    getter_schema = live_storage["simple"]
    # same id
    assert id(getter_schema) == id(schema)

    # live schema is same as in storage
    assert live_storage.is_live_schema_committed("simple")
    # modify getter schema
    getter_schema._schema_description = "this is getter schema"
    assert getter_schema.is_modified
    # getter is not committed
    assert not live_storage.is_live_schema_committed("simple")

    # separate instance via load
    load_schema = live_storage.load_schema("simple")
    assert id(load_schema) != id(schema)
    # changes not visible
    assert load_schema._schema_description is None

    # bypass live schema to simulate 3rd party change
    SchemaStorage.save_schema(live_storage, getter_schema)
    # committed because hashes are matching with file
    assert live_storage.is_live_schema_committed("simple")
    getter_schema = live_storage["simple"]
    assert id(getter_schema) == id(schema)

    SchemaStorage.save_schema(live_storage, load_schema)
    # still committed
    assert live_storage.is_live_schema_committed("simple")
    # and aware of changes in storage
    getter_schema = live_storage["simple"]
    assert id(getter_schema) == id(schema)
    assert getter_schema._schema_description is None
    getter_schema_mod_hash = getter_schema.version_hash

    # create a new "simple" schema
    second_simple = Schema("simple")
    second_simple._schema_description = "Second simple"
    live_storage.save_schema(second_simple)
    # got saved
    load_schema = live_storage.load_schema("simple")
    assert load_schema._schema_description == "Second simple"
    # live schema seamlessly updated
    assert schema._schema_description == "Second simple"
    assert not schema.is_modified
    assert getter_schema_mod_hash in schema.previous_hashes


def test_commit_live_schema(live_storage: LiveSchemaStorage) -> None:
    with pytest.raises(SchemaNotFoundError):
        live_storage.commit_live_schema("simple")
    # set live schema
    schema = Schema("simple")
    set_schema = live_storage.set_live_schema(schema)
    assert id(set_schema) == id(schema)
    assert "simple" in live_storage.live_schemas
    assert not live_storage.is_live_schema_committed("simple")
    # nothing in storage
    with pytest.raises(SchemaNotFoundError):
        SchemaStorage.__getitem__(live_storage, "simple")
    with pytest.raises(SchemaNotFoundError):
        live_storage.load_schema("simple")
    assert not live_storage.is_live_schema_committed("simple")

    # commit
    assert live_storage.commit_live_schema("simple") is not None
    # schema in storage
    live_storage.load_schema("simple")
    assert live_storage.is_live_schema_committed("simple")

    # second commit does not save
    assert live_storage.commit_live_schema("simple") is None

    # mod the schema
    schema._schema_description = "mod the schema"
    assert not live_storage.is_live_schema_committed("simple")
    mod_hash = schema.version_hash

    # save another instance under the same name
    schema_2 = Schema("simple")
    schema_2._schema_description = "instance 2"
    live_storage.save_schema(schema_2)
    assert live_storage.is_live_schema_committed("simple")
    # content replaces in place
    assert schema._schema_description == "instance 2"
    assert mod_hash in schema.previous_hashes


def test_live_schema_getter_when_committed(live_storage: LiveSchemaStorage) -> None:
    # getter on committed is aware of changes to storage (also import)
    schema = Schema("simple")
    live_storage.set_live_schema(schema)
    set_schema = live_storage["simple"]
    live_storage.commit_live_schema("simple")
    # change content in storage
    cloned = set_schema.clone()
    cloned._schema_description = "cloned"
    SchemaStorage.save_schema(live_storage, cloned)
    set_schema_2 = live_storage["simple"]
    assert set_schema_2._schema_description == "cloned"
    assert id(set_schema_2) == id(set_schema)


def test_new_live_schema_committed(live_storage: LiveSchemaStorage) -> None:
    with pytest.raises(SchemaNotFoundError):
        live_storage.is_live_schema_committed("simple")
>>>>>>> 5b9c7156


# def test_save_empty_schema_name(storage: SchemaStorage) -> None:
#     schema = Schema("")
#     schema.settings["schema_sealed"] = True
#     storage.save_schema(schema)
#     assert storage.storage.has_file(SchemaStorage.SCHEMA_FILE_NAME % "json")
#     schema = storage.load_schema("")
#     assert schema.settings["schema_sealed"] is True


def prepare_import_folder(storage: SchemaStorage) -> None:
    shutil.copy(
        yml_case_path("schemas/eth/ethereum_schema_v8"),
        os.path.join(storage.storage.storage_path, "../import/ethereum.schema.yaml"),
    )


def assert_schema_imported(synced_storage: SchemaStorage, storage: SchemaStorage) -> Schema:
    prepare_import_folder(synced_storage)
    eth_V9: TStoredSchema = load_yml_case("schemas/eth/ethereum_schema_v9")
    schema = synced_storage.load_schema("ethereum")
    # is linked to imported schema
    schema._imported_version_hash = eth_V9["version_hash"]
    # also was saved in storage
    assert synced_storage.has_schema("ethereum")
    # and has link to imported schema s well (load without import)
    schema = storage.load_schema("ethereum")
    assert schema._imported_version_hash == eth_V9["version_hash"]
    return schema<|MERGE_RESOLUTION|>--- conflicted
+++ resolved
@@ -353,7 +353,6 @@
         )
 
 
-<<<<<<< HEAD
 def test_save_initial_import_schema(ie_storage: LiveSchemaStorage) -> None:
     # no schema in regular storage
     with pytest.raises(SchemaNotFoundError):
@@ -374,7 +373,8 @@
     # should be available now
     eth = ie_storage.load_schema("ethereum")
     assert "blocks__uncles" in eth.tables
-=======
+
+
 def test_live_schema_instances(live_storage: LiveSchemaStorage) -> None:
     schema = Schema("simple")
     live_storage.save_schema(schema)
@@ -485,7 +485,6 @@
 def test_new_live_schema_committed(live_storage: LiveSchemaStorage) -> None:
     with pytest.raises(SchemaNotFoundError):
         live_storage.is_live_schema_committed("simple")
->>>>>>> 5b9c7156
 
 
 # def test_save_empty_schema_name(storage: SchemaStorage) -> None:
