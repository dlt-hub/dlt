import pytest
import datetime  # noqa: I251
from unittest.mock import patch
from typing import (
    Any,
    Dict,
    Final,
    Generic,
    List,
    Mapping,
    MutableMapping,
    NewType,
    Optional,
    Type,
    Union,
)
from typing_extensions import Annotated, TypeVar

from dlt.common import json, pendulum, Decimal, Wei
from dlt.common.configuration.providers.provider import ConfigProvider
from dlt.common.configuration.specs.base_configuration import NotResolved, is_hint_not_resolvable
from dlt.common.configuration.specs.gcp_credentials import (
    GcpServiceAccountCredentialsWithoutDefaults,
)
from dlt.common.utils import custom_environ, get_exception_trace, get_exception_trace_chain
from dlt.common.typing import (
    AnyType,
    ConfigValue,
    DictStrAny,
    StrAny,
    TSecretValue,
    extract_inner_type,
)
from dlt.common.configuration.exceptions import (
    ConfigFieldMissingTypeHintException,
    ConfigFieldTypeHintNotSupported,
    InvalidNativeValue,
    LookupTrace,
    ValueNotSecretException,
    UnmatchedConfigHintResolversException,
)
from dlt.common.configuration import (
    configspec,
    ConfigFieldMissingException,
    ConfigValueCannotBeCoercedException,
    resolve,
    is_valid_hint,
    resolve_type,
)
from dlt.common.configuration.specs import (
    BaseConfiguration,
    RunConfiguration,
    ConnectionStringCredentials,
)
from dlt.common.configuration.providers import environ as environ_provider, toml
from dlt.common.configuration.utils import (
    get_resolved_traces,
    ResolvedValueTrace,
    serialize_value,
    deserialize_value,
    add_config_dict_to_env,
    add_config_to_env,
)
from dlt.common.pipeline import TRefreshMode

from tests.utils import preserve_environ
from tests.common.configuration.utils import (
    MockProvider,
    CoercionTestConfiguration,
    COERCIONS,
    SecretCredentials,
    WithCredentialsConfiguration,
    WrongConfiguration,
    SecretConfiguration,
    SectionedConfiguration,
    environment,
    mock_provider,
    env_provider,
    reset_resolved_traces,
)

INVALID_COERCIONS = {
    # 'STR_VAL': 'test string',  # string always OK
    "int_val": "a12345",
    "bool_val": "not_bool",  # bool overridden by string - that is the most common problem
    "list_val": {"2": 1, "3": 3.0},
    "dict_val": "{'a': 1, 'b', '2'}",
    "bytes_val": "Hello World!",
    "float_val": "invalid",
    "tuple_val": "{1:2}",
    "date_val": "01 May 2022",
    "dec_val": True,
}

EXCEPTED_COERCIONS = {
    # allows to use int for float
    "float_val": 10,
    # allows to use float for str
    "str_val": 10.0,
}

COERCED_EXCEPTIONS = {
    # allows to use int for float
    "float_val": 10.0,
    # allows to use float for str
    "str_val": "10.0",
}


@configspec
class VeryWrongConfiguration(WrongConfiguration):
    pipeline_name: str = "Some Name"
    str_val: str = ""
    int_val: int = None
    log_color: str = "1"  # type: ignore


@configspec
class ConfigurationWithOptionalTypes(RunConfiguration):
    pipeline_name: str = "Some Name"

    str_val: Optional[str] = None
    int_val: Optional[int] = None
    bool_val: bool = True


@configspec
class ProdConfigurationWithOptionalTypes(ConfigurationWithOptionalTypes):
    prod_val: str = "prod"


@configspec
class MockProdConfiguration(RunConfiguration):
    pipeline_name: str = "comp"


@configspec
class FieldWithNoDefaultConfiguration(RunConfiguration):
    no_default: str = None


@configspec
class InstrumentedConfiguration(BaseConfiguration):
    head: str = None
    tube: List[str] = None
    heels: str = None

    def to_native_representation(self) -> Any:
        return self.head + ">" + ">".join(self.tube) + ">" + self.heels

    def parse_native_representation(self, native_value: Any) -> None:
        if not isinstance(native_value, str):
            raise ValueError(native_value)
        parts = native_value.split(">")
        self.head = parts[0]
        self.heels = parts[-1]
        self.tube = parts[1:-1]
        if not self.is_partial():
            self.resolve()

    def on_resolved(self) -> None:
        if self.head > self.heels:
            raise RuntimeError("Head over heels")


@configspec
class EmbeddedConfiguration(BaseConfiguration):
    default: str = None
    instrumented: InstrumentedConfiguration = None
    sectioned: SectionedConfiguration = None


@configspec
class EmbeddedOptionalConfiguration(BaseConfiguration):
    instrumented: Optional[InstrumentedConfiguration] = None


@configspec
class EmbeddedSecretConfiguration(BaseConfiguration):
    secret: SecretConfiguration = None


@configspec
class NonTemplatedComplexTypesConfiguration(BaseConfiguration):
    list_val: list = None  # type: ignore[type-arg]
    tuple_val: tuple = None  # type: ignore[type-arg]
    dict_val: dict = None  # type: ignore[type-arg]


@configspec
class DynamicConfigA(BaseConfiguration):
    field_for_a: str = None


@configspec
class DynamicConfigB(BaseConfiguration):
    field_for_b: str = None


@configspec
class DynamicConfigC(BaseConfiguration):
    field_for_c: str = None


@configspec
class ConfigWithDynamicType(BaseConfiguration):
    discriminator: str = None
    embedded_config: BaseConfiguration = None

    @resolve_type("embedded_config")
    def resolve_embedded_type(self) -> Type[BaseConfiguration]:
        if self.discriminator == "a":
            return DynamicConfigA
        elif self.discriminator == "b":
            return DynamicConfigB
        return BaseConfiguration


@configspec
class ConfigWithInvalidDynamicType(BaseConfiguration):
    @resolve_type("a")
    def resolve_a_type(self) -> Type[BaseConfiguration]:
        return DynamicConfigA

    @resolve_type("b")
    def resolve_b_type(self) -> Type[BaseConfiguration]:
        return DynamicConfigB

    @resolve_type("c")
    def resolve_c_type(self) -> Type[BaseConfiguration]:
        return DynamicConfigC


@configspec
class SubclassConfigWithDynamicType(ConfigWithDynamicType):
    is_number: bool = None
    dynamic_type_field: Any = None

    @resolve_type("embedded_config")
    def resolve_embedded_type(self) -> Type[BaseConfiguration]:
        if self.discriminator == "c":
            return DynamicConfigC
        return super().resolve_embedded_type()

    @resolve_type("dynamic_type_field")
    def resolve_dynamic_type_field(self) -> Type[Union[int, str]]:
        if self.is_number:
            return int
        return str


@configspec
class ConfigWithLiteralField(BaseConfiguration):
    refresh: TRefreshMode = None


LongInteger = NewType("LongInteger", int)
FirstOrderStr = NewType("FirstOrderStr", str)
SecondOrderStr = NewType("SecondOrderStr", FirstOrderStr)


def test_initial_config_state() -> None:
    assert BaseConfiguration.__is_resolved__ is False
    assert BaseConfiguration.__section__ is None
    c = BaseConfiguration()
    assert c.__is_resolved__ is False
    assert c.is_resolved() is False
    # base configuration has no resolvable fields so is never partial
    assert c.is_partial() is False


def test_set_default_config_value(environment: Any) -> None:
    # set from init method
    c = resolve.resolve_configuration(
        InstrumentedConfiguration(head="h", tube=["a", "b"], heels="he")
    )
    assert c.to_native_representation() == "h>a>b>he"
    # set from native form
    c = resolve.resolve_configuration(InstrumentedConfiguration(), explicit_value="h>a>b>he")
    assert c.head == "h"
    assert c.tube == ["a", "b"]
    assert c.heels == "he"
    # set from dictionary
    c = resolve.resolve_configuration(
        InstrumentedConfiguration(),
        explicit_value={"head": "h", "tube": ["tu", "be"], "heels": "xhe"},
    )
    assert c.to_native_representation() == "h>tu>be>xhe"


def test_explicit_values(environment: Any) -> None:
    # explicit values override the environment and all else
    environment["PIPELINE_NAME"] = "env name"
    environment["CREATED_VAL"] = "12837"
    # set explicit values and allow partial config
    c = resolve.resolve_configuration(
        CoercionTestConfiguration(),
        explicit_value={
            "pipeline_name": "initial name",
            "none_val": type(environment),
            "bytes_val": b"str",
        },
        accept_partial=True,
    )
    # explicit
    assert c.pipeline_name == "initial name"
    # explicit (no env)
    assert c.bytes_val == b"str"
    assert c.none_val == type(environment)

    # unknown field in explicit value dict is ignored
    c = resolve.resolve_configuration(
        CoercionTestConfiguration(), explicit_value={"created_val": "3343"}, accept_partial=True
    )
    assert "created_val" not in c


def test_explicit_values_false_when_bool() -> None:
    # values like 0, [], "" all coerce to bool False
    c = resolve.resolve_configuration(
        InstrumentedConfiguration(), explicit_value={"head": "", "tube": [], "heels": ""}
    )
    assert c.head == ""
    assert c.tube == []
    assert c.heels == ""


def test_explicit_embedded_config(environment: Any) -> None:
    instr_explicit = InstrumentedConfiguration(head="h", tube=["tu", "be"], heels="xhe")

    environment["INSTRUMENTED__HEAD"] = "hed"
    c = resolve.resolve_configuration(
        EmbeddedConfiguration(default="X", sectioned=SectionedConfiguration(password="S")),
        explicit_value={"instrumented": instr_explicit},
    )

    # explicit value will be part of the resolved configuration
    assert c.instrumented is instr_explicit
    # configuration was injected from env
    assert c.instrumented.head == "hed"

    # the same but with resolved
    instr_explicit = InstrumentedConfiguration(head="h", tube=["tu", "be"], heels="xhe")
    instr_explicit.resolve()
    c = resolve.resolve_configuration(
        EmbeddedConfiguration(default="X", sectioned=SectionedConfiguration(password="S")),
        explicit_value={"instrumented": instr_explicit},
    )
    assert c.instrumented is instr_explicit
    # but configuration is not injected
    assert c.instrumented.head == "h"


def test_default_values(environment: Any) -> None:
    # explicit values override the environment and all else
    environment["PIPELINE_NAME"] = "env name"
    environment["CREATED_VAL"] = "12837"
    # set default values and allow partial config
    default = CoercionTestConfiguration()
    default.pipeline_name = "initial name"
    default.none_val = type(environment)  # type: ignore[assignment]
    default.bytes_val = b"str"
    c = resolve.resolve_configuration(default, accept_partial=True)
    # env over default
    assert c.pipeline_name == "env name"
    # default (no env)
    assert c.bytes_val == b"str"
    # default not serializable object
    assert c.none_val == type(environment)


def test_raises_on_final_value_change(environment: Any) -> None:
    @configspec
    class FinalConfiguration(BaseConfiguration):
        pipeline_name: Final[str] = "comp"

    c = resolve.resolve_configuration(FinalConfiguration())
    assert dict(c) == {"pipeline_name": "comp"}

    environment["PIPELINE_NAME"] = "env name"
    c = resolve.resolve_configuration(FinalConfiguration())
    # config providers are ignored for final fields
    assert c.pipeline_name == "comp"

    @configspec
    class FinalConfiguration2(BaseConfiguration):
        pipeline_name: Final[str] = None

    c2 = resolve.resolve_configuration(FinalConfiguration2())
    assert dict(c2) == {"pipeline_name": None}


def test_explicit_native_always_skips_resolve(environment: Any) -> None:
    # make the instance sectioned so it can read from INSTRUMENTED
    with patch.object(InstrumentedConfiguration, "__section__", "ins"):
        # explicit native representations skips resolve
        environment["INS__HEELS"] = "xhe"
        c = resolve.resolve_configuration(InstrumentedConfiguration(), explicit_value="h>a>b>he")
        assert c.heels == "he"

        # normal resolve (heels from env)
        c = InstrumentedConfiguration(head="h", tube=["tu", "be"])
        c = resolve.resolve_configuration(c)
        assert c.heels == "xhe"

        # explicit representation
        environment["INS"] = "h>a>b>he"
        c = resolve.resolve_configuration(
            InstrumentedConfiguration(),
            explicit_value={"head": "h", "tube": ["tu", "be"], "heels": "uhe"},
        )
        assert c.heels == "uhe"

        # also the native explicit value
        c = resolve.resolve_configuration(InstrumentedConfiguration(), explicit_value="h>a>b>uhe")
        assert c.heels == "uhe"


def test_lookup_native_config_value_if_config_section(environment: Any) -> None:
    # mock the __section__ to enable the query
    with patch.object(InstrumentedConfiguration, "__section__", "snake"):
        c = InstrumentedConfiguration(head="h", tube=["a", "b"], heels="he")
        # provide the native value
        environment["SNAKE"] = "h>tu>be>xhe"
        c = resolve.resolve_configuration(c)
        # check if the native value loaded
        assert c.heels == "xhe"


def test_skip_lookup_native_config_value_if_no_config_section(environment: Any) -> None:
    # the INSTRUMENTED is not looked up because InstrumentedConfiguration has no section
    with custom_environ({"INSTRUMENTED": "he>tu>u>be>h"}):
        with pytest.raises(ConfigFieldMissingException) as py_ex:
            resolve.resolve_configuration(
                EmbeddedConfiguration(),
                explicit_value={"default": "set", "sectioned": {"password": "pwd"}},
            )
        assert py_ex.value.spec_name == "InstrumentedConfiguration"
        assert py_ex.value.fields == ["head", "tube", "heels"]

    # also non embedded InstrumentedConfiguration will not be resolved - there's no way to infer initial key


def test_invalid_native_config_value() -> None:
    # 2137 cannot be parsed and also is not a dict that can initialize the fields
    with pytest.raises(InvalidNativeValue) as py_ex:
        resolve.resolve_configuration(InstrumentedConfiguration(), explicit_value=2137)
    assert py_ex.value.spec is InstrumentedConfiguration
    assert py_ex.value.native_value_type is int
    assert py_ex.value.embedded_sections == ()


def test_on_resolved(environment: Any) -> None:
    with pytest.raises(RuntimeError):
        # head over hells
        resolve.resolve_configuration(InstrumentedConfiguration(), explicit_value="he>a>b>h")


def test_embedded_config(environment: Any) -> None:
    # resolve all embedded config, using explicit value for instrumented config and explicit dict for sectioned config
    C = resolve.resolve_configuration(
        EmbeddedConfiguration(),
        explicit_value={
            "default": "set",
            "instrumented": "h>tu>be>xhe",
            "sectioned": {"password": "pwd"},
        },
    )
    assert C.default == "set"
    assert C.instrumented.to_native_representation() == "h>tu>be>xhe"
    assert C.sectioned.password == "pwd"

    # resolve but providing values via env
    with custom_environ(
        {
            "INSTRUMENTED__HEAD": "h",
            "INSTRUMENTED__TUBE": '["tu", "u", "be"]',
            "INSTRUMENTED__HEELS": "xhe",
            "SECTIONED__PASSWORD": "passwd",
            "DEFAULT": "DEF",
        }
    ):
        C = resolve.resolve_configuration(EmbeddedConfiguration())
        assert C.default == "DEF"
        assert C.instrumented.to_native_representation() == "h>tu>u>be>xhe"
        assert C.sectioned.password == "passwd"

    # resolve partial, partial is passed to embedded
    C = resolve.resolve_configuration(EmbeddedConfiguration(), accept_partial=True)
    assert not C.__is_resolved__
    assert not C.sectioned.__is_resolved__
    assert not C.instrumented.__is_resolved__

    # some are partial, some are not
    with custom_environ({"SECTIONED__PASSWORD": "passwd"}):
        C = resolve.resolve_configuration(EmbeddedConfiguration(), accept_partial=True)
        assert not C.__is_resolved__
        assert C.sectioned.__is_resolved__
        assert not C.instrumented.__is_resolved__

    # single integrity error fails all the embeds
    # make the instance sectioned so it can read from INSTRUMENTED
    with patch.object(InstrumentedConfiguration, "__section__", "instrumented"):
        with custom_environ({"INSTRUMENTED": "he>tu>u>be>h"}):
            with pytest.raises(RuntimeError):
                resolve.resolve_configuration(
                    EmbeddedConfiguration(),
                    explicit_value={"default": "set", "sectioned": {"password": "pwd"}},
                )

    # part via env part via explicit values
    with custom_environ(
        {
            "INSTRUMENTED__HEAD": "h",
            "INSTRUMENTED__TUBE": '["tu", "u", "be"]',
            "INSTRUMENTED__HEELS": "xhe",
        }
    ):
        C = resolve.resolve_configuration(
            EmbeddedConfiguration(),
            explicit_value={"default": "set", "sectioned": {"password": "pwd"}},
        )
        assert C.instrumented.to_native_representation() == "h>tu>u>be>xhe"


def test_embedded_explicit_value_over_provider(environment: Any) -> None:
    # make the instance sectioned so it can read from INSTRUMENTED
    with patch.object(InstrumentedConfiguration, "__section__", "instrumented"):
        with custom_environ({"INSTRUMENTED": "h>tu>u>be>he"}):
            # explicit value over the env
            c = resolve.resolve_configuration(
                EmbeddedConfiguration(),
                explicit_value={"instrumented": "h>tu>be>xhe"},
                accept_partial=True,
            )
            assert c.instrumented.to_native_representation() == "h>tu>be>xhe"
            # parent configuration is not resolved
            assert not c.is_resolved()
            assert c.is_partial()
            # but embedded is
            assert c.instrumented.__is_resolved__
            assert c.instrumented.is_resolved()
            assert not c.instrumented.is_partial()


def test_provider_values_over_embedded_default(environment: Any) -> None:
    # make the instance sectioned so it can read from INSTRUMENTED
    with patch.object(InstrumentedConfiguration, "__section__", "instrumented"):
        with custom_environ({"INSTRUMENTED": "h>tu>u>be>he"}):
            # read from env - over the default values
            InstrumentedConfiguration().parse_native_representation("h>tu>be>xhe")
            c = resolve.resolve_configuration(
                EmbeddedConfiguration(instrumented=None), accept_partial=True
            )
            assert c.instrumented.to_native_representation() == "h>tu>u>be>he"
            # parent configuration is not resolved
            assert not c.is_resolved()
            assert c.is_partial()
            # but embedded is
            assert c.instrumented.__is_resolved__
            assert c.instrumented.is_resolved()
            assert not c.instrumented.is_partial()


def test_run_configuration_gen_name(environment: Any) -> None:
    C = resolve.resolve_configuration(RunConfiguration())
    assert C.pipeline_name.startswith("dlt_")


def test_configuration_is_mutable_mapping(environment: Any, env_provider: ConfigProvider) -> None:
    @configspec
    class _SecretCredentials(RunConfiguration):
        pipeline_name: Optional[str] = "secret"
        secret_value: TSecretValue = None
        config_files_storage_path: str = "storage"

    # configurations provide full MutableMapping support
    # here order of items in dict matters
    expected_dict = {
        "pipeline_name": "secret",
        "sentry_dsn": None,
        "slack_incoming_hook": None,
        "dlthub_telemetry": True,
        "dlthub_telemetry_endpoint": "https://telemetry-tracker.services4758.workers.dev",
        "dlthub_telemetry_segment_write_key": None,
        "log_format": "{asctime}|[{levelname:<21}]|{process}|{thread}|{name}|{filename}|{funcName}:{lineno}|{message}",
        "log_level": "WARNING",
        "request_timeout": 60,
        "request_max_attempts": 5,
        "request_backoff_factor": 1,
        "request_max_retry_delay": 300,
        "config_files_storage_path": "storage",
        "dlthub_dsn": None,
        "secret_value": None,
    }
    assert dict(_SecretCredentials()) == expected_dict

    environment["RUNTIME__SECRET_VALUE"] = "secret"
    # get_resolved_traces().clear()
    c = resolve.resolve_configuration(_SecretCredentials())
    # print(get_resolved_traces())
    expected_dict["secret_value"] = "secret"
    assert dict(c) == expected_dict

    # check mutable mapping type
    assert isinstance(c, MutableMapping)
    assert isinstance(c, Mapping)
    assert not isinstance(c, Dict)

    # check view ops
    assert c.keys() == expected_dict.keys()
    assert len(c) == len(expected_dict)
    assert c.items() == expected_dict.items()
    # comparing list compares order
    assert list(c.values()) == list(expected_dict.values())
    for key in c:
        assert c[key] == expected_dict[key]
    # version is present as attr but not present in dict
    assert hasattr(c, "__is_resolved__")
    assert hasattr(c, "__section__")

    # set ops
    # update supported and non existing attributes are ignored
    c.update({"pipeline_name": "old pipe", "__version": "1.1.1"})
    assert c.pipeline_name == "old pipe" == c["pipeline_name"]

    # delete is not supported
    with pytest.raises(KeyError):
        del c["pipeline_name"]

    with pytest.raises(KeyError):
        c.pop("pipeline_name", None)

    # setting supported
    c["pipeline_name"] = "new pipe"
    assert c.pipeline_name == "new pipe" == c["pipeline_name"]
    with pytest.raises(KeyError):
        c["unknown_prop"] = "unk"

    # also on new instance
    c2 = SecretConfiguration()
    with pytest.raises(KeyError):
        c2["unknown_prop"] = "unk"


def test_fields_with_no_default_to_null(environment: Any) -> None:
    # fields with no default are promoted to class attrs with none
    assert FieldWithNoDefaultConfiguration.no_default is None
    assert FieldWithNoDefaultConfiguration().no_default is None


def test_init_method_gen(environment: Any) -> None:
    C = FieldWithNoDefaultConfiguration(no_default="no_default", sentry_dsn="SENTRY")
    assert C.no_default == "no_default"
    assert C.sentry_dsn == "SENTRY"


def test_multi_derivation_defaults(environment: Any) -> None:
    @configspec
    class MultiConfiguration(
        SectionedConfiguration, MockProdConfiguration, ConfigurationWithOptionalTypes
    ):
        pass

    # apparently dataclasses set default in reverse mro so MockProdConfiguration overwrites
    C = MultiConfiguration()
    assert C.pipeline_name == MultiConfiguration.pipeline_name == "comp"
    # but keys are ordered in MRO so password from ConfigurationWithOptionalTypes goes first
    keys = list(C.keys())
    assert keys[0] == "pipeline_name"
    # SectionedConfiguration last field goes last
    assert keys[-1] == "password"

    # section from SectionedConfiguration prevails
    assert C.__section__ == "DLT_TEST"


def test_raises_on_unresolved_field(environment: Any, env_provider: ConfigProvider) -> None:
    # via make configuration
    with pytest.raises(ConfigFieldMissingException) as cf_missing_exc:
        resolve.resolve_configuration(WrongConfiguration())
    assert cf_missing_exc.value.spec_name == "WrongConfiguration"
    assert "NoneConfigVar" in cf_missing_exc.value.traces
    # has only one trace
    trace = cf_missing_exc.value.traces["NoneConfigVar"]
    assert len(trace) == 1
    assert trace[0] == LookupTrace("Environment Variables", [], "NONECONFIGVAR", None)
    # toml providers were empty and are not returned in trace
    # assert trace[1] == LookupTrace("secrets.toml", [], "NoneConfigVar", None)
    # assert trace[2] == LookupTrace("config.toml", [], "NoneConfigVar", None)
    # check the exception trace
    exception_traces = get_exception_trace_chain(cf_missing_exc.value)
    assert len(exception_traces) == 1
    exception_trace = exception_traces[0]
    assert exception_trace["docstring"] == ConfigFieldMissingException.__doc__
    # serialized traces
    assert "NoneConfigVar" in exception_trace["exception_attrs"]["traces"]
    assert exception_trace["exception_attrs"]["spec_name"] == "WrongConfiguration"
    assert exception_trace["exception_attrs"]["fields"] == ["NoneConfigVar"]


def test_raises_on_many_unresolved_fields(environment: Any, env_provider: ConfigProvider) -> None:
    # via make configuration
    with pytest.raises(ConfigFieldMissingException) as cf_missing_exc:
        resolve.resolve_configuration(CoercionTestConfiguration())
    # check the exception trace
    exception_trace = get_exception_trace(cf_missing_exc.value)

    assert cf_missing_exc.value.spec_name == "CoercionTestConfiguration"
    # get all fields that must be set
    val_fields = [
        f for f in CoercionTestConfiguration().get_resolvable_fields() if f.lower().endswith("_val")
    ]
    traces = cf_missing_exc.value.traces
    assert len(traces) == len(val_fields)
    for tr_field, exp_field in zip(traces, val_fields):
        assert len(traces[tr_field]) == 1
        assert traces[tr_field][0] == LookupTrace(
            "Environment Variables",
            [],
            environ_provider.EnvironProvider.get_key_name(exp_field),
            None,
        )
        # field must be in exception trace
        assert tr_field in exception_trace["exception_attrs"]["fields"]
        assert tr_field in exception_trace["exception_attrs"]["traces"]
        # assert traces[tr_field][1] == LookupTrace("secrets.toml", [], toml.TomlFileProvider.get_key_name(exp_field), None)
        # assert traces[tr_field][2] == LookupTrace("config.toml", [], toml.TomlFileProvider.get_key_name(exp_field), None)


def test_removes_trace_value_from_exception_trace_attrs(
    environment: Any, env_provider: ConfigProvider
) -> None:
    with pytest.raises(ConfigFieldMissingException) as cf_missing_exc:
        resolve.resolve_configuration(CoercionTestConfiguration())
    cf_missing_exc.value.traces["str_val"][0] = cf_missing_exc.value.traces["str_val"][0]._replace(value="SECRET")  # type: ignore[index]
    assert cf_missing_exc.value.traces["str_val"][0].value == "SECRET"
    attrs_ = cf_missing_exc.value.attrs()
    # values got cleared up
    assert attrs_["traces"]["str_val"][0].value is None


def test_accepts_optional_missing_fields(environment: Any) -> None:
    # ConfigurationWithOptionalTypes has values for all non optional fields present
    C = ConfigurationWithOptionalTypes()
    assert not C.is_partial()
    # make optional config
    resolve.resolve_configuration(ConfigurationWithOptionalTypes())
    # make config with optional values
    resolve.resolve_configuration(
        ProdConfigurationWithOptionalTypes(), explicit_value={"int_val": None}
    )
    # make config with optional embedded config
    C2 = resolve.resolve_configuration(EmbeddedOptionalConfiguration())
    # embedded config was not fully resolved
    assert C2.instrumented is None


def test_find_all_keys() -> None:
    keys = VeryWrongConfiguration().get_resolvable_fields()
    # assert hints and types: LOG_COLOR had it hint overwritten in derived class
    assert set(
        {"str_val": str, "int_val": int, "NoneConfigVar": str, "log_color": str}.items()
    ).issubset(keys.items())


def test_coercion_to_hint_types(environment: Any) -> None:
    add_config_dict_to_env(COERCIONS)

    C = CoercionTestConfiguration()
    resolve._resolve_config_fields(
        C, explicit_values=None, explicit_sections=(), embedded_sections=(), accept_partial=False
    )

    for key in COERCIONS:
        assert getattr(C, key) == COERCIONS[key]


def test_values_serialization() -> None:
    # test tuple
    t_tuple = (1, 2, 3, "A")
    v = serialize_value(t_tuple)
    assert v == "(1, 2, 3, 'A')"  # literal serialization
    assert deserialize_value("K", v, tuple) == t_tuple

    # test list
    t_list = ["a", 3, True]
    v = serialize_value(t_list)
    assert v == '["a",3,true]'  # json serialization
    assert deserialize_value("K", v, list) == t_list

    # test datetime
    t_date = pendulum.now()
    v = serialize_value(t_date)
    assert deserialize_value("K", v, datetime.datetime) == t_date

    # test wei
    t_wei = Wei.from_int256(10**16, decimals=18)
    v = serialize_value(t_wei)
    assert v == "0.01"
    # can be deserialized into
    assert deserialize_value("K", v, float) == 0.01
    assert deserialize_value("K", v, Decimal) == Decimal("0.01")
    assert deserialize_value("K", v, Wei) == Wei("0.01")

    # test credentials
    credentials_str = "databricks+connector://token:-databricks_token-@<databricks_host>:443/<database_or_schema_name>?conn_timeout=15&search_path=a%2Cb%2Cc"
    credentials = deserialize_value("credentials", credentials_str, ConnectionStringCredentials)
    assert credentials.drivername == "databricks+connector"
    assert credentials.query == {"conn_timeout": "15", "search_path": "a,b,c"}
    assert credentials.password == "-databricks_token-"
    assert serialize_value(credentials) == credentials_str
    # using dict also works
    credentials_dict = dict(credentials)
    credentials_2 = deserialize_value("credentials", credentials_dict, ConnectionStringCredentials)
    assert serialize_value(credentials_2) == credentials_str
    # if string is not a valid native representation of credentials but is parsable json dict then it works as well
    credentials_json = json.dumps(credentials_dict)
    credentials_3 = deserialize_value("credentials", credentials_json, ConnectionStringCredentials)
    assert serialize_value(credentials_3) == credentials_str

    # test config without native representation
    secret_config = deserialize_value("credentials", {"secret_value": "a"}, SecretConfiguration)
    assert secret_config.secret_value == "a"
    secret_config = deserialize_value("credentials", '{"secret_value": "a"}', SecretConfiguration)
    assert secret_config.secret_value == "a"
    assert serialize_value(secret_config) == '{"secret_value":"a"}'


def test_invalid_coercions(environment: Any) -> None:
    C = CoercionTestConfiguration()
    add_config_dict_to_env(INVALID_COERCIONS)
    for key, value in INVALID_COERCIONS.items():
        try:
            resolve._resolve_config_fields(
                C,
                explicit_values=None,
                explicit_sections=(),
                embedded_sections=(),
                accept_partial=False,
            )
        except ConfigValueCannotBeCoercedException as coerc_exc:
            # must fail exactly on expected value
            if coerc_exc.field_name != key:
                raise
            # overwrite with valid value and go to next env
            environment[key.upper()] = serialize_value(COERCIONS[key])
            continue
        raise AssertionError("%s was coerced with %s which is invalid type" % (key, value))


def test_excepted_coercions(environment: Any) -> None:
    C = CoercionTestConfiguration()
    add_config_dict_to_env(COERCIONS)
    add_config_dict_to_env(EXCEPTED_COERCIONS, overwrite_keys=True)
    resolve._resolve_config_fields(
        C, explicit_values=None, explicit_sections=(), embedded_sections=(), accept_partial=False
    )
    for key in EXCEPTED_COERCIONS:
        assert getattr(C, key) == COERCED_EXCEPTIONS[key]


def test_config_with_unsupported_types_in_hints(environment: Any) -> None:
    with pytest.raises(ConfigFieldTypeHintNotSupported):

        @configspec
        class InvalidHintConfiguration(BaseConfiguration):
            tuple_val: tuple = None  # type: ignore
            set_val: set = None  # type: ignore

        InvalidHintConfiguration()


def test_config_with_no_hints(environment: Any) -> None:
    with pytest.raises(ConfigFieldMissingTypeHintException):

        @configspec
        class NoHintConfiguration(BaseConfiguration):
            tuple_val = None

        NoHintConfiguration()


def test_config_with_non_templated_complex_hints(environment: Any) -> None:
    environment["LIST_VAL"] = "[1,2,3]"
    environment["TUPLE_VAL"] = "(1,2,3)"
    environment["DICT_VAL"] = '{"a": 1}'
    c = resolve.resolve_configuration(NonTemplatedComplexTypesConfiguration())
    assert c.list_val == [1, 2, 3]
    assert c.tuple_val == (1, 2, 3)
    assert c.dict_val == {"a": 1}


def test_resolve_configuration(environment: Any) -> None:
    # fill up configuration
    environment["NONECONFIGVAR"] = "1"
    C = resolve.resolve_configuration(WrongConfiguration())
    assert C.__is_resolved__
    assert C.NoneConfigVar == "1"


def test_dataclass_instantiation(environment: Any) -> None:
    # resolve_configuration works on instances of dataclasses and types are not modified
    environment["SECRET_VALUE"] = "1"
    C = resolve.resolve_configuration(SecretConfiguration())
    # auto derived type holds the value
    assert C.secret_value == "1"
    # base type is untouched
    assert SecretConfiguration.secret_value is None


def test_accept_partial(environment: Any) -> None:
    # modify original type
    WrongConfiguration.NoneConfigVar = None
    # that None value will be present in the instance
    C = resolve.resolve_configuration(WrongConfiguration(), accept_partial=True)
    assert C.NoneConfigVar is None
    # partial resolution
    assert not C.__is_resolved__
    assert C.is_partial()


def test_coercion_rules() -> None:
    with pytest.raises(ConfigValueCannotBeCoercedException):
        coerce_single_value("key", "some string", int)
    assert coerce_single_value("key", "some string", str) == "some string"
    # Optional[str] has type object, mypy will never work properly...
    assert coerce_single_value("key", "some string", Optional[str]) == "some string"  # type: ignore

    assert coerce_single_value("key", "234", int) == 234
    assert coerce_single_value("key", "234", Optional[int]) == 234  # type: ignore

    # check coercions of NewTypes
    assert coerce_single_value("key", "test str X", FirstOrderStr) == "test str X"
    assert coerce_single_value("key", "test str X", Optional[FirstOrderStr]) == "test str X"  # type: ignore
    assert coerce_single_value("key", "test str X", Optional[SecondOrderStr]) == "test str X"  # type: ignore
    assert coerce_single_value("key", "test str X", SecondOrderStr) == "test str X"
    assert coerce_single_value("key", "234", LongInteger) == 234
    assert coerce_single_value("key", "234", Optional[LongInteger]) == 234  # type: ignore
    # this coercion should fail
    with pytest.raises(ConfigValueCannotBeCoercedException):
        coerce_single_value("key", "some string", LongInteger)
    with pytest.raises(ConfigValueCannotBeCoercedException):
        coerce_single_value("key", "some string", Optional[LongInteger])  # type: ignore


def test_is_valid_hint() -> None:
    assert is_valid_hint(Any) is True  # type: ignore[arg-type]
    assert is_valid_hint(Optional[Any]) is True  # type: ignore[arg-type]
    assert is_valid_hint(RunConfiguration) is True
    assert is_valid_hint(Optional[RunConfiguration]) is True  # type: ignore[arg-type]
    assert is_valid_hint(TSecretValue) is True
    assert is_valid_hint(Optional[TSecretValue]) is True  # type: ignore[arg-type]
    # in case of generics, origin will be used and args are not checked
    assert is_valid_hint(MutableMapping[TSecretValue, Any]) is True
    # this is valid (args not checked)
    assert is_valid_hint(MutableMapping[TSecretValue, ConfigValueCannotBeCoercedException]) is True
    assert is_valid_hint(Wei) is True
    # any class type, except deriving from BaseConfiguration is wrong type
    assert is_valid_hint(ConfigFieldMissingException) is False
    # but final and annotated types are not ok because they are not resolved
    assert is_valid_hint(Final[ConfigFieldMissingException]) is True  # type: ignore[arg-type]
    assert is_valid_hint(Annotated[ConfigFieldMissingException, NotResolved()]) is True  # type: ignore[arg-type]
    assert is_valid_hint(Annotated[ConfigFieldMissingException, "REQ"]) is False  # type: ignore[arg-type]


def test_is_not_resolved_hint() -> None:
    assert is_hint_not_resolvable(Final[ConfigFieldMissingException]) is True
    assert is_hint_not_resolvable(Annotated[ConfigFieldMissingException, NotResolved()]) is True
    assert is_hint_not_resolvable(Annotated[ConfigFieldMissingException, NotResolved(True)]) is True
    assert (
        is_hint_not_resolvable(Annotated[ConfigFieldMissingException, NotResolved(False)]) is False
    )
    assert is_hint_not_resolvable(Annotated[ConfigFieldMissingException, "REQ"]) is False
    assert is_hint_not_resolvable(str) is False


def test_not_resolved_hint() -> None:
    class SentinelClass:
        pass

    @configspec
    class OptionalNotResolveConfiguration(BaseConfiguration):
        trace: Final[Optional[SentinelClass]] = None
        traces: Annotated[Optional[List[SentinelClass]], NotResolved()] = None

    c = resolve.resolve_configuration(OptionalNotResolveConfiguration())
    assert c.trace is None
    assert c.traces is None

    s1 = SentinelClass()
    s2 = SentinelClass()

    c = resolve.resolve_configuration(OptionalNotResolveConfiguration(s1, [s2]))
    assert c.trace is s1
    assert c.traces[0] is s2

    @configspec
    class NotResolveConfiguration(BaseConfiguration):
        trace: Final[SentinelClass] = None
        traces: Annotated[List[SentinelClass], NotResolved()] = None

    with pytest.raises(ConfigFieldMissingException):
        resolve.resolve_configuration(NotResolveConfiguration())

    with pytest.raises(ConfigFieldMissingException):
        resolve.resolve_configuration(NotResolveConfiguration(trace=s1))

    with pytest.raises(ConfigFieldMissingException):
        resolve.resolve_configuration(NotResolveConfiguration(traces=[s2]))

    c2 = resolve.resolve_configuration(NotResolveConfiguration(s1, [s2]))
    assert c2.trace is s1
    assert c2.traces[0] is s2


def test_configspec_auto_base_config_derivation() -> None:
    @configspec
    class AutoBaseDerivationConfiguration:
        auto: str = None

    assert issubclass(AutoBaseDerivationConfiguration, BaseConfiguration)
    assert hasattr(AutoBaseDerivationConfiguration, "auto")

    assert AutoBaseDerivationConfiguration().auto is None
    assert AutoBaseDerivationConfiguration(auto="auto").auto == "auto"
    assert AutoBaseDerivationConfiguration(auto="auto").get_resolvable_fields() == {"auto": str}  # type: ignore[attr-defined]
    # we preserve original module
    assert AutoBaseDerivationConfiguration.__module__ == __name__
    assert not hasattr(BaseConfiguration, "auto")


def test_secret_value_not_secret_provider(mock_provider: MockProvider) -> None:
    mock_provider.value = "SECRET"

    # TSecretValue will fail
    with pytest.raises(ValueNotSecretException) as py_ex:
        resolve.resolve_configuration(SecretConfiguration(), sections=("mock",))
    assert py_ex.value.provider_name == "Mock Provider"
    assert py_ex.value.key == "-secret_value"

    # anything derived from CredentialsConfiguration will fail
    with patch.object(SecretCredentials, "__section__", "credentials"):
        with pytest.raises(ValueNotSecretException) as py_ex:
            resolve.resolve_configuration(WithCredentialsConfiguration(), sections=("mock",))
        assert py_ex.value.provider_name == "Mock Provider"
        assert py_ex.value.key == "-credentials"


def test_do_not_resolve_twice(environment: Any) -> None:
    environment["SECRET_VALUE"] = "password"
    c = resolve.resolve_configuration(SecretConfiguration())
    assert c.secret_value == "password"
    c2 = SecretConfiguration()
    c2.secret_value = "other"  # type: ignore[assignment]
    c2.__is_resolved__ = True
    assert c2.is_resolved()
    # will not overwrite with env
    c3 = resolve.resolve_configuration(c2)
    assert c3.secret_value == "other"
    assert c3 is c2
    # make it not resolved
    c2.__is_resolved__ = False
    c4 = resolve.resolve_configuration(c2)
    assert c4.secret_value == "password"
    assert c2 is c3 is c4
    # also c is resolved so
    c.secret_value = "else"  # type: ignore[assignment]
    assert resolve.resolve_configuration(c).secret_value == "else"


def test_do_not_resolve_embedded(environment: Any) -> None:
    environment["SECRET__SECRET_VALUE"] = "password"
    c = resolve.resolve_configuration(EmbeddedSecretConfiguration())
    assert c.secret.secret_value == "password"
    c2 = SecretConfiguration()
    c2.secret_value = "other"  # type: ignore[assignment]
    c2.__is_resolved__ = True
    embed_c = EmbeddedSecretConfiguration()
    embed_c.secret = c2
    embed_c2 = resolve.resolve_configuration(embed_c)
    assert embed_c2.secret.secret_value == "other"
    assert embed_c2.secret is c2


def test_last_resolve_exception(environment: Any) -> None:
    # partial will set the ConfigEntryMissingException
    c = resolve.resolve_configuration(EmbeddedConfiguration(), accept_partial=True)
    assert isinstance(c.__exception__, ConfigFieldMissingException)
    # missing keys
    c2 = SecretConfiguration()
    with pytest.raises(ConfigFieldMissingException) as py_ex:
        resolve.resolve_configuration(c2)
    assert c2.__exception__ is py_ex.value
    # but if ran again exception is cleared
    environment["SECRET_VALUE"] = "password"
    resolve.resolve_configuration(c2)
    assert c2.__exception__ is None
    # explicit value
    c3 = InstrumentedConfiguration()
    with pytest.raises(InvalidNativeValue) as py_ex2:
        resolve.resolve_configuration(c3, explicit_value=2137)
    assert c3.__exception__ is py_ex2.value


def test_resolved_trace(environment: Any) -> None:
    with custom_environ(
        {
            "INSTRUMENTED__HEAD": "h",
            "INSTRUMENTED__TUBE": '["tu", "u", "be"]',
            "INSTRUMENTED__HEELS": "xhe",
            "SECTIONED__PASSWORD": "passwd",
            "DEFAULT": "DEF",
        }
    ):
        c = resolve.resolve_configuration(EmbeddedConfiguration(default="_DEFF"))
    traces = get_resolved_traces()
    prov_name = environ_provider.EnvironProvider().name
    assert traces[".default"] == ResolvedValueTrace(
        "default", "DEF", "_DEFF", str, [], prov_name, c
    )
    assert traces["instrumented.head"] == ResolvedValueTrace(
        "head", "h", None, str, ["instrumented"], prov_name, c.instrumented
    )
    # value is before casting
    assert traces["instrumented.tube"] == ResolvedValueTrace(
        "tube", '["tu", "u", "be"]', None, List[str], ["instrumented"], prov_name, c.instrumented
    )
    assert deserialize_value(
        "tube", traces["instrumented.tube"].value, resolve.extract_inner_hint(List[str])
    ) == ["tu", "u", "be"]
    assert traces["instrumented.heels"] == ResolvedValueTrace(
        "heels", "xhe", None, str, ["instrumented"], prov_name, c.instrumented
    )
    assert traces["sectioned.password"] == ResolvedValueTrace(
        "password", "passwd", None, str, ["sectioned"], prov_name, c.sectioned
    )
    assert len(traces) == 5

    # try to get native representation
    with patch.object(InstrumentedConfiguration, "__section__", "snake"):
        with custom_environ(
            {
                "INSTRUMENTED": "h>t>t>t>he",
                "SECTIONED__PASSWORD": "pass",
                "DEFAULT": "UNDEF",
                "SNAKE": "h>t>t>t>he",
            }
        ):
            c = resolve.resolve_configuration(EmbeddedConfiguration())
            resolve.resolve_configuration(InstrumentedConfiguration())

    assert traces[".default"] == ResolvedValueTrace("default", "UNDEF", None, str, [], prov_name, c)
    assert traces[".instrumented"] == ResolvedValueTrace(
        "instrumented", "h>t>t>t>he", None, InstrumentedConfiguration, [], prov_name, c
    )

    assert traces[".snake"] == ResolvedValueTrace(
        "snake", "h>t>t>t>he", None, InstrumentedConfiguration, [], prov_name, None
    )


def test_extract_inner_hint() -> None:
    # extracts base config from an union
    assert resolve.extract_inner_hint(Union[GcpServiceAccountCredentialsWithoutDefaults, StrAny, str]) is GcpServiceAccountCredentialsWithoutDefaults  # type: ignore[arg-type]
    assert resolve.extract_inner_hint(Union[InstrumentedConfiguration, StrAny, str]) is InstrumentedConfiguration  # type: ignore[arg-type]
    # keeps unions
    assert resolve.extract_inner_hint(Union[StrAny, str]) is Union  # type: ignore[arg-type]
    # ignores specialization in list and dict, leaving origin
    assert resolve.extract_inner_hint(List[str]) is list
    assert resolve.extract_inner_hint(DictStrAny) is dict
    # extracts new types
    assert resolve.extract_inner_hint(TSecretValue) is AnyType
    # preserves new types on extract
    assert resolve.extract_inner_hint(TSecretValue, preserve_new_types=True) is TSecretValue


def test_is_secret_hint() -> None:
    assert resolve.is_secret_hint(GcpServiceAccountCredentialsWithoutDefaults) is True
    assert resolve.is_secret_hint(Optional[GcpServiceAccountCredentialsWithoutDefaults]) is True  # type: ignore[arg-type]
    assert resolve.is_secret_hint(TSecretValue) is True
    assert resolve.is_secret_hint(Optional[TSecretValue]) is True  # type: ignore[arg-type]
    assert resolve.is_secret_hint(InstrumentedConfiguration) is False
    # do not recognize new types
    TTestSecretNt = NewType("TTestSecretNt", GcpServiceAccountCredentialsWithoutDefaults)
    assert resolve.is_secret_hint(TTestSecretNt) is False
    # recognize unions with credentials
    assert resolve.is_secret_hint(Union[GcpServiceAccountCredentialsWithoutDefaults, StrAny, str]) is True  # type: ignore[arg-type]
    # we do not recognize unions if they do not contain configuration types
    assert resolve.is_secret_hint(Union[TSecretValue, StrAny, str]) is False  # type: ignore[arg-type]
    assert resolve.is_secret_hint(Optional[str]) is False  # type: ignore[arg-type]
    assert resolve.is_secret_hint(str) is False
    assert resolve.is_secret_hint(AnyType) is False


def test_is_secret_hint_custom_type() -> None:
    # any new type named TSecretValue is a secret
    assert resolve.is_secret_hint(NewType("TSecretValue", int)) is True
    assert resolve.is_secret_hint(NewType("TSecretValueX", int)) is False


def coerce_single_value(key: str, value: str, hint: Type[Any]) -> Any:
    hint = extract_inner_type(hint)
    return resolve.deserialize_value(key, value, hint)


def test_dynamic_type_hint(environment: Dict[str, str]) -> None:
    """Test dynamic type hint using @resolve_type decorator"""
    environment["DUMMY__DISCRIMINATOR"] = "b"
    environment["DUMMY__EMBEDDED_CONFIG__FIELD_FOR_B"] = "some_value"

    config = resolve.resolve_configuration(ConfigWithDynamicType(), sections=("dummy",))

    assert isinstance(config.embedded_config, DynamicConfigB)
    assert config.embedded_config.field_for_b == "some_value"


def test_dynamic_type_hint_subclass(environment: Dict[str, str]) -> None:
    """Test overriding @resolve_type method in subclass"""
    environment["DUMMY__IS_NUMBER"] = "true"
    environment["DUMMY__DYNAMIC_TYPE_FIELD"] = "22"

    # Test extended resolver method is applied
    environment["DUMMY__DISCRIMINATOR"] = "c"
    environment["DUMMY__EMBEDDED_CONFIG__FIELD_FOR_C"] = "some_value"

    config = resolve.resolve_configuration(SubclassConfigWithDynamicType(), sections=("dummy",))

    assert isinstance(config.embedded_config, DynamicConfigC)
    assert config.embedded_config.field_for_c == "some_value"

    # Test super() call is applied correctly
    environment["DUMMY__DISCRIMINATOR"] = "b"
    environment["DUMMY__EMBEDDED_CONFIG__FIELD_FOR_B"] = "some_value"

    config = resolve.resolve_configuration(SubclassConfigWithDynamicType(), sections=("dummy",))

    assert isinstance(config.embedded_config, DynamicConfigB)
    assert config.embedded_config.field_for_b == "some_value"

    # Test second dynamic field added in subclass
    environment["DUMMY__IS_NUMBER"] = "true"
    environment["DUMMY__DYNAMIC_TYPE_FIELD"] = "some"

    with pytest.raises(ConfigValueCannotBeCoercedException) as e:
        config = resolve.resolve_configuration(SubclassConfigWithDynamicType(), sections=("dummy",))

    assert e.value.field_name == "dynamic_type_field"
    assert e.value.hint == int


def test_unmatched_dynamic_hint_resolvers(environment: Dict[str, str]) -> None:
    with pytest.raises(UnmatchedConfigHintResolversException) as e:
        resolve.resolve_configuration(ConfigWithInvalidDynamicType())

    print(e.value)

    assert set(e.value.field_names) == {"a", "b", "c"}
    assert e.value.spec_name == ConfigWithInvalidDynamicType.__name__


def test_add_config_to_env(environment: Dict[str, str]) -> None:
    c = resolve.resolve_configuration(
        EmbeddedConfiguration(
            instrumented="h>tu>u>be>he",  # type: ignore[arg-type]
            sectioned=SectionedConfiguration(password="PASS"),
            default="BUBA",
        )
    )
    add_config_to_env(c, ("dlt",))
    # must contain dlt prefix everywhere, INSTRUMENTED section taken from key and DLT_TEST taken from password
    assert (
        environment.items()
        >= {
            "DLT__DEFAULT": "BUBA",
            "DLT__INSTRUMENTED__HEAD": "h",
            "DLT__INSTRUMENTED__TUBE": '["tu","u","be"]',
            "DLT__INSTRUMENTED__HEELS": "he",
            "DLT__DLT_TEST__PASSWORD": "PASS",
        }.items()
    )
    # no dlt
    environment.clear()
    add_config_to_env(c)
    assert (
        environment.items()
        == {
            "DEFAULT": "BUBA",
            "INSTRUMENTED__HEAD": "h",
            "INSTRUMENTED__TUBE": '["tu","u","be"]',
            "INSTRUMENTED__HEELS": "he",
            "DLT_TEST__PASSWORD": "PASS",
        }.items()
    )
    # starts with sectioned
    environment.clear()
    add_config_to_env(c.sectioned)
    assert environment == {"DLT_TEST__PASSWORD": "PASS"}


def test_configuration_copy() -> None:
    c = resolve.resolve_configuration(
        EmbeddedConfiguration(),
        explicit_value={
            "default": "set",
            "instrumented": "h>tu>be>xhe",
            "sectioned": {"password": "pwd"},
        },
    )
    assert c.is_resolved()
    copy_c = c.copy()
    assert copy_c.is_resolved()
    assert c.default == copy_c.default
    assert c.instrumented is not copy_c.instrumented
    assert dict(c.instrumented) == dict(copy_c.instrumented)

    # try credentials
    cred = ConnectionStringCredentials()
    cred.parse_native_representation("postgresql://loader:loader@localhost:5432/dlt_data")
    copy_cred = cred.copy()
    assert dict(copy_cred) == dict(cred)
    assert (
        copy_cred.to_native_representation() == "postgresql://loader:loader@localhost:5432/dlt_data"
    )
    # resolve the copy
    assert not copy_cred.is_resolved()
    resolved_cred_copy = c = resolve.resolve_configuration(copy_cred)  # type: ignore[assignment]
    assert resolved_cred_copy.is_resolved()


def test_configuration_with_configuration_as_default() -> None:
    instrumented_default = InstrumentedConfiguration()
    instrumented_default.parse_native_representation("h>a>b>he")
    cred = ConnectionStringCredentials()
    cred.parse_native_representation("postgresql://loader:loader@localhost:5432/dlt_data")

    @configspec
    class EmbeddedConfigurationWithDefaults(BaseConfiguration):
        default: str = "STR"
        instrumented: InstrumentedConfiguration = instrumented_default
        sectioned: SectionedConfiguration = SectionedConfiguration(password="P")
        conn_str: ConnectionStringCredentials = cred

    c_instance = EmbeddedConfigurationWithDefaults()
    assert c_instance.default == EmbeddedConfigurationWithDefaults.default
    assert c_instance.instrumented is not instrumented_default
    assert dict(c_instance.instrumented) == dict(instrumented_default)
    assert not c_instance.conn_str.is_resolved()
    assert c_instance.conn_str.host == "localhost"
    assert not c_instance.is_resolved()

    c_resolved = resolve.resolve_configuration(c_instance)
    assert c_resolved.is_resolved()
    assert c_resolved.conn_str.is_resolved()


<<<<<<< HEAD
def test_configuration_with_generic(environment: Dict[str, str]) -> None:
    TColumn = TypeVar("TColumn", bound=str)

    @configspec
    class IncrementalConfiguration(BaseConfiguration, Generic[TColumn]):
        # TODO: support generics field
        column: str = ConfigValue

    @configspec
    class SourceConfiguration(BaseConfiguration):
        name: str = ConfigValue
        incremental: IncrementalConfiguration[str] = ConfigValue

    # resolve incremental
    environment["COLUMN"] = "column"
    c = resolve.resolve_configuration(IncrementalConfiguration[str]())
    assert c.column == "column"

    # resolve embedded config with generic
    environment["INCREMENTAL__COLUMN"] = "column_i"
    c2 = resolve.resolve_configuration(SourceConfiguration(name="name"))
    assert c2.incremental.column == "column_i"

    # put incremental in union
    @configspec
    class SourceUnionConfiguration(BaseConfiguration):
        name: str = ConfigValue
        incremental_union: Optional[IncrementalConfiguration[str]] = ConfigValue

    c3 = resolve.resolve_configuration(SourceUnionConfiguration(name="name"))
    assert c3.incremental_union is None
    environment["INCREMENTAL_UNION__COLUMN"] = "column_u"
    c3 = resolve.resolve_configuration(SourceUnionConfiguration(name="name"))
    assert c3.incremental_union.column == "column_u"

    class Sentinel:
        pass

    class SubSentinel(Sentinel):
        pass

    @configspec
    class SourceWideUnionConfiguration(BaseConfiguration):
        name: str = ConfigValue
        incremental_w_union: Union[IncrementalConfiguration[str], str, Sentinel] = ConfigValue
        incremental_sub: Optional[Union[IncrementalConfiguration[str], str, SubSentinel]] = None

    with pytest.raises(ConfigFieldMissingException):
        resolve.resolve_configuration(SourceWideUnionConfiguration(name="name"))

    # use explicit sentinel
    sentinel = Sentinel()
    c4 = resolve.resolve_configuration(
        SourceWideUnionConfiguration(name="name"), explicit_value={"incremental_w_union": sentinel}
    )
    assert c4.incremental_w_union is sentinel

    # instantiate incremental
    environment["INCREMENTAL_W_UNION__COLUMN"] = "column_w_u"
    c4 = resolve.resolve_configuration(SourceWideUnionConfiguration(name="name"))
    assert c4.incremental_w_union.column == "column_w_u"  # type: ignore[union-attr]

    # sentinel (of super class type) also works for hint of subclass type
    c4 = resolve.resolve_configuration(
        SourceWideUnionConfiguration(name="name"), explicit_value={"incremental_sub": sentinel}
    )
    assert c4.incremental_sub is sentinel
=======
def test_configuration_with_literal_field(environment: Dict[str, str]) -> None:
    """Literal type fields only allow values from the literal"""
    environment["REFRESH"] = "not_a_refresh_mode"

    with pytest.raises(ConfigValueCannotBeCoercedException) as einfo:
        resolve.resolve_configuration(ConfigWithLiteralField())

    assert einfo.value.field_name == "refresh"
    assert einfo.value.field_value == "not_a_refresh_mode"
    assert einfo.value.hint == TRefreshMode

    environment["REFRESH"] = "drop_data"

    spec = resolve.resolve_configuration(ConfigWithLiteralField())
    assert spec.refresh == "drop_data"
>>>>>>> 5b9c7156
<|MERGE_RESOLUTION|>--- conflicted
+++ resolved
@@ -1354,7 +1354,6 @@
     assert c_resolved.conn_str.is_resolved()
 
 
-<<<<<<< HEAD
 def test_configuration_with_generic(environment: Dict[str, str]) -> None:
     TColumn = TypeVar("TColumn", bound=str)
 
@@ -1422,7 +1421,8 @@
         SourceWideUnionConfiguration(name="name"), explicit_value={"incremental_sub": sentinel}
     )
     assert c4.incremental_sub is sentinel
-=======
+
+
 def test_configuration_with_literal_field(environment: Dict[str, str]) -> None:
     """Literal type fields only allow values from the literal"""
     environment["REFRESH"] = "not_a_refresh_mode"
@@ -1437,5 +1437,4 @@
     environment["REFRESH"] = "drop_data"
 
     spec = resolve.resolve_configuration(ConfigWithLiteralField())
-    assert spec.refresh == "drop_data"
->>>>>>> 5b9c7156
+    assert spec.refresh == "drop_data"