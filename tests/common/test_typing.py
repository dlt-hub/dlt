
from typing import List, Literal, Mapping, MutableMapping, MutableSequence, NewType, Sequence, TypeVar, TypedDict, Optional, Union
from dlt.common.configuration.specs.base_configuration import BaseConfiguration, get_config_if_union_hint
from dlt.common.configuration.specs import GcpServiceAccountCredentialsWithoutDefaults

from dlt.common.typing import StrAny, extract_inner_type, extract_union_types, is_dict_generic_type, is_list_generic_type, is_literal_type, is_newtype_type, is_optional_type, is_typeddict, is_union_type



class TTestTyDi(TypedDict):
    field: str


TTestLi = Literal["a", "b", "c"]
TOptionalLi = Optional[TTestLi]
TOptionalTyDi = Optional[TTestTyDi]

TOptionalUnionLiTyDi = Optional[Union[TTestTyDi, TTestLi]]


def test_is_typeddict() -> None:
    assert is_typeddict(TTestTyDi) is True
    assert is_typeddict(is_typeddict) is False  # type: ignore[arg-type]
    assert is_typeddict(Sequence[str]) is False


def test_is_list_generic_type() -> None:
    # yes - we need a generic type
    assert is_list_generic_type(list) is False
    assert is_list_generic_type(List[str]) is True
    assert is_list_generic_type(Sequence[str]) is True
    assert is_list_generic_type(MutableSequence[str]) is True
    assert is_list_generic_type(TOptionalUnionLiTyDi) is False


def test_is_dict_generic_type() -> None:
    assert is_dict_generic_type(dict) is False
    assert is_dict_generic_type(Mapping[str, str]) is True
    assert is_dict_generic_type(MutableMapping[str, str]) is True


def test_is_literal() -> None:
    assert is_literal_type(TTestLi) is True  # type: ignore[arg-type]
    assert is_literal_type("a") is False  # type: ignore[arg-type]
    assert is_literal_type(List[str]) is False


def test_optional() -> None:
    assert is_optional_type(TOptionalLi) is True  # type: ignore[arg-type]
    assert is_optional_type(TOptionalTyDi) is True  # type: ignore[arg-type]
    assert is_optional_type(TTestTyDi) is False
<<<<<<< HEAD
    assert extract_union_types(TOptionalLi) == [TTestLi, type(None)]
    assert extract_union_types(TOptionalTyDi) == [TTestTyDi, type(None)]


def test_union_types() -> None:
    assert is_optional_type(TOptionalLi) is True
    assert is_optional_type(TOptionalTyDi) is True
    assert is_optional_type(TTestTyDi) is False
    assert extract_union_types(TOptionalLi) == [TTestLi, type(None)]
    assert extract_union_types(TOptionalTyDi) == [TTestTyDi, type(None)]
    assert is_optional_type(TOptionalUnionLiTyDi) is True
    assert extract_union_types(TOptionalUnionLiTyDi) == [TTestTyDi, TTestLi, type(None)]
    assert is_union_type(MutableSequence[str]) is False
=======
    assert extract_optional_type(TOptionalLi) is TTestLi  # type: ignore[arg-type]
    assert extract_optional_type(TOptionalTyDi) is TTestTyDi  # type: ignore[arg-type]
>>>>>>> c3610347


def test_is_newtype() -> None:
    NT1 = NewType("NT1", str)
    assert is_newtype_type(NT1) is True
    assert is_newtype_type(TypeVar("TV1", bound=str)) is False  # type: ignore[arg-type]
    assert is_newtype_type(1) is False  # type: ignore[arg-type]


def test_extract_inner_type() -> None:
    assert extract_inner_type(1) == 1  # type: ignore[arg-type]
    assert extract_inner_type(str) is str
    assert extract_inner_type(NewType("NT1", str)) is str
    assert extract_inner_type(NewType("NT2", NewType("NT3", int))) is int
    assert extract_inner_type(Optional[NewType("NT3", bool)]) is bool  # type: ignore[arg-type]  # noqa: F821
    l_1 = Literal[1, 2, 3]
    assert extract_inner_type(l_1) is int  # type: ignore[arg-type]
    NTL2 = NewType("NTL2", float)
    assert extract_inner_type(NTL2, preserve_new_types=True) is NTL2
    l_2 = Literal[NTL2(1.238), NTL2(2.343)]  # type: ignore[valid-type]
    assert extract_inner_type(l_2) is float  # type: ignore[arg-type]


def test_get_config_if_union() -> None:
    assert get_config_if_union_hint(str) is None
    assert get_config_if_union_hint(Optional[str]) is None  # type: ignore[arg-type]
    assert get_config_if_union_hint(Union[BaseException, str, StrAny]) is None  # type: ignore[arg-type]
    assert get_config_if_union_hint(Union[BaseConfiguration, str, StrAny]) is BaseConfiguration  # type: ignore[arg-type]
    assert get_config_if_union_hint(Union[str, BaseConfiguration, StrAny]) is BaseConfiguration  # type: ignore[arg-type]
    assert get_config_if_union_hint(
        Union[GcpServiceAccountCredentialsWithoutDefaults, StrAny, str]  # type: ignore[arg-type]
    ) is GcpServiceAccountCredentialsWithoutDefaults<|MERGE_RESOLUTION|>--- conflicted
+++ resolved
@@ -49,7 +49,6 @@
     assert is_optional_type(TOptionalLi) is True  # type: ignore[arg-type]
     assert is_optional_type(TOptionalTyDi) is True  # type: ignore[arg-type]
     assert is_optional_type(TTestTyDi) is False
-<<<<<<< HEAD
     assert extract_union_types(TOptionalLi) == [TTestLi, type(None)]
     assert extract_union_types(TOptionalTyDi) == [TTestTyDi, type(None)]
 
@@ -63,11 +62,7 @@
     assert is_optional_type(TOptionalUnionLiTyDi) is True
     assert extract_union_types(TOptionalUnionLiTyDi) == [TTestTyDi, TTestLi, type(None)]
     assert is_union_type(MutableSequence[str]) is False
-=======
-    assert extract_optional_type(TOptionalLi) is TTestLi  # type: ignore[arg-type]
-    assert extract_optional_type(TOptionalTyDi) is TTestTyDi  # type: ignore[arg-type]
->>>>>>> c3610347
-
+    
 
 def test_is_newtype() -> None:
     NT1 = NewType("NT1", str)
