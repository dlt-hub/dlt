import itertools
import inspect
import binascii
import pytest

from dlt.common.runners import Venv
from dlt.common.utils import (graph_find_scc_nodes, flatten_list_of_str_or_dicts, digest128, graph_edges_to_nodes, map_nested_in_place,
<<<<<<< HEAD
                              reveal_pseudo_secret, obfuscate_pseudo_secret, get_module_name, concat_strings_with_limit, extend_list_deduplicated)
=======
                              reveal_pseudo_secret, obfuscate_pseudo_secret, get_module_name, concat_strings_with_limit, increase_row_count,
                              merge_row_count, extend_list_deduplicated)
>>>>>>> f586fe91


def test_flatten_list_of_str_or_dicts() -> None:
    l_d = [{"a": "b"}, "c", 1, [2]]
    d_d = flatten_list_of_str_or_dicts(l_d)
    assert d_d == {"a": "b", "c": None, "1": None, "[2]": None}
    # key clash
    l_d = [{"a": "b"}, "a"]
    with pytest.raises(KeyError):
        d_d = flatten_list_of_str_or_dicts(l_d)


def test_digest128_length() -> None:
    assert len(digest128("hash it")) == 120/6


def test_map_dicts_in_place() -> None:
    _d = {
        "a": "1",
        "b": ["a", "b", ["a", "b"], {"a": "c"}],
        "c": {
            "d": "e",
            "e": ["a", 2]
        }
    }
    exp_d = {'a': '11', 'b': ['aa', 'bb', ['aa', 'bb'], {'a': 'cc'}], 'c': {'d': 'ee', 'e': ['aa', 4]}}
    assert map_nested_in_place(lambda v: v*2, _d) == exp_d
    # in place
    assert _d == exp_d

    _l = ["a", "b", ["a", "b"], {"a": "c"}]
    exp_l = ["aa", "bb", ["aa", "bb"], {"a": "cc"}]
    assert map_nested_in_place(lambda v: v*2, _l) == exp_l
    assert _l == exp_l

    with pytest.raises(ValueError):
        map_nested_in_place(lambda v: v*2, "a")


def test_pseudo_obfuscation() -> None:
    pseudo_key = b"test-key"
    value = "test test test"
    obfuscated = obfuscate_pseudo_secret(value, pseudo_key)
    assert value == reveal_pseudo_secret(obfuscated, pseudo_key)

    # make sure base64 decoding errors are raised
    with pytest.raises(binascii.Error):
        reveal_pseudo_secret("ABBYA", pseudo_key)


def test_get_module_name() -> None:
    m = inspect.getmodule(test_pseudo_obfuscation)
    assert get_module_name(m) == "test_utils"

    from tests.common.cases.modules.uniq_mod_121 import find_my_module

    m = inspect.getmodule(find_my_module)
    assert get_module_name(m) == "uniq_mod_121"

    # use exec to get __main__ exception
    mod_name = Venv.restore_current().run_script("tests/common/cases/modules/uniq_mod_121.py")
    assert mod_name.strip() == "uniq_mod_121"


def test_concat_strings_with_limit() -> None:
    assert list(concat_strings_with_limit([], " ", 15)) == []

    philosopher = ["Bertrand Russell"]
    assert list(concat_strings_with_limit(philosopher, ";\n", 15)) == ["Bertrand Russell"]

    # only two strings will be merged (22 chars total)
    philosophers = ["Bertrand Russell", "Ludwig Wittgenstein", "G.E. Moore", "J.L. Mackie", "Alfred Tarski"]
    moore_merged = ['Bertrand Russell', 'Ludwig Wittgenstein', 'G.E. Moore J.L. Mackie', 'Alfred Tarski']
    moore_merged_2 = ['Bertrand Russell', 'Ludwig Wittgenstein', 'G.E. Moore;\nJ.L. Mackie', 'Alfred Tarski']
    assert list(concat_strings_with_limit(philosophers, " ", 22)) == moore_merged
    # none will be merged
    assert list(concat_strings_with_limit(philosophers, ";\n", 22)) == philosophers
    # again 1
    assert list(concat_strings_with_limit(philosophers, ";\n", 23)) == moore_merged_2
    # all merged
    assert list(concat_strings_with_limit(philosophers, ";\n", 1024)) == [";\n".join(philosophers)]
    # none will be merged, all below limit
    assert list(concat_strings_with_limit(philosophers, ";\n", 1)) == philosophers


def test_find_scc_nodes() -> None:
    edges = [('A', 'B'), ('B', 'C'), ('D', 'E'), ('F', 'G'), ('G', 'H'), ('I', 'I'), ('J', 'J')]

    def _comp(s):
        return sorted([tuple(sorted(c)) for c in s])

    components = _comp([{"A", "B", "C"}, {"D", "E"}, {"F", "G", "H"}, {"I"}, {"J"}])
    scc1 = graph_find_scc_nodes(graph_edges_to_nodes(edges, directed=False))
    for perm_edges in itertools.permutations(edges):
        scc2 = graph_find_scc_nodes(graph_edges_to_nodes(perm_edges, directed=False))
        assert _comp(scc1) == _comp(scc2) == components
        scc1 = scc2

    # add edge that should not change the component
    edges.append(("A", "C"))
    scc2 = graph_find_scc_nodes(graph_edges_to_nodes(edges, directed=False))
    assert _comp(scc2) == components


def test_graph_edges_to_nodes() -> None:
    edges = [('A', 'B'), ('A', 'C'), ('B', 'C'), ('D', 'E'), ('F', 'G'), ('G', 'H'), ('I', 'I'), ('J', 'J')]
    graph = {"A": {"B", "C"}, "B": {"C"}, "C": set(), "D": {"E"}, "E": set(), "F": {"G"}, "G": {"H"}, "H": set(), "I": set(), "J": set()}
    g1 = graph_edges_to_nodes(edges)

    for perm_edges in itertools.permutations(edges):
        g2 = graph_edges_to_nodes(perm_edges)
        # same graph no matter the order of edges
        assert g1 == g2 == graph
        g1 = g2

    # test a few edge cases
    assert graph_edges_to_nodes([]) == {}
    # ignores double edge
    assert graph_edges_to_nodes([('A', 'B'), ('A', 'B')]) == {'A': {'B'}, 'B': set()}


<<<<<<< HEAD
=======
def test_increase_row_counts() -> None:
    counts = {}
    increase_row_count(counts, "table1", 1)
    increase_row_count(counts, "table2", 0)
    increase_row_count(counts, "table3", 10)

    assert counts == {
        "table1": 1,
        "table2": 0,
        "table3": 10
    }

    increase_row_count(counts, "table1", 2)
    increase_row_count(counts, "table2", 3)
    increase_row_count(counts, "table3", 4)

    assert counts == {
        "table1": 3,
        "table2": 3,
        "table3": 14
    }


def test_merge_row_counts() -> None:
    rc1 = {
        "table1": 3,
        "table2": 3,
    }

    merge_row_count(rc1, {
        "table2": 5,
        "table3": 20,
    })
    assert rc1 == {
        "table1": 3,
        "table2": 8,
        "table3": 20
    }
    merge_row_count(rc1, {
        "table2": 5,
        "table3": 20,
        "table4": 2
    })
    assert rc1 == {
        "table1": 3,
        "table2": 13,
        "table3": 40,
        "table4": 2
    }


>>>>>>> f586fe91
def test_extend_list_deduplicated() -> None:
    assert extend_list_deduplicated(["one", "two", "three"], ["four", "five", "six"]) == ["one", "two", "three", "four", "five", "six"]
    assert extend_list_deduplicated(["one", "two", "three", "six"], ["two", "four", "five", "six"]) == ["one", "two", "three", "six", "four", "five"]
    assert extend_list_deduplicated(["one", "two", "three"], ["one", "two", "three"]) == ["one", "two", "three"]
    assert extend_list_deduplicated([], ["one", "two", "three"]) == ["one", "two", "three"]<|MERGE_RESOLUTION|>--- conflicted
+++ resolved
@@ -5,12 +5,8 @@
 
 from dlt.common.runners import Venv
 from dlt.common.utils import (graph_find_scc_nodes, flatten_list_of_str_or_dicts, digest128, graph_edges_to_nodes, map_nested_in_place,
-<<<<<<< HEAD
-                              reveal_pseudo_secret, obfuscate_pseudo_secret, get_module_name, concat_strings_with_limit, extend_list_deduplicated)
-=======
                               reveal_pseudo_secret, obfuscate_pseudo_secret, get_module_name, concat_strings_with_limit, increase_row_count,
                               merge_row_count, extend_list_deduplicated)
->>>>>>> f586fe91
 
 
 def test_flatten_list_of_str_or_dicts() -> None:
@@ -132,8 +128,6 @@
     assert graph_edges_to_nodes([('A', 'B'), ('A', 'B')]) == {'A': {'B'}, 'B': set()}
 
 
-<<<<<<< HEAD
-=======
 def test_increase_row_counts() -> None:
     counts = {}
     increase_row_count(counts, "table1", 1)
@@ -185,7 +179,6 @@
     }
 
 
->>>>>>> f586fe91
 def test_extend_list_deduplicated() -> None:
     assert extend_list_deduplicated(["one", "two", "three"], ["four", "five", "six"]) == ["one", "two", "three", "four", "five", "six"]
     assert extend_list_deduplicated(["one", "two", "three", "six"], ["two", "four", "five", "six"]) == ["one", "two", "three", "six", "four", "five"]
