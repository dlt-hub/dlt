--- conflicted
+++ resolved
@@ -307,13 +307,8 @@
         )
     assert val_ex.value.schema_name is None
     assert val_ex.value.table_name == "items"
-<<<<<<< HEAD
-    assert val_ex.value.column_name == str(("items", 1 , 'b')) # pydantic location
+    assert val_ex.value.column_name == str(("items", 1, "b"))  # pydantic location
     assert val_ex.value.schema_entity == "data_type"
-=======
-    assert val_ex.value.column_name == str(("items", 1, "b"))  # pydantic location
-    assert val_ex.value.contract_entity == "data_type"
->>>>>>> 01998eff
     assert val_ex.value.contract_mode == "freeze"
     assert val_ex.value.table_schema is freeze_list_model
     assert val_ex.value.data_item == {"b": 2}
@@ -328,13 +323,8 @@
         )
     assert val_ex.value.schema_name is None
     assert val_ex.value.table_name == "items"
-<<<<<<< HEAD
-    assert val_ex.value.column_name == str(("items", 1 , 'a')) # pydantic location
+    assert val_ex.value.column_name == str(("items", 1, "a"))  # pydantic location
     assert val_ex.value.schema_entity == "columns"
-=======
-    assert val_ex.value.column_name == str(("items", 1, "a"))  # pydantic location
-    assert val_ex.value.contract_entity == "columns"
->>>>>>> 01998eff
     assert val_ex.value.contract_mode == "freeze"
     assert val_ex.value.table_schema is freeze_list_model
     assert val_ex.value.data_item == {"a": 2, "b": False}
@@ -432,13 +422,8 @@
         validate_item("items", freeze_model, {"b": 2}, "freeze", "freeze")
     assert val_ex.value.schema_name is None
     assert val_ex.value.table_name == "items"
-<<<<<<< HEAD
-    assert val_ex.value.column_name == str(('b',)) # pydantic location
+    assert val_ex.value.column_name == str(("b",))  # pydantic location
     assert val_ex.value.schema_entity == "data_type"
-=======
-    assert val_ex.value.column_name == str(("b",))  # pydantic location
-    assert val_ex.value.contract_entity == "data_type"
->>>>>>> 01998eff
     assert val_ex.value.contract_mode == "freeze"
     assert val_ex.value.table_schema is freeze_model
     assert val_ex.value.data_item == {"b": 2}
@@ -447,13 +432,8 @@
         validate_item("items", freeze_model, {"a": 2, "b": False}, "freeze", "freeze")
     assert val_ex.value.schema_name is None
     assert val_ex.value.table_name == "items"
-<<<<<<< HEAD
-    assert val_ex.value.column_name == str(('a',)) # pydantic location
+    assert val_ex.value.column_name == str(("a",))  # pydantic location
     assert val_ex.value.schema_entity == "columns"
-=======
-    assert val_ex.value.column_name == str(("a",))  # pydantic location
-    assert val_ex.value.contract_entity == "columns"
->>>>>>> 01998eff
     assert val_ex.value.contract_mode == "freeze"
     assert val_ex.value.table_schema is freeze_model
     assert val_ex.value.data_item == {"a": 2, "b": False}
