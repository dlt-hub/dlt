import csv
from copy import copy
from typing import Any, Dict, Type
from unittest.mock import Mock, patch
import pytest
import pyarrow.csv as acsv
import pyarrow.parquet as pq

from dlt.common import json
from dlt.common.destination.configuration import CsvQuoting
from dlt.common.data_writers.exceptions import InvalidDataItem
from dlt.common.data_writers.writers import (
    ArrowToCsvWriter,
    CsvWriter,
    DataWriter,
    ParquetDataWriter,
)
from dlt.common.libs.pyarrow import remove_columns
from dlt.common.schema.typing import TTableSchemaColumns

from tests.common.data_writers.utils import get_writer
from tests.cases import (
    TABLE_UPDATE_COLUMNS_SCHEMA,
    TABLE_ROW_ALL_DATA_TYPES_DATETIMES,
    TABLE_ROW_ALL_DATA_TYPES,
    arrow_table_all_data_types,
)
from tests.utils import TestDataItemFormat


def test_csv_arrow_writer_all_data_fields() -> None:
    data = copy(TABLE_ROW_ALL_DATA_TYPES_DATETIMES)

    # write parquet and read it
    with get_writer(ParquetDataWriter) as pq_writer:
        pq_writer.write_data_item([data], TABLE_UPDATE_COLUMNS_SCHEMA)

    with open(pq_writer.closed_files[0].file_path, "rb") as f:
        table = pq.read_table(f)

    with get_writer(ArrowToCsvWriter, disable_compression=True) as writer:
        writer.write_data_item(table, TABLE_UPDATE_COLUMNS_SCHEMA)

    with open(writer.closed_files[0].file_path, "r", encoding="utf-8", newline="") as f:
        rows = list(csv.reader(f, dialect=csv.unix_dialect))
        # header + 1 data
        assert len(rows) == 2

    # compare headers
    assert rows[0] == list(TABLE_UPDATE_COLUMNS_SCHEMA.keys())
    # compare row
    assert len(rows[1]) == len(list(TABLE_ROW_ALL_DATA_TYPES.values()))

    # TODO: uncomment and fix decimal256 and None that is ""
    # with open(writer.closed_files[0].file_path, "br") as f:
    #     csv_table = acsv.read_csv(f, convert_options=acsv.ConvertOptions(column_types=table.schema))
    # for actual, expected in zip(table.to_pylist(), csv_table.to_pylist()):
    #     assert actual == expected

    # write again with several arrows
    with get_writer(ArrowToCsvWriter, disable_compression=True) as writer:
        writer.write_data_item([table, table], TABLE_UPDATE_COLUMNS_SCHEMA)
        writer.write_data_item(table.to_batches(), TABLE_UPDATE_COLUMNS_SCHEMA)

    with open(writer.closed_files[0].file_path, "r", encoding="utf-8", newline="") as f:
        rows = list(csv.reader(f, dialect=csv.unix_dialect))
        # header + 3 data
        assert len(rows) == 4
    assert rows[0] == list(TABLE_UPDATE_COLUMNS_SCHEMA.keys())
    assert rows[1] == rows[2] == rows[3]

    # simulate non announced schema change
    base_table = remove_columns(table, ["col9_null"])
    base_column_schema = copy(TABLE_UPDATE_COLUMNS_SCHEMA)
    base_column_schema.pop("col9_null")

    with pytest.raises(InvalidDataItem):
        with get_writer(ArrowToCsvWriter, disable_compression=True) as writer:
            writer.write_data_item([base_table, table], TABLE_UPDATE_COLUMNS_SCHEMA)

    with pytest.raises(InvalidDataItem):
        with get_writer(ArrowToCsvWriter, disable_compression=True) as writer:
            writer.write_data_item(table, TABLE_UPDATE_COLUMNS_SCHEMA)
            writer.write_data_item(base_table, TABLE_UPDATE_COLUMNS_SCHEMA)

    # schema change will rotate the file
    with get_writer(ArrowToCsvWriter, disable_compression=True) as writer:
        writer.write_data_item(base_table, base_column_schema)
        writer.write_data_item([table, table], TABLE_UPDATE_COLUMNS_SCHEMA)

    assert len(writer.closed_files) == 2

    # first file
    with open(writer.closed_files[0].file_path, "r", encoding="utf-8", newline="") as f:
        rows = list(csv.reader(f, dialect=csv.unix_dialect))
        # header + 1 data
        assert len(rows) == 2
    assert rows[0] == list(base_column_schema.keys())
    # second file
    with open(writer.closed_files[1].file_path, "r", encoding="utf-8", newline="") as f:
        rows = list(csv.reader(f, dialect=csv.unix_dialect))
        # header + 2 data
        assert len(rows) == 3
    assert rows[0] == list(TABLE_UPDATE_COLUMNS_SCHEMA.keys())


def test_csv_object_writer_all_data_fields() -> None:
    data = TABLE_ROW_ALL_DATA_TYPES_DATETIMES

    # always copy data on write (csv writer may modify the data)
    with get_writer(CsvWriter, disable_compression=True) as writer:
        writer.write_data_item(copy(data), TABLE_UPDATE_COLUMNS_SCHEMA)

    with open(writer.closed_files[0].file_path, "r", encoding="utf-8", newline="") as f:
        rows = list(csv.reader(f, dialect=csv.unix_dialect))
        f.seek(0)
        csv_rows = list(csv.DictReader(f, dialect=csv.unix_dialect))
        # header + 1 data
        assert len(rows) == 2

    # compare headers
    assert rows[0] == list(TABLE_UPDATE_COLUMNS_SCHEMA.keys())
    # compare row
    assert len(rows[1]) == len(list(TABLE_ROW_ALL_DATA_TYPES.values()))
    assert_csv_rows(csv_rows[0], TABLE_ROW_ALL_DATA_TYPES_DATETIMES)

    # write again with several tables
    with get_writer(CsvWriter, disable_compression=True) as writer:
        writer.write_data_item([copy(data), copy(data)], TABLE_UPDATE_COLUMNS_SCHEMA)
        writer.write_data_item(copy(data), TABLE_UPDATE_COLUMNS_SCHEMA)

    with open(writer.closed_files[0].file_path, "r", encoding="utf-8", newline="") as f:
        rows = list(csv.reader(f, dialect=csv.unix_dialect))
        # header + 3 data
        assert len(rows) == 4
    assert rows[0] == list(TABLE_UPDATE_COLUMNS_SCHEMA.keys())
    assert rows[1] == rows[2] == rows[3]

    base_data = copy(data)
    base_data.pop("col9_null")
    base_column_schema = copy(TABLE_UPDATE_COLUMNS_SCHEMA)
    base_column_schema.pop("col9_null")

    # schema change will rotate the file
    with get_writer(CsvWriter, disable_compression=True) as writer:
        writer.write_data_item(copy(base_data), base_column_schema)
        writer.write_data_item([copy(data), copy(data)], TABLE_UPDATE_COLUMNS_SCHEMA)

    assert len(writer.closed_files) == 2

    # first file
    with open(writer.closed_files[0].file_path, "r", encoding="utf-8", newline="") as f:
        rows = list(csv.reader(f, dialect=csv.unix_dialect))
        # header + 1 data
        assert len(rows) == 2
    assert rows[0] == list(base_column_schema.keys())
    # second file
    with open(writer.closed_files[1].file_path, "r", encoding="utf-8", newline="") as f:
        rows = list(csv.reader(f, dialect=csv.unix_dialect))
        # header + 2 data
        assert len(rows) == 3
    assert rows[0] == list(TABLE_UPDATE_COLUMNS_SCHEMA.keys())

    # simulate non announced schema change
    # ignored by reader: we'd need to check this per row which will slow it down
    with get_writer(CsvWriter, disable_compression=True) as writer:
        writer.write_data_item([copy(base_data), copy(data)], base_column_schema)


@pytest.mark.parametrize("item_type", ["object", "arrow-table"])
def test_non_utf8_binary(item_type: TestDataItemFormat) -> None:
    data = copy(TABLE_ROW_ALL_DATA_TYPES_DATETIMES)
    data["col7"] += b"\x8e"  # type: ignore[operator]

    if item_type == "arrow-table":
        # write parquet and read it
        with get_writer(ParquetDataWriter) as pq_writer:
            pq_writer.write_data_item([data], TABLE_UPDATE_COLUMNS_SCHEMA)

        with open(pq_writer.closed_files[0].file_path, "rb") as f:
            table = pq.read_table(f)
    else:
        table = data
    writer_type: Type[DataWriter] = ArrowToCsvWriter if item_type == "arrow-table" else CsvWriter

    with pytest.raises(InvalidDataItem) as inv_ex:
        with get_writer(writer_type, disable_compression=True) as writer:
            writer.write_data_item(table, TABLE_UPDATE_COLUMNS_SCHEMA)
    assert "Remove binary columns" in str(inv_ex.value)


def test_arrow_struct() -> None:
    item, _, _ = arrow_table_all_data_types("arrow-table", include_json=True, include_time=False)
    with pytest.raises(InvalidDataItem):
        with get_writer(ArrowToCsvWriter, disable_compression=True) as writer:
            writer.write_data_item(item, TABLE_UPDATE_COLUMNS_SCHEMA)


@pytest.mark.parametrize("item_type", ["object", "arrow-table"])
def test_csv_writer_empty(item_type: TestDataItemFormat) -> None:
    writer_type: Type[DataWriter] = ArrowToCsvWriter if item_type == "arrow-table" else CsvWriter
    with get_writer(writer_type, disable_compression=True) as writer:
        writer.write_empty_file(TABLE_UPDATE_COLUMNS_SCHEMA)

    with open(writer.closed_files[0].file_path, "r", encoding="utf-8", newline="") as f:
        rows = list(csv.reader(f, dialect=csv.unix_dialect))
        # only header
        assert len(rows) == 1

    assert rows[0] == list(TABLE_UPDATE_COLUMNS_SCHEMA.keys())


def assert_csv_rows(csv_row: Dict[str, Any], expected_row: Dict[str, Any]) -> None:
    for actual, expected in zip(csv_row.items(), expected_row.values()):
        if expected is None:
            expected = ""
        elif isinstance(expected, dict):
            expected = json.dumps(expected)
        else:
            # writer calls `str` on non string
            expected = expected.decode("utf-8") if isinstance(expected, bytes) else str(expected)
        assert actual[1] == expected, print(
            f"Failed on {actual[0]}: actual: {actual[1]} vs expected: {expected}"
        )


<<<<<<< HEAD
@pytest.mark.parametrize("line_ending", ["lf", "crlf"])
@pytest.mark.parametrize("writer_type", [CsvWriter, ArrowToCsvWriter])
def test_csv_line_endings(writer_type: Type[DataWriter], line_ending: str) -> None:
    data = copy(TABLE_ROW_ALL_DATA_TYPES_DATETIMES)

    if writer_type == ArrowToCsvWriter:
        # write parquet and read it
        with get_writer(ParquetDataWriter) as pq_writer:
            pq_writer.write_data_item([data], TABLE_UPDATE_COLUMNS_SCHEMA)

        with open(pq_writer.closed_files[0].file_path, "rb") as f:
            table = pq.read_table(f)
        data = table

    with get_writer(writer_type, disable_compression=True, line_ending=line_ending) as writer:
        writer.write_data_item(data, TABLE_UPDATE_COLUMNS_SCHEMA)

    with open(writer.closed_files[0].file_path, "rb") as f:
        content = f.read()
        expected_eol = b"\r\n" if line_ending == "crlf" else b"\n"
        assert expected_eol in content
        # Verify that all line endings are consistent
        assert content.count(expected_eol) > 0
        assert content.count(b"\r\n" if line_ending == "lf" else b"\n") == 0
=======
@pytest.mark.parametrize("quoting", ["quote_all", "quote_needed", "quote_none"])
def test_arrow_csv_writer_quoting_parameters(quoting: CsvQuoting) -> None:
    import pyarrow as pa

    mock_schema: TTableSchemaColumns = {
        "col1": {"name": "col1", "data_type": "text"},
        "col2": {"name": "col2", "data_type": "bigint"},
    }

    test_data = pa.table({"col1": ["test_value"], "col2": [123]})

    expected_quoting_mapping = {
        "quote_all": "all_valid",
        "quote_needed": "needed",
        "quote_none": "none",
    }

    with patch("pyarrow.csv.CSVWriter") as mock_csv_writer:
        mock_writer_instance = Mock()
        mock_csv_writer.return_value = mock_writer_instance

        mock_file = Mock()
        writer = ArrowToCsvWriter(mock_file, quoting=quoting)
        writer.write_header(mock_schema)
        writer.write_data([test_data])

        mock_csv_writer.assert_called_once()
        call_args = mock_csv_writer.call_args
        write_options = call_args.kwargs["write_options"]
        assert write_options.quoting_style == expected_quoting_mapping[quoting]

        mock_writer_instance.write.assert_called_once_with(test_data)


def test_arrow_csv_writer_quote_none_with_special_characters() -> None:
    import tempfile
    import pyarrow as pa
    from pyarrow.lib import ArrowInvalid

    mock_schema: TTableSchemaColumns = {
        "col1": {"name": "col1", "data_type": "text"},
        "col2": {"name": "col2", "data_type": "text"},
    }

    test_data = pa.table({"col1": ["value,with,commas"], "col2": ["value\nwith\nnewlines"]})

    with tempfile.NamedTemporaryFile(mode="wb", suffix=".csv") as temp_file:
        writer = ArrowToCsvWriter(temp_file, quoting="quote_none")
        writer.write_header(mock_schema)
        with pytest.raises(ArrowInvalid, match="CSV values may not contain structural characters"):
            writer.write_data([test_data])


@pytest.mark.parametrize("quoting", ["quote_all", "quote_needed", "quote_none", "quote_minimal"])
def test_csv_writer_quoting_parameters(quoting: CsvQuoting) -> None:
    mock_schema: TTableSchemaColumns = {
        "col1": {"name": "col1", "data_type": "text"},
        "col2": {"name": "col2", "data_type": "bigint"},
    }

    test_data = [{"col1": "test_value", "col2": 123}]

    expected_quoting_mapping = {
        "quote_all": csv.QUOTE_ALL,
        "quote_needed": csv.QUOTE_NONNUMERIC,
        "quote_none": csv.QUOTE_NONE,
        "quote_minimal": csv.QUOTE_MINIMAL,
    }

    with patch("csv.DictWriter") as mock_dict_writer:
        mock_writer_instance = Mock()
        mock_dict_writer.return_value = mock_writer_instance

        mock_file = Mock()
        csv_writer = CsvWriter(mock_file, quoting=quoting)

        csv_writer.write_header(mock_schema)
        csv_writer.write_data(test_data)

        mock_dict_writer.assert_called_once()
        call_args = mock_dict_writer.call_args

        assert "quoting" in call_args.kwargs
        assert call_args.kwargs["quoting"] == expected_quoting_mapping[quoting]

        mock_writer_instance.writeheader.assert_called_once()
        mock_writer_instance.writerows.assert_called_once_with(test_data)
>>>>>>> 85c196d2
<|MERGE_RESOLUTION|>--- conflicted
+++ resolved
@@ -224,7 +224,95 @@
         )
 
 
-<<<<<<< HEAD
+@pytest.mark.parametrize("quoting", ["quote_all", "quote_needed", "quote_none"])
+def test_arrow_csv_writer_quoting_parameters(quoting: CsvQuoting) -> None:
+    import pyarrow as pa
+
+    mock_schema: TTableSchemaColumns = {
+        "col1": {"name": "col1", "data_type": "text"},
+        "col2": {"name": "col2", "data_type": "bigint"},
+    }
+
+    test_data = pa.table({"col1": ["test_value"], "col2": [123]})
+
+    expected_quoting_mapping = {
+        "quote_all": "all_valid",
+        "quote_needed": "needed",
+        "quote_none": "none",
+    }
+
+    with patch("pyarrow.csv.CSVWriter") as mock_csv_writer:
+        mock_writer_instance = Mock()
+        mock_csv_writer.return_value = mock_writer_instance
+
+        mock_file = Mock()
+        writer = ArrowToCsvWriter(mock_file, quoting=quoting)
+        writer.write_header(mock_schema)
+        writer.write_data([test_data])
+
+        mock_csv_writer.assert_called_once()
+        call_args = mock_csv_writer.call_args
+        write_options = call_args.kwargs["write_options"]
+        assert write_options.quoting_style == expected_quoting_mapping[quoting]
+
+        mock_writer_instance.write.assert_called_once_with(test_data)
+
+
+def test_arrow_csv_writer_quote_none_with_special_characters() -> None:
+    import tempfile
+    import pyarrow as pa
+    from pyarrow.lib import ArrowInvalid
+
+    mock_schema: TTableSchemaColumns = {
+        "col1": {"name": "col1", "data_type": "text"},
+        "col2": {"name": "col2", "data_type": "text"},
+    }
+
+    test_data = pa.table({"col1": ["value,with,commas"], "col2": ["value\nwith\nnewlines"]})
+
+    with tempfile.NamedTemporaryFile(mode="wb", suffix=".csv") as temp_file:
+        writer = ArrowToCsvWriter(temp_file, quoting="quote_none")
+        writer.write_header(mock_schema)
+        with pytest.raises(ArrowInvalid, match="CSV values may not contain structural characters"):
+            writer.write_data([test_data])
+
+
+@pytest.mark.parametrize("quoting", ["quote_all", "quote_needed", "quote_none", "quote_minimal"])
+def test_csv_writer_quoting_parameters(quoting: CsvQuoting) -> None:
+    mock_schema: TTableSchemaColumns = {
+        "col1": {"name": "col1", "data_type": "text"},
+        "col2": {"name": "col2", "data_type": "bigint"},
+    }
+
+    test_data = [{"col1": "test_value", "col2": 123}]
+
+    expected_quoting_mapping = {
+        "quote_all": csv.QUOTE_ALL,
+        "quote_needed": csv.QUOTE_NONNUMERIC,
+        "quote_none": csv.QUOTE_NONE,
+        "quote_minimal": csv.QUOTE_MINIMAL,
+    }
+
+    with patch("csv.DictWriter") as mock_dict_writer:
+        mock_writer_instance = Mock()
+        mock_dict_writer.return_value = mock_writer_instance
+
+        mock_file = Mock()
+        csv_writer = CsvWriter(mock_file, quoting=quoting)
+
+        csv_writer.write_header(mock_schema)
+        csv_writer.write_data(test_data)
+
+        mock_dict_writer.assert_called_once()
+        call_args = mock_dict_writer.call_args
+
+        assert "quoting" in call_args.kwargs
+        assert call_args.kwargs["quoting"] == expected_quoting_mapping[quoting]
+
+        mock_writer_instance.writeheader.assert_called_once()
+        mock_writer_instance.writerows.assert_called_once_with(test_data)
+
+        
 @pytest.mark.parametrize("line_ending", ["lf", "crlf"])
 @pytest.mark.parametrize("writer_type", [CsvWriter, ArrowToCsvWriter])
 def test_csv_line_endings(writer_type: Type[DataWriter], line_ending: str) -> None:
@@ -248,93 +336,4 @@
         assert expected_eol in content
         # Verify that all line endings are consistent
         assert content.count(expected_eol) > 0
-        assert content.count(b"\r\n" if line_ending == "lf" else b"\n") == 0
-=======
-@pytest.mark.parametrize("quoting", ["quote_all", "quote_needed", "quote_none"])
-def test_arrow_csv_writer_quoting_parameters(quoting: CsvQuoting) -> None:
-    import pyarrow as pa
-
-    mock_schema: TTableSchemaColumns = {
-        "col1": {"name": "col1", "data_type": "text"},
-        "col2": {"name": "col2", "data_type": "bigint"},
-    }
-
-    test_data = pa.table({"col1": ["test_value"], "col2": [123]})
-
-    expected_quoting_mapping = {
-        "quote_all": "all_valid",
-        "quote_needed": "needed",
-        "quote_none": "none",
-    }
-
-    with patch("pyarrow.csv.CSVWriter") as mock_csv_writer:
-        mock_writer_instance = Mock()
-        mock_csv_writer.return_value = mock_writer_instance
-
-        mock_file = Mock()
-        writer = ArrowToCsvWriter(mock_file, quoting=quoting)
-        writer.write_header(mock_schema)
-        writer.write_data([test_data])
-
-        mock_csv_writer.assert_called_once()
-        call_args = mock_csv_writer.call_args
-        write_options = call_args.kwargs["write_options"]
-        assert write_options.quoting_style == expected_quoting_mapping[quoting]
-
-        mock_writer_instance.write.assert_called_once_with(test_data)
-
-
-def test_arrow_csv_writer_quote_none_with_special_characters() -> None:
-    import tempfile
-    import pyarrow as pa
-    from pyarrow.lib import ArrowInvalid
-
-    mock_schema: TTableSchemaColumns = {
-        "col1": {"name": "col1", "data_type": "text"},
-        "col2": {"name": "col2", "data_type": "text"},
-    }
-
-    test_data = pa.table({"col1": ["value,with,commas"], "col2": ["value\nwith\nnewlines"]})
-
-    with tempfile.NamedTemporaryFile(mode="wb", suffix=".csv") as temp_file:
-        writer = ArrowToCsvWriter(temp_file, quoting="quote_none")
-        writer.write_header(mock_schema)
-        with pytest.raises(ArrowInvalid, match="CSV values may not contain structural characters"):
-            writer.write_data([test_data])
-
-
-@pytest.mark.parametrize("quoting", ["quote_all", "quote_needed", "quote_none", "quote_minimal"])
-def test_csv_writer_quoting_parameters(quoting: CsvQuoting) -> None:
-    mock_schema: TTableSchemaColumns = {
-        "col1": {"name": "col1", "data_type": "text"},
-        "col2": {"name": "col2", "data_type": "bigint"},
-    }
-
-    test_data = [{"col1": "test_value", "col2": 123}]
-
-    expected_quoting_mapping = {
-        "quote_all": csv.QUOTE_ALL,
-        "quote_needed": csv.QUOTE_NONNUMERIC,
-        "quote_none": csv.QUOTE_NONE,
-        "quote_minimal": csv.QUOTE_MINIMAL,
-    }
-
-    with patch("csv.DictWriter") as mock_dict_writer:
-        mock_writer_instance = Mock()
-        mock_dict_writer.return_value = mock_writer_instance
-
-        mock_file = Mock()
-        csv_writer = CsvWriter(mock_file, quoting=quoting)
-
-        csv_writer.write_header(mock_schema)
-        csv_writer.write_data(test_data)
-
-        mock_dict_writer.assert_called_once()
-        call_args = mock_dict_writer.call_args
-
-        assert "quoting" in call_args.kwargs
-        assert call_args.kwargs["quoting"] == expected_quoting_mapping[quoting]
-
-        mock_writer_instance.writeheader.assert_called_once()
-        mock_writer_instance.writerows.assert_called_once_with(test_data)
->>>>>>> 85c196d2
+        assert content.count(b"\r\n" if line_ending == "lf" else b"\n") == 0