.PHONY: install-uv build-library-prerelease has-uv dev lint test test-common reset-test-storage recreate-compiled-deps build-library-prerelease publish-library

PYV=$(shell python3 -c "import sys;t='{v[0]}.{v[1]}'.format(v=list(sys.version_info[:2]));sys.stdout.write(t)")
.SILENT:has-uv

# read version from package
# AUTV=$(shell cd dlt && python3 -c "from __version__ import __version__;print(__version__)")

# NAME   := dlthub/dlt
# TAG    := $(shell git log -1 --pretty=%h)
# IMG    := ${NAME}:${TAG}
# LATEST := ${NAME}:latest${VERSION_SUFFIX}
# VERSION := ${AUTV}${VERSION_SUFFIX}
# VERSION_MM := ${AUTVMINMAJ}${VERSION_SUFFIX}

help:
	@echo "make"
	@echo "		install-uv"
	@echo "			installs newest uv version"
	@echo "		dev"
	@echo "			prepares development env"
	@echo "		lint"
	@echo "			runs flake and mypy"
	@echo "		test"
	@echo "			tests all the components including destinations"
	@echo "		test-load-local"
	@echo "			tests all components using local destinations: duckdb and postgres"
	@echo "		test-common"
	@echo "			tests common components"
	@echo "		lint-and-test-snippets"
	@echo "			tests and lints snippets and examples in docs"
	@echo "		build-library"
	@echo "			makes dev and then builds dlt package for distribution"
	@echo "		publish-library"
	@echo "			builds library and then publishes it to pypi"

install-uv:
ifneq ($(VIRTUAL_ENV),)
	$(error you cannot be under virtual environment $(VIRTUAL_ENV))
endif
	curl -LsSf https://astral.sh/uv/install.sh | sh

has-uv:
	uv --version

dev: has-uv
	uv sync --all-extras --group docs --group dev --group providers --group pipeline --group sources --group sentry-sdk --group ibis --group adbc --group dashboard-tests

dev-airflow: has-uv
	uv sync --all-extras --group docs --group providers --group pipeline --group sources --group sentry-sdk --group ibis --group airflow

lint: lint-core lint-security lint-docstrings

lint-core:
	uv run mypy --config-file mypy.ini dlt tests
	# NOTE: we need to make sure docstring_parser_fork is the only version of docstring_parser installed
	uv pip uninstall docstring_parser
	uv pip install docstring_parser_fork --reinstall
	uv run ruff check
	# NOTE: we exclude all D lint errors (docstrings)
	uv run flake8 --extend-ignore=D --max-line-length=200 dlt
	uv run flake8 --extend-ignore=D --max-line-length=200 tests --exclude tests/reflection/module_cases,tests/common/reflection/cases/modules/

format:
<<<<<<< HEAD
	uv run black dlt tests --extend-exclude='.*syntax_error.py|_storage/.*'
	# NOTE: this needs to go to the docs project as well
	uv run black docs/education --ipynb 
=======
	uv run black dlt docs tests --extend-exclude='.*syntax_error.py|_storage/.*'
	uv run black docs/education --ipynb --extend-exclude='.*syntax_error.py|_storage/.*'

lint-snippets:
	cd docs/tools && uv run python check_embedded_snippets.py full
	# TODO: re-enable transformation snippets tests when dlthub dep is available
	uv pip install docstring_parser_fork --reinstall
	uv run mypy --config-file mypy.ini docs/website docs/tools --exclude docs/tools/lint_setup --exclude docs/website/docs_processed --exclude docs/website/versioned_docs/
	uv run ruff check
	uv run flake8 --max-line-length=200 docs/website docs/tools --exclude docs/website/.dlt-repo,docs/website/node_modules

lint-and-test-snippets: lint-snippets
	cd docs/website/docs && uv run pytest --ignore=node_modules

lint-and-test-examples:
	uv pip install docstring_parser_fork --reinstall
	cd docs/tools && uv run python prepare_examples_tests.py
	uv run ruff check
	uv run flake8 --max-line-length=200 docs/examples
	uv run mypy --config-file mypy.ini docs/examples
	cd docs/examples && uv run pytest

test-examples:
	cd docs/examples && uv run pytest
>>>>>>> 192296f4

lint-security:
	# go for ll by cleaning up eval and SQL warnings.
	uv run bandit -r dlt/ -n 3 -lll

# check docstrings for all important public classes and functions
lint-docstrings:
	uv run flake8 --count \
		dlt/common/pipeline.py \
		dlt/extract/decorators.py \
		dlt/destinations/decorators.py \
		dlt/sources/**/__init__.py \
		dlt/extract/source.py \
		dlt/common/destination/dataset.py \
		dlt/destinations/impl/**/factory.py \
		dlt/pipeline/pipeline.py \
		dlt/pipeline/__init__.py \
		tests/pipeline/utils.py

test:
	uv run pytest tests

test-load-local:
	ACTIVE_DESTINATIONS='["duckdb", "filesystem"]' ALL_FILESYSTEM_DRIVERS='["memory", "file"]'  uv run pytest tests/load

test-load-local-postgres:
	DESTINATION__POSTGRES__CREDENTIALS=postgresql://loader:loader@localhost:5432/dlt_data ACTIVE_DESTINATIONS='["postgres"]' ALL_FILESYSTEM_DRIVERS='["memory"]'  uv run pytest tests/load

test-common:
	uv run pytest tests/common tests/normalize tests/extract tests/pipeline tests/reflection tests/sources tests/workspace tests/load/test_dummy_client.py tests/libs tests/destinations

build-library: dev
	uv version
	uv build

clean-dist:
	-@rm -r dist/

publish-library: clean-dist build-library
	ls -l dist/
	@bash -c 'read -s -p "Enter PyPI API token: " PYPI_API_TOKEN; echo; \
	uv publish --token "$$PYPI_API_TOKEN"'

test-build-images: build-library
	# NOTE: uv export does not work with our many different deps, we install a subset and freeze
	# uv sync --extra gcp --extra redshift --extra duckdb
	# uv pip freeze > _gen_requirements.txt
	# filter out libs that need native compilation
	# grep `cat compiled_packages.txt` _gen_requirements.txt > compiled_requirements.txt
	docker build -f deploy/dlt/Dockerfile.airflow --build-arg=COMMIT_SHA="$(shell git log -1 --pretty=%h)" --build-arg=IMAGE_VERSION="$(shell uv version --short)" .
	docker build -f deploy/dlt/Dockerfile.minimal --build-arg=COMMIT_SHA="$(shell git log -1 --pretty=%h)" --build-arg=IMAGE_VERSION="$(shell uv version --short)" .

start-test-containers:
	docker compose -f "tests/load/dremio/docker-compose.yml" up -d
	docker compose -f "tests/load/postgres/docker-compose.yml" up -d
	docker compose -f "tests/load/weaviate/docker-compose.yml" up -d
	docker compose -f "tests/load/filesystem_sftp/docker-compose.yml" up -d
	docker compose -f "tests/load/sqlalchemy/docker-compose.yml" up -d
	docker compose -f "tests/load/clickhouse/docker-compose.yml" up -d

update-cli-docs:
	uv run dlt --debug render-docs docs/website/docs/reference/command-line-interface.md

check-cli-docs:
	uv run dlt --debug render-docs docs/website/docs/reference/command-line-interface.md --compare

# Commands for running dashboard e2e tests
# To run these tests locally, run `make start-dlt-dashboard-e2e` in one terminal and `make test-e2e-dashboard-headed` in another terminal

test-e2e-dashboard:
	uv run pytest --browser chromium tests/e2e

test-e2e-dashboard-headed:
	uv run pytest --headed --browser chromium tests/e2e

start-dlt-dashboard-e2e:
	uv run marimo run --headless dlt/_workspace/helpers/dashboard/dlt_dashboard.py -- -- --pipelines-dir _storage/.dlt/pipelines --with_test_identifiers true

# creates the dashboard test pipelines globally for manual testing of the dashboard app and cli
create-test-pipelines:
	uv run python tests/workspace/helpers/dashboard/example_pipelines.py<|MERGE_RESOLUTION|>--- conflicted
+++ resolved
@@ -62,36 +62,9 @@
 	uv run flake8 --extend-ignore=D --max-line-length=200 tests --exclude tests/reflection/module_cases,tests/common/reflection/cases/modules/
 
 format:
-<<<<<<< HEAD
 	uv run black dlt tests --extend-exclude='.*syntax_error.py|_storage/.*'
 	# NOTE: this needs to go to the docs project as well
 	uv run black docs/education --ipynb 
-=======
-	uv run black dlt docs tests --extend-exclude='.*syntax_error.py|_storage/.*'
-	uv run black docs/education --ipynb --extend-exclude='.*syntax_error.py|_storage/.*'
-
-lint-snippets:
-	cd docs/tools && uv run python check_embedded_snippets.py full
-	# TODO: re-enable transformation snippets tests when dlthub dep is available
-	uv pip install docstring_parser_fork --reinstall
-	uv run mypy --config-file mypy.ini docs/website docs/tools --exclude docs/tools/lint_setup --exclude docs/website/docs_processed --exclude docs/website/versioned_docs/
-	uv run ruff check
-	uv run flake8 --max-line-length=200 docs/website docs/tools --exclude docs/website/.dlt-repo,docs/website/node_modules
-
-lint-and-test-snippets: lint-snippets
-	cd docs/website/docs && uv run pytest --ignore=node_modules
-
-lint-and-test-examples:
-	uv pip install docstring_parser_fork --reinstall
-	cd docs/tools && uv run python prepare_examples_tests.py
-	uv run ruff check
-	uv run flake8 --max-line-length=200 docs/examples
-	uv run mypy --config-file mypy.ini docs/examples
-	cd docs/examples && uv run pytest
-
-test-examples:
-	cd docs/examples && uv run pytest
->>>>>>> 192296f4
 
 lint-security:
 	# go for ll by cleaning up eval and SQL warnings.
