.PHONY: install-uv build-library-prerelease has-uv dev lint test test-common reset-test-storage recreate-compiled-deps build-library-prerelease publish-library

PYV=$(shell python3 -c "import sys;t='{v[0]}.{v[1]}'.format(v=list(sys.version_info[:2]));sys.stdout.write(t)")
.SILENT:has-uv

# read version from package
# AUTV=$(shell cd dlt && python3 -c "from __version__ import __version__;print(__version__)")

# NAME   := dlthub/dlt
# TAG    := $(shell git log -1 --pretty=%h)
# IMG    := ${NAME}:${TAG}
# LATEST := ${NAME}:latest${VERSION_SUFFIX}
# VERSION := ${AUTV}${VERSION_SUFFIX}
# VERSION_MM := ${AUTVMINMAJ}${VERSION_SUFFIX}

help:
	@echo "make"
	@echo "		install-uv"
	@echo "			installs newest uv version"
	@echo "		dev"
	@echo "			prepares development env"
	@echo "		lint"
	@echo "			runs flake and mypy"
	@echo "		test"
	@echo "			tests all the components including destinations"
	@echo "		test-load-local"
	@echo "			tests all components using local destinations: duckdb and postgres"
	@echo "		test-common"
	@echo "			tests common components"
	@echo "		lint-and-test-snippets"
	@echo "			tests and lints snippets and examples in docs"
	@echo "		build-library"
	@echo "			makes dev and then builds dlt package for distribution"
	@echo "		publish-library"
	@echo "			builds library and then publishes it to pypi"

install-uv:
ifneq ($(VIRTUAL_ENV),)
	$(error you cannot be under virtual environment $(VIRTUAL_ENV))
endif
	curl -LsSf https://astral.sh/uv/install.sh | sh

has-uv:
	uv --version

dev: has-uv
	uv sync --all-extras --no-extra hub --group dev --group providers --group pipeline --group sources --group sentry-sdk --group ibis --group adbc --group dashboard-tests

dev-airflow: has-uv
	uv sync --all-extras --no-extra hub --group providers --group pipeline --group sources --group sentry-sdk --group ibis --group airflow

dev-hub: has-uv
	uv sync --all-extras --group dev --group providers --group pipeline --group sources --group sentry-sdk --group ibis --group adbc --group dashboard-tests

format:
	uv run black dlt tests tools --extend-exclude='.*syntax_error.py|_storage/.*'

lint: lint-core lint-security lint-docstrings lint-lock

lint-lock:
	uv lock --check
	uv run python tools/check_hub_extras.py

lint-core:
	uv run mypy --config-file mypy.ini dlt tests tools
	# NOTE: we need to make sure docstring_parser_fork is the only version of docstring_parser installed
	uv pip uninstall docstring_parser
	uv pip install docstring_parser_fork --reinstall
	uv run ruff check
	# NOTE: we exclude all D lint errors (docstrings)
	uv run flake8 --extend-ignore=D --max-line-length=200 dlt tools
	uv run flake8 --extend-ignore=D --max-line-length=200 tests --exclude tests/reflection/module_cases,tests/common/reflection/cases/modules/

<<<<<<< HEAD
format:
	uv run black dlt tests --extend-exclude='.*syntax_error.py|_storage/.*'

format-check:
	$(MAKE) format
	git diff --exit-code

=======
>>>>>>> a11e48db
lint-security:
	# go for ll by cleaning up eval and SQL warnings.
	uv run bandit -r dlt/ -n 3 -lll

# check docstrings for all important public classes and functions
lint-docstrings:
	uv run flake8 --count \
		dlt/common/pipeline.py \
		dlt/extract/decorators.py \
		dlt/destinations/decorators.py \
		dlt/sources/**/__init__.py \
		dlt/extract/source.py \
		dlt/common/destination/dataset.py \
		dlt/destinations/impl/**/factory.py \
		dlt/pipeline/pipeline.py \
		dlt/pipeline/__init__.py \
		tests/pipeline/utils.py

PYTEST = PYTHONHASHSEED=0 uv run pytest
PYTEST_ARGS ?=
PYTEST_XDIST_ARGS = -p xdist -n auto --dist=loadscope

test:
	$(PYTEST) $(PYTEST_ARGS) tests

test-p:
	$(MAKE) test PYTEST_ARGS="$(PYTEST_ARGS) $(PYTEST_XDIST_ARGS)"

test-common:
	$(PYTEST) $(PYTEST_ARGS) \
		tests/common \
		tests/normalize \
		tests/extract \
		tests/pipeline \
		tests/reflection \
		tests/sources \
		tests/workspace \
		tests/load/test_dummy_client.py \
		tests/libs \
		tests/destinations

test-common-p:
	$(MAKE) test-common PYTEST_ARGS="$(PYTEST_ARGS) $(PYTEST_XDIST_ARGS)"

test-load-local:
	ACTIVE_DESTINATIONS='["duckdb", "filesystem"]' \
	ALL_FILESYSTEM_DRIVERS='["memory", "file"]' \
	$(PYTEST) $(PYTEST_ARGS) tests/load

test-load-local-p:
	$(MAKE) test-load-local PYTEST_ARGS="$(PYTEST_ARGS) $(PYTEST_XDIST_ARGS)"

test-load-local-postgres:
	DESTINATION__POSTGRES__CREDENTIALS=postgresql://loader:loader@localhost:5432/dlt_data \
	ACTIVE_DESTINATIONS='["postgres"]' \
	ALL_FILESYSTEM_DRIVERS='["memory"]' \
	$(PYTEST) $(PYTEST_ARGS) tests/load

test-load-local-postgres-p:
	$(MAKE) test-load-local-postgres PYTEST_ARGS="$(PYTEST_ARGS) $(PYTEST_XDIST_ARGS)"

build-library: dev lint-lock
	uv version
	uv build

clean-dist:
	-@rm -r dist/

publish-library: clean-dist build-library
	ls -l dist/
	@bash -c 'read -s -p "Enter PyPI API token: " PYPI_API_TOKEN; echo; \
	uv publish --token "$$PYPI_API_TOKEN"'

test-build-images: build-library
	# NOTE: uv export does not work with our many different deps, we install a subset and freeze
	# uv sync --extra gcp --extra redshift --extra duckdb
	# uv pip freeze > _gen_requirements.txt
	# filter out libs that need native compilation
	# grep `cat compiled_packages.txt` _gen_requirements.txt > compiled_requirements.txt
	docker build -f deploy/dlt/Dockerfile.airflow --build-arg=COMMIT_SHA="$(shell git log -1 --pretty=%h)" --build-arg=IMAGE_VERSION="$(shell uv version --short)" .
	docker build -f deploy/dlt/Dockerfile.minimal --build-arg=COMMIT_SHA="$(shell git log -1 --pretty=%h)" --build-arg=IMAGE_VERSION="$(shell uv version --short)" .

start-test-containers:
	docker compose -f "tests/load/dremio/docker-compose.yml" up -d
	docker compose -f "tests/load/postgres/docker-compose.yml" up -d
	docker compose -f "tests/load/weaviate/docker-compose.yml" up -d
	docker compose -f "tests/load/filesystem_sftp/docker-compose.yml" up -d
	docker compose -f "tests/load/sqlalchemy/docker-compose.yml" up -d
	docker compose -f "tests/load/clickhouse/docker-compose.yml" up -d

update-cli-docs:
	uv run dlt --debug render-docs docs/website/docs/reference/command-line-interface.md

check-cli-docs:
	uv run dlt --debug render-docs docs/website/docs/reference/command-line-interface.md --compare

# Commands for running dashboard e2e tests
# To run these tests locally, run `make start-dlt-dashboard-e2e` in one terminal and `make test-e2e-dashboard-headed` in another terminal

test-e2e-dashboard:
	uv run pytest --browser chromium tests/e2e

test-e2e-dashboard-headed:
	uv run pytest --headed --browser chromium tests/e2e

# creates the dashboard test pipelines globally for manual testing of the dashboard app and cli
create-test-pipelines:
	uv run python tests/workspace/helpers/dashboard/example_pipelines.py<|MERGE_RESOLUTION|>--- conflicted
+++ resolved
@@ -71,7 +71,6 @@
 	uv run flake8 --extend-ignore=D --max-line-length=200 dlt tools
 	uv run flake8 --extend-ignore=D --max-line-length=200 tests --exclude tests/reflection/module_cases,tests/common/reflection/cases/modules/
 
-<<<<<<< HEAD
 format:
 	uv run black dlt tests --extend-exclude='.*syntax_error.py|_storage/.*'
 
@@ -79,8 +78,6 @@
 	$(MAKE) format
 	git diff --exit-code
 
-=======
->>>>>>> a11e48db
 lint-security:
 	# go for ll by cleaning up eval and SQL warnings.
 	uv run bandit -r dlt/ -n 3 -lll
