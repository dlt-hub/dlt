.PHONY: install-poetry build-library-prerelease has-poetry dev lint test test-common reset-test-storage recreate-compiled-deps build-library-prerelease publish-library

PYV=$(shell python3 -c "import sys;t='{v[0]}.{v[1]}'.format(v=list(sys.version_info[:2]));sys.stdout.write(t)")
.SILENT:has-poetry

# read version from package
# AUTV=$(shell cd dlt && python3 -c "from __version__ import __version__;print(__version__)")

# NAME   := dlthub/dlt
# TAG    := $(shell git log -1 --pretty=%h)
# IMG    := ${NAME}:${TAG}
# LATEST := ${NAME}:latest${VERSION_SUFFIX}
# VERSION := ${AUTV}${VERSION_SUFFIX}
# VERSION_MM := ${AUTVMINMAJ}${VERSION_SUFFIX}

help:
	@echo "make"
	@echo "		install-poetry"
	@echo "			installs newest poetry version"
	@echo "		dev"
	@echo "			prepares development env"
	@echo "		lint"
	@echo "			runs flake and mypy"
	@echo "		test"
	@echo "			tests all the components including destinations"
	@echo "		test-local"
	@echo "			tests all components unsing local destinations: duckdb and postgres"
	@echo "		test-common"
	@echo "			tests common components"
	@echo "		build-library"
	@echo "			makes dev and then builds dlt package for distribution"
	@echo "		publish-library"
	@echo "			builds library and then publishes it to pypi"

install-poetry:
ifneq ($(VIRTUAL_ENV),)
	$(error you cannot be under virtual environment $(VIRTUAL_ENV))
endif
	curl -sSL https://install.python-poetry.org | python3 -

has-poetry:
	poetry --version

dev: has-poetry
	poetry install --all-extras --with airflow --with docs --with providers

lint:
	./check-package.sh
	poetry run mypy --config-file mypy.ini dlt
	poetry run flake8 --max-line-length=200 dlt
	poetry run flake8 --max-line-length=200 tests --exclude tests/reflection/module_cases
	# $(MAKE) lint-security

test-and-lint-snippets:
<<<<<<< HEAD
	poetry run mypy --config-file mypy.ini docs/website docs/examples 
=======
	poetry run mypy --config-file mypy.ini docs/website docs/examples
>>>>>>> 4e7ef020
	poetry run flake8 --max-line-length=200 docs/website docs/examples
	cd docs/website/docs && poetry run pytest --ignore=node_modules

lint-security:
	poetry run bandit -r dlt/ -n 3 -l

test:
	(set -a && . tests/.env && poetry run pytest tests)

test-load-local:
	DESTINATION__POSTGRES__CREDENTIALS=postgresql://loader:loader@localhost:5432/dlt_data DESTINATION__DUCKDB__CREDENTIALS=duckdb:///_storage/test_quack.duckdb  poetry run pytest tests -k '(postgres or duckdb)'

test-common:
	poetry run pytest tests/common tests/normalize tests/extract tests/pipeline tests/reflection tests/sources tests/cli/common

reset-test-storage:
	-rm -r _storage
	mkdir _storage
	python3 tests/tools/create_storages.py

build-library: dev
	poetry version
	poetry build

publish-library: build-library
	poetry publish

test-build-images: build-library
	poetry export -f requirements.txt --output _gen_requirements.txt --without-hashes --extras gcp --extras redshift
	grep `cat compiled_packages.txt` _gen_requirements.txt > compiled_requirements.txt
	docker build -f deploy/dlt/Dockerfile.airflow --build-arg=COMMIT_SHA="$(shell git log -1 --pretty=%h)" --build-arg=IMAGE_VERSION="$(shell poetry version -s)" .
	docker build -f deploy/dlt/Dockerfile --build-arg=COMMIT_SHA="$(shell git log -1 --pretty=%h)" --build-arg=IMAGE_VERSION="$(shell poetry version -s)" .<|MERGE_RESOLUTION|>--- conflicted
+++ resolved
@@ -52,11 +52,7 @@
 	# $(MAKE) lint-security
 
 test-and-lint-snippets:
-<<<<<<< HEAD
-	poetry run mypy --config-file mypy.ini docs/website docs/examples 
-=======
 	poetry run mypy --config-file mypy.ini docs/website docs/examples
->>>>>>> 4e7ef020
 	poetry run flake8 --max-line-length=200 docs/website docs/examples
 	cd docs/website/docs && poetry run pytest --ignore=node_modules
 
