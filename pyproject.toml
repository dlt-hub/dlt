[tool.poetry]
name = "dlt"
version = "0.4.3a0"
description = "dlt is an open-source python-first scalable data loading library that does not require any backend to run."
authors = ["dltHub Inc. <services@dlthub.com>"]
maintainers = [ "Marcin Rudolf <marcin@dlthub.com>", "Adrian Brudaru <adrian@dlthub.com>", "Ty Dunn <ty@dlthub.com>"]
readme = "README.md"
license = "Apache-2.0"
homepage = "https://github.com/dlt-hub"
repository = "https://github.com/dlt-hub/dlt"
classifiers = [
    "Development Status :: 4 - Beta",
    "Intended Audience :: Developers",
    "License :: OSI Approved :: Apache Software License",
    "Topic :: Software Development :: Libraries",
    "Operating System :: MacOS :: MacOS X",
    "Operating System :: POSIX :: Linux",
    "Operating System :: Microsoft :: Windows",]
keywords = [ "etl" ]
include = [ "LICENSE.txt", "README.md"]
packages = [
    { include = "dlt" },
]

[tool.poetry.dependencies]
python = ">=3.8.1,<3.13"
requests = ">=2.26.0"
pendulum = ">=2.1.2"
simplejson = ">=3.17.5"
PyYAML = ">=5.4.1"
semver = ">=2.13.0"
hexbytes = ">=0.2.2"
tzdata = ">=2022.1"
tomlkit = ">=0.11.3"
pathvalidate = ">=2.5.2"
SQLAlchemy = ">=1.4.0"
typing-extensions = ">=4.0.0"
makefun = ">=1.15.0"
click = ">=7.1"
requirements-parser = ">=0.5.0"
setuptools = ">=65.6.0"
humanize = ">=4.4.0"
astunparse = ">=1.6.3"
gitpython = ">=3.1.29"
pytz = ">=2022.6"
giturlparse = ">=0.10.0"
orjson = {version = ">=3.6.7", markers="platform_python_implementation != 'PyPy'"}
tenacity = ">=8.0.2"
jsonpath-ng = ">=1.5.3"
fsspec = ">=2022.4.0"
packaging = ">=21.1"
win-precise-time = {version = ">=1.4.2", markers="os_name == 'nt'"}

psycopg2-binary = {version = ">=2.9.1", optional = true}
# use this dependency as the current version of psycopg2cffi does not have sql module
# psycopg2cffi = {git = "https://github.com/chtd/psycopg2cffi.git", optional = true, markers="platform_python_implementation == 'PyPy'"}
psycopg2cffi = {version = ">=2.9.0", optional = true, markers="platform_python_implementation == 'PyPy'"}
grpcio = {version = ">=1.50.0", optional = true}
google-cloud-bigquery = {version = ">=2.26.0", optional = true}
pyarrow = {version = ">=12.0.0", optional = true}
duckdb = {version = ">=0.6.1,<0.10.0", optional = true}
dbt-core = {version = ">=1.2.0", optional = true}
dbt-redshift = {version = ">=1.2.0", optional = true}
dbt-bigquery = {version = ">=1.2.0", optional = true}
dbt-duckdb = {version = ">=1.2.0", optional = true}
dbt-snowflake = {version = ">=1.2.0", optional = true}
dbt-athena-community = {version = ">=1.2.0", optional = true}
s3fs = {version = ">=2022.4.0", optional = true}
gcsfs = {version = ">=2022.4.0", optional = true}
botocore = {version = ">=1.28", optional = true}
snowflake-connector-python = {version = ">=3.5.0", optional = true}
cron-descriptor = {version = ">=1.2.32", optional = true}
pipdeptree = {version = ">=2.9.0,<2.10", optional = true}
pyathena = {version = ">=2.9.6", optional = true}
weaviate-client = {version = ">=3.22", optional = true}
adlfs = {version = ">=2022.4.0", optional = true}
pyodbc = {version = "^4.0.39", optional = true}
qdrant-client = {version = "^1.6.4", optional = true, extras = ["fastembed"]}
<<<<<<< HEAD
pydata-google-auth = "^1.8.2"
google-api-python-client = "^2.116.0"
=======
databricks-sql-connector = {version = ">=2.9.3,<3.0.0", optional = true}
dbt-databricks = {version = "^1.7.3", optional = true}
>>>>>>> 5b240cd0

[tool.poetry.extras]
dbt = ["dbt-core", "dbt-redshift", "dbt-bigquery", "dbt-duckdb", "dbt-snowflake", "dbt-athena-community", "dbt-databricks"]
gcp = ["grpcio", "google-cloud-bigquery", "db-dtypes", "gcsfs"]
# bigquery is alias on gcp extras
bigquery = ["grpcio", "google-cloud-bigquery", "pyarrow", "db-dtypes", "gcsfs"]
postgres = ["psycopg2-binary", "psycopg2cffi"]
redshift = ["psycopg2-binary", "psycopg2cffi"]
parquet = ["pyarrow"]
duckdb = ["duckdb"]
filesystem = ["s3fs", "botocore"]
s3 = ["s3fs", "botocore"]
gs = ["gcsfs"]
az = ["adlfs"]
snowflake = ["snowflake-connector-python"]
motherduck = ["duckdb", "pyarrow"]
cli = ["pipdeptree", "cron-descriptor"]
athena = ["pyathena", "pyarrow", "s3fs", "botocore"]
weaviate = ["weaviate-client"]
mssql = ["pyodbc"]
synapse = ["pyodbc", "adlfs", "pyarrow"]
qdrant = ["qdrant-client"]
databricks = ["databricks-sql-connector"]

[tool.poetry.scripts]
dlt = "dlt.cli._dlt:_main"

[tool.poetry.group.dev.dependencies]
requests-mock = "^1.10.0"
types-click = "^7.1.8"
sqlfluff = "^2.3.2"
types-deprecated = "^1.2.9.2"
pytest-console-scripts = "^1.4.1"
pytest = "^6.2.4"
mypy = "^1.6.1"
flake8 = "^5.0.0"
bandit = "^1.7.0"
black = "^23.7.0"
isort = "^5.12.0"
flake8-bugbear = "^22.0.0"
pytest-pythonpath = "^0.7.3"
pytest-order = "^1.0.0"
pytest-cases = "^3.6.9"
pytest-forked = "^1.3.0"
types-PyYAML = ">=6.0.7"
types-cachetools = ">=4.2.9"
types-protobuf = ">=3.19.8"
types-simplejson = ">=3.17.0"
types-requests = ">=2.25.6"
types-python-dateutil = ">=2.8.15"
flake8-tidy-imports = ">=4.8.0"
flake8-encodings = "^0.5.0"
flake8-builtins = "^1.5.3"
types-SQLAlchemy = ">=1.4.53"
boto3-stubs = "^1.28.28"
types-tqdm = "^4.66.0.2"
types-psutil = "^5.9.5.16"
types-psycopg2 = "^2.9.21.14"
cryptography = "^41.0.7"
google-api-python-client = ">=1.7.11"

[tool.poetry.group.pipeline]
optional=true

[tool.poetry.group.pipeline.dependencies]
google-auth-oauthlib = "^1.0.0"
tqdm = "^4.65.0"
enlighten = "^1.11.2"
alive-progress = "^3.1.1"
pydantic = ">2"
pandas = ">2"

[tool.poetry.group.airflow]
optional = true

[tool.poetry.group.airflow.dependencies]
apache-airflow = "^2.5.3"

[tool.poetry.group.providers]
optional = true

[tool.poetry.group.providers.dependencies]
google-api-python-client = "^2.86.0"

[tool.poetry.group.sentry-sdk]
optional = true

[tool.poetry.group.sentry-sdk.dependencies]
sentry-sdk = "^1.5.6"

[tool.poetry.group.docs]
optional = true

[tool.poetry.group.docs.dependencies]
pymysql = "^1.1.0"
pypdf2 = "^3.0.1"
pydoc-markdown = "^4.8.2"
connectorx="0.3.2"
dbt-core=">=1.2.0"
dbt-duckdb=">=1.2.0"
pymongo = ">=4.3.3"
pandas = ">2"

[tool.black] # https://black.readthedocs.io/en/stable/usage_and_configuration/the_basics.html#configuration-via-a-file
line-length = 100
preview = true

[tool.isort] # https://pycqa.github.io/isort/docs/configuration/options.html
color_output = true
line_length = 100
profile = "black"
src_paths = ["dlt"]
multi_line_output = 3

[tool.ruff] # https://beta.ruff.rs/docs/
line-length = 100
ignore = ["F401"]
ignore-init-module-imports = true

[build-system]
requires = ["poetry-core>=1.0.8"]
build-backend = "poetry.core.masonry.api"<|MERGE_RESOLUTION|>--- conflicted
+++ resolved
@@ -76,13 +76,8 @@
 adlfs = {version = ">=2022.4.0", optional = true}
 pyodbc = {version = "^4.0.39", optional = true}
 qdrant-client = {version = "^1.6.4", optional = true, extras = ["fastembed"]}
-<<<<<<< HEAD
-pydata-google-auth = "^1.8.2"
-google-api-python-client = "^2.116.0"
-=======
 databricks-sql-connector = {version = ">=2.9.3,<3.0.0", optional = true}
 dbt-databricks = {version = "^1.7.3", optional = true}
->>>>>>> 5b240cd0
 
 [tool.poetry.extras]
 dbt = ["dbt-core", "dbt-redshift", "dbt-bigquery", "dbt-duckdb", "dbt-snowflake", "dbt-athena-community", "dbt-databricks"]
