--- conflicted
+++ resolved
@@ -187,123 +187,6 @@
 [project.scripts]
 dlt = "dlt.cli._dlt:_main"
 
-<<<<<<< HEAD
-[tool.poetry.group.dev.dependencies]
-cffi = ">=1.16"
-greenlet = ">=3.1"
-regex = ">=2024.10"
-sqlalchemy = "<2"
-requests-mock = "^1.10.0"
-types-click = "^7.1.8"
-sqlfluff = "^2.3.2"
-types-deprecated = "^1.2.9.2"
-pytest-console-scripts = "^1.4.1"
-pytest = "^7.0.0"
-mypy = ">=1.11.0,<1.13.0"
-flake8 = "^7.0.0"
-bandit = "^1.7.0"
-black = "^23.7.0"
-isort = "^5.12.0"
-flake8-bugbear = "^22.0.0"
-pytest-order = ">=1.0.0"
-pytest-cases = ">=3.6.9"
-pytest-forked = ">=1.3.0"
-types-PyYAML = ">=6.0.7"
-types-cachetools = ">=4.2.9"
-types-protobuf = ">=3.19.8"
-types-simplejson = ">=3.17.0"
-types-requests = ">=2.25.6"
-types-python-dateutil = ">=2.8.15"
-flake8-tidy-imports = ">=4.8.0"
-flake8-encodings = { git = "https://github.com/dlt-hub/flake8-encodings.git", branch = "disable_jedi_support" }
-flake8-builtins = "^1.5.3"
-boto3-stubs = {extras = ["lakeformation"], version = "^1.28.28"}
-types-tqdm = "^4.66.0.2"
-types-psutil = "^5.9.5.16"
-types-psycopg2 = "^2.9.21.14"
-cryptography = "^41.0.7"
-google-api-python-client = ">=1.7.11"
-pytest-asyncio = "^0.23.5"
-types-sqlalchemy = "^1.4.53.38"
-types-pytz = ">=2024.1.0.20240203"
-ruff = "^0.3.2"
-pyjwt = "^2.8.0"
-pytest-mock = "^3.14.0"
-types-regex = "^2024.5.15.20240519"
-flake8-print = "^5.0.0"
-mimesis = "^7.0.0"
-shapely = ">=2.0.6"
-pip = ">=24.0.0"
-# keep last duckdb version that works with azure and iceberg correctly
-duckdb = "<1.2.2"
-# limit the pyarrow version not to test on too new one
-pyarrow = "<19"
-pydoclint = "^0.6.5"
-
-[tool.poetry.group.sources]
-optional = true
-[tool.poetry.group.sources.dependencies]
-connectorx = [
-    {version = ">=0.3.3", python = ">=3.9"},
-    {version = ">=0.4.0,<0.4.2", python = ">=3.10"}
-]
-pymysql = "^1.1.0"
-openpyxl = "^3"
-
-[tool.poetry.group.adbc]
-optional = true
-[tool.poetry.group.adbc.dependencies]
-adbc-driver-postgresql = ">=1.6.0"
-
-[tool.poetry.group.pipeline]
-optional = true
-
-[tool.poetry.group.pipeline.dependencies]
-google-auth-oauthlib = "^1.0.0"
-tqdm = "^4.65.0"
-enlighten = "^1.11.2"
-alive-progress = "^3.1.1"
-pydantic = ">=2.10"
-numpy = [
-    { version = ">=1.21", python = ">=3.9,<3.12" },
-    { version = ">=1.26", python = ">=3.12" },
-    { version = ">=2.0.0", python = ">=3.13" }
-]
-pandas = [
-    {version = ">2.1", markers = "python_version >= '3.12'"},
-    {version = "<2.1", markers = "python_version < '3.12'"}
-]
-
-# dependencies to run and test airflow
-[tool.poetry.group.airflow]
-optional = true
-[tool.poetry.group.airflow.dependencies]
-apache-airflow = {version = "^2.8.0", markers = "python_version < '3.12'"}
-
-# dependencies to run and test things that require ibis
-[tool.poetry.group.ibis]
-optional = true
-[tool.poetry.group.ibis.dependencies]
-ibis-framework = { version = ">=10.3.0", markers = "python_version >= '3.10'", extras = ["duckdb", "postgres", "bigquery", "snowflake", "mssql", "clickhouse", "databricks"]}
-
-# dependencies to run and test the streamlit app (streamlit does not work with python 3.9.7)
-[tool.poetry.group.streamlit]
-optional = true
-[tool.poetry.group.streamlit.dependencies]
-streamlit = {version = "^1.40.0", markers = "python_version >= '3.9' and python_version != '3.9.7' and python_version < '3.14'"}
-
-# dependencies to run and test the marimo app
-[tool.poetry.group.marimo]
-optional = true
-[tool.poetry.group.marimo.dependencies]
-marimo = "^0.13.6"
-playwright = "^1.52.0"
-pytest-playwright = "^0.7.0"
-# TODO: make marimo app independent of pyarrow
-pandas = [
-    {version = ">2.1", markers = "python_version >= '3.12'"},
-    {version = "<2.1", markers = "python_version < '3.12'"}
-=======
 [dependency-groups]
 dev = [
     "cffi>=1.16",
@@ -334,7 +217,7 @@
     "flake8-tidy-imports>=4.8.0",
     "flake8-encodings",
     "flake8-builtins>=1.5.3,<2",
-    "boto3-stubs>=1.28.28,<2",
+    "boto3-stubs[lakeformation]>=1.28.28,<2",
     "types-tqdm>=4.66.0.2,<5",
     "types-psutil>=5.9.5.16,<6",
     "types-psycopg2>=2.9.21.14,<3",
@@ -419,7 +302,6 @@
     "openai>=1.45",
     "connectorx>=0.3.2,<0.4.2",
     "modal>=0.64.170",
->>>>>>> dbf8f230
 ]
 
 [tool.uv]
