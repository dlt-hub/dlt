[tool.poetry]
<<<<<<< HEAD
name = "dlt"
version = "0.2.5a1"
=======
name = "python-dlt"
version = "0.2.0a32"
>>>>>>> 9839ce49
description = "DLT is an open-source python-native scalable data loading framework that does not require any devops efforts to run."
authors = ["dltHub Inc. <services@dlthub.com>"]
maintainers = [ "Marcin Rudolf <marcin@dlthub.com>", "Adrian Brudaru <adrian@dlthub.com>", "Ty Dunn <ty@dlthub.com>"]
readme = "README.md"
license = "Apache-2.0"
homepage = "https://github.com/dlt-hub"
repository = "https://github.com/dlt-hub/dlt"
classifiers = [
    "Development Status :: 3 - Alpha",
    "Intended Audience :: Developers",
    "License :: OSI Approved :: Apache Software License",
    "Topic :: Software Development :: Libraries",
    "Operating System :: MacOS :: MacOS X",
    "Operating System :: POSIX :: Linux",]
keywords = [ "etl" ]
include = [ "LICENSE.txt", "README.md"]
packages = [
    { include = "dlt" },
]

[tool.poetry.dependencies]
python = ">=3.8,<4.0"
requests = ">=2.26.0"
pendulum = ">=2.1.2"
simplejson = ">=3.17.5"
PyYAML = ">=5.4.1"
json-logging = "1.4.1rc0"
prometheus-client = ">=0.11.0"
semver = ">=2.13.0"
sentry-sdk = ">=1.4.3"
hexbytes = ">=0.2.2"
cachetools = ">=5.2.0"
tzdata = ">=2022.1"
tomlkit = ">=0.11.3"
asyncstdlib = ">=3.10.5"
pathvalidate = ">=2.5.2"
SQLAlchemy = ">=1.4.0"
typing-extensions = ">=4.0.0"
makefun = ">=1.15.0"
click = ">=7.1"
requirements-parser = ">=0.5.0"
setuptools = ">=65.6.0"
humanize = ">=4.4.0"
astunparse = ">=1.6.3"
cron-descriptor = ">=1.2.32"
pipdeptree = ">=2.3.3"
gitpython = ">=3.1.29"
pytz = ">=2022.6"
tqdm = ">=4.64.1"
giturlparse = ">=0.10.0"
orjson = {version = "^3.8.6", markers="platform_python_implementation != 'PyPy'"}

psycopg2-binary = {version = ">=2.9.1", optional = true}
# use this dependency as the current version of psycopg2cffi does not have sql module
# psycopg2cffi = {git = "https://github.com/chtd/psycopg2cffi.git", optional = true, markers="platform_python_implementation == 'PyPy'"}
psycopg2cffi = {version = ">=2.9.0", optional = true, markers="platform_python_implementation == 'PyPy'"}

grpcio = {version = ">=1.50.0", optional = true}
google-cloud-bigquery = {version = ">=2.26.0", optional = true}
pyarrow = {version = ">=8.0.0", optional = true}

duckdb = {version = ">=0.6.1,<0.8.0", optional = true}

dbt-core = {version = ">=1.3.0,<1.5.0", optional = true}
dbt-redshift = {version = ">=1.3.0,<1.5.0", optional = true}
dbt-bigquery = {version = ">=1.3.0,<1.5.0", optional = true}
dbt-duckdb = {version = ">=1.3.0,<1.5.0", optional = true}
tenacity = "^8.2.2"
jsonpath-ng = "^1.5.3"


[tool.poetry.dev-dependencies]
pytest = "^6.2.4"
mypy = "0.982"
flake8 = "^5.0.0"
bandit = "^1.7.0"
flake8-bugbear = "^22.0.0"
pytest-pythonpath = "^0.7.3"
pytest-order = "^1.0.0"
pytest-cases = "^3.6.9"
pytest-forked = "^1.3.0"
types-PyYAML = ">=6.0.7"
types-cachetools = ">=4.2.9"
types-protobuf = ">=3.19.8"
types-simplejson = ">=3.17.0"
types-requests = ">=2.25.6"
types-python-dateutil = ">=2.8.15"
flake8-tidy-imports = ">=4.8.0"
flake8-encodings = "^0.5.0"
flake8-builtins = "^1.5.3"
types-SQLAlchemy = ">=1.4.53"

[tool.poetry.extras]
dbt = ["dbt-core", "dbt-redshift", "dbt-bigquery", "dbt-duckdb"]
gcp = ["grpcio", "google-cloud-bigquery", "pyarrow", "db-dtypes"]
# bigquery is alias on gcp extras
bigquery = ["grpcio", "google-cloud-bigquery", "pyarrow", "db-dtypes"]
postgres = ["psycopg2-binary", "psycopg2cffi"]
redshift = ["psycopg2-binary", "psycopg2cffi"]
duckdb = ["duckdb"]

[tool.poetry.scripts]
dlt = "dlt.cli._dlt:_main"

[tool.poetry.group.dev.dependencies]
requests-mock = "^1.10.0"
types-click = "^7.1.8"
pandas = "^1.5.3"
sqlfluff = "^1.4.5"

[build-system]
requires = ["poetry-core>=1.0.8"]
build-backend = "poetry.core.masonry.api"<|MERGE_RESOLUTION|>--- conflicted
+++ resolved
@@ -1,11 +1,6 @@
 [tool.poetry]
-<<<<<<< HEAD
 name = "dlt"
-version = "0.2.5a1"
-=======
-name = "python-dlt"
-version = "0.2.0a32"
->>>>>>> 9839ce49
+version = "0.2.5a2"
 description = "DLT is an open-source python-native scalable data loading framework that does not require any devops efforts to run."
 authors = ["dltHub Inc. <services@dlthub.com>"]
 maintainers = [ "Marcin Rudolf <marcin@dlthub.com>", "Adrian Brudaru <adrian@dlthub.com>", "Ty Dunn <ty@dlthub.com>"]
