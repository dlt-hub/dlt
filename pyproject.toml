[tool.poetry]
name = "dlt"
version = "0.4.13a0"
description = "dlt is an open-source python-first scalable data loading library that does not require any backend to run."
authors = ["dltHub Inc. <services@dlthub.com>"]
maintainers = [ "Marcin Rudolf <marcin@dlthub.com>", "Adrian Brudaru <adrian@dlthub.com>", "Anton Burnashev <anton@dlthub.com>", "David Scharf <david@dlthub.com>" ]
readme = "README.md"
license = "Apache-2.0"
homepage = "https://github.com/dlt-hub"
repository = "https://github.com/dlt-hub/dlt"
classifiers = [
    "Development Status :: 4 - Beta",
    "Intended Audience :: Developers",
    "License :: OSI Approved :: Apache Software License",
    "Topic :: Software Development :: Libraries",
    "Typing :: Typed",
    "Operating System :: MacOS :: MacOS X",
    "Operating System :: POSIX :: Linux",
    "Operating System :: Microsoft :: Windows",]
keywords = [ "etl" ]
include = [ "LICENSE.txt", "README.md"]
packages = [
    { include = "dlt" },
]

[tool.poetry.dependencies]
python = ">=3.8.1,<3.13"
requests = ">=2.26.0"
pendulum = ">=2.1.2"
simplejson = ">=3.17.5"
PyYAML = ">=5.4.1"
semver = ">=2.13.0"
hexbytes = ">=0.2.2"
tzdata = ">=2022.1"
tomlkit = ">=0.11.3"
pathvalidate = ">=2.5.2"
typing-extensions = ">=4.0.0"
makefun = ">=1.15.0"
click = ">=7.1"
requirements-parser = ">=0.5.0"
setuptools = ">=65.6.0"
humanize = ">=4.4.0"
astunparse = ">=1.6.3"
gitpython = ">=3.1.29"
pytz = ">=2022.6"
giturlparse = ">=0.10.0"
orjson = {version = ">=3.6.7,<=3.9.10", markers="platform_python_implementation != 'PyPy'"}
tenacity = ">=8.0.2"
jsonpath-ng = ">=1.5.3"
fsspec = ">=2022.4.0"
packaging = ">=21.1"
win-precise-time = {version = ">=1.4.2", markers="os_name == 'nt'"}

psycopg2-binary = {version = ">=2.9.1", optional = true}
# use this dependency as the current version of psycopg2cffi does not have sql module
# psycopg2cffi = {git = "https://github.com/chtd/psycopg2cffi.git", optional = true, markers="platform_python_implementation == 'PyPy'"}
psycopg2cffi = {version = ">=2.9.0", optional = true, markers="platform_python_implementation == 'PyPy'"}
grpcio = {version = ">=1.50.0", optional = true}
google-cloud-bigquery = {version = ">=2.26.0", optional = true}
pyarrow = {version = ">=12.0.0", optional = true}
duckdb = {version = ">=0.6.1,<0.11", optional = true}
# keep per-python version dependency as a reference
# duckdb = [
#     {version = ">=0.6.1,<0.10.0", python = ">=3.8,<3.12", optional = true},
#     {version = ">=0.10.0,<0.11.0", python = ">=3.12", optional = true}
# ]
s3fs = {version = ">=2022.4.0", optional = true}
gcsfs = {version = ">=2022.4.0", optional = true}
botocore = {version = ">=1.28", optional = true}
snowflake-connector-python = {version = ">=3.5.0", optional = true}
cron-descriptor = {version = ">=1.2.32", optional = true}
pipdeptree = {version = ">=2.9.0,<2.10", optional = true}
pyathena = {version = ">=2.9.6", optional = true}
weaviate-client = {version = ">=3.22", optional = true}
adlfs = {version = ">=2022.4.0", optional = true}
pyodbc = {version = "^4.0.39", optional = true}
qdrant-client = {version = "^1.6.4", optional = true, extras = ["fastembed"]}
databricks-sql-connector = {version = ">=3", optional = true}
clickhouse-driver = { version = ">=0.2.7", optional = true }
clickhouse-connect = { version = ">=0.7.7", optional = true }
lancedb = { version = ">=0.6.13", optional = true, extras = ["emdeddings"] }
deltalake = { version = ">=0.17.4", optional = true }

[tool.poetry.extras]
gcp = ["grpcio", "google-cloud-bigquery", "db-dtypes", "gcsfs"]
# bigquery is alias on gcp extras
bigquery = ["grpcio", "google-cloud-bigquery", "pyarrow", "db-dtypes", "gcsfs"]
postgres = ["psycopg2-binary", "psycopg2cffi"]
redshift = ["psycopg2-binary", "psycopg2cffi"]
parquet = ["pyarrow"]
duckdb = ["duckdb"]
filesystem = ["s3fs", "botocore"]
s3 = ["s3fs", "botocore"]
gs = ["gcsfs"]
az = ["adlfs"]
snowflake = ["snowflake-connector-python"]
motherduck = ["duckdb", "pyarrow"]
cli = ["pipdeptree", "cron-descriptor"]
athena = ["pyathena", "pyarrow", "s3fs", "botocore"]
weaviate = ["weaviate-client"]
mssql = ["pyodbc"]
synapse = ["pyodbc", "adlfs", "pyarrow"]
qdrant = ["qdrant-client"]
databricks = ["databricks-sql-connector"]
clickhouse = ["clickhouse-driver", "clickhouse-connect", "s3fs", "gcsfs", "adlfs", "pyarrow"]
dremio = ["pyarrow"]
lancedb = ["lancedb"]
deltalake = ["deltalake", "pyarrow"]

[tool.poetry.scripts]
dlt = "dlt.cli._dlt:_main"

[tool.poetry.group.dev.dependencies]
cffi = "^1.16"
greenlet = "^3.0.3"
regex = "^2023.10"
pendulum = ">=3"
requests-mock = "^1.10.0"
types-click = "^7.1.8"
sqlfluff = "^2.3.2"
types-deprecated = "^1.2.9.2"
pytest-console-scripts = "^1.4.1"
pytest = "^7.0.0"
mypy = "^1.10.0"
flake8 = "^5.0.0"
bandit = "^1.7.0"
black = "^23.7.0"
isort = "^5.12.0"
flake8-bugbear = "^22.0.0"
pytest-order = ">=1.0.0"
pytest-cases = ">=3.6.9"
pytest-forked = ">=1.3.0"
types-PyYAML = ">=6.0.7"
types-cachetools = ">=4.2.9"
types-protobuf = ">=3.19.8"
types-simplejson = ">=3.17.0"
types-requests = ">=2.25.6"
types-python-dateutil = ">=2.8.15"
flake8-tidy-imports = ">=4.8.0"
flake8-encodings = { git = "https://github.com/dlt-hub/flake8-encodings.git", branch = "disable_jedi_support" }
flake8-builtins = "^1.5.3"
boto3-stubs = "^1.28.28"
types-tqdm = "^4.66.0.2"
types-psutil = "^5.9.5.16"
types-psycopg2 = "^2.9.21.14"
cryptography = "^41.0.7"
google-api-python-client = ">=1.7.11"
pytest-asyncio = "^0.23.5"
types-sqlalchemy = "^1.4.53.38"
types-pytz = ">=2024.1.0.20240203"
ruff = "^0.3.2"
pyjwt = "^2.8.0"
pytest-mock = "^3.14.0"

[tool.poetry.group.pipeline]
optional = true

[tool.poetry.group.pipeline.dependencies]
google-auth-oauthlib = "^1.0.0"
tqdm = "^4.65.0"
enlighten = "^1.11.2"
alive-progress = "^3.1.1"
pydantic = ">2"
numpy = [
    { version = ">=1.21", python = ">=3.8,<3.12" },
    { version = ">=1.26", python = ">=3.12" }
]
pandas = [
    {version = ">2.1", markers = "python_version >= '3.12'"},
    {version = "<2.1", markers = "python_version < '3.12'"}
]

[tool.poetry.group.airflow]
optional = true

[tool.poetry.group.airflow.dependencies]
apache-airflow = {version = "^2.8.0", markers = "python_version < '3.12'"}

[tool.poetry.group.providers]
optional = true

[tool.poetry.group.providers.dependencies]
google-api-python-client = "^2.86.0"

[tool.poetry.group.sentry-sdk]
optional = true

[tool.poetry.group.sentry-sdk.dependencies]
sentry-sdk = "^2.0.0"

[tool.poetry.group.docs]
optional = true

[tool.poetry.group.dbt]
optional = true
[tool.poetry.group.dbt.dependencies]
dbt-core = ">=1.5.0"
dbt-redshift = ">=1.5.0"
dbt-bigquery = ">=1.5.0"
dbt-duckdb = ">=1.5.0"
dbt-snowflake = ">=1.5.0"
dbt-athena-community = ">=1.5.0"
dbt-sqlserver = ">=1.5.0"
# dbt-databricks = {version = ">=1.7.3", optional = true}

[tool.poetry.group.docs.dependencies]
SQLAlchemy = ">=1.4.0"
pymysql = "^1.1.0"
pypdf2 = "^3.0.1"
pydoc-markdown = "^4.8.2"
connectorx = "0.3.2"
dbt-core = ">=1.2.0"
dbt-duckdb = ">=1.2.0"
pymongo = ">=4.3.3"
pandas = ">2"
alive-progress = ">=3.0.1"
<<<<<<< HEAD
pyarrow = ">=12.0.0"
=======
pyarrow = ">=14.0.0"
>>>>>>> d4b0bd0d
psycopg2-binary = ">=2.9"

[tool.black] # https://black.readthedocs.io/en/stable/usage_and_configuration/the_basics.html#configuration-via-a-file
line-length = 100
preview = true

[tool.isort] # https://pycqa.github.io/isort/docs/configuration/options.html
color_output = true
line_length = 100
profile = "black"
src_paths = ["dlt"]
multi_line_output = 3

[build-system]
requires = ["poetry-core>=1.0.8"]
build-backend = "poetry.core.masonry.api"<|MERGE_RESOLUTION|>--- conflicted
+++ resolved
@@ -78,7 +78,6 @@
 databricks-sql-connector = {version = ">=3", optional = true}
 clickhouse-driver = { version = ">=0.2.7", optional = true }
 clickhouse-connect = { version = ">=0.7.7", optional = true }
-lancedb = { version = ">=0.6.13", optional = true, extras = ["emdeddings"] }
 deltalake = { version = ">=0.17.4", optional = true }
 
 [tool.poetry.extras]
@@ -104,7 +103,6 @@
 databricks = ["databricks-sql-connector"]
 clickhouse = ["clickhouse-driver", "clickhouse-connect", "s3fs", "gcsfs", "adlfs", "pyarrow"]
 dremio = ["pyarrow"]
-lancedb = ["lancedb"]
 deltalake = ["deltalake", "pyarrow"]
 
 [tool.poetry.scripts]
@@ -214,11 +212,7 @@
 pymongo = ">=4.3.3"
 pandas = ">2"
 alive-progress = ">=3.0.1"
-<<<<<<< HEAD
-pyarrow = ">=12.0.0"
-=======
 pyarrow = ">=14.0.0"
->>>>>>> d4b0bd0d
 psycopg2-binary = ">=2.9"
 
 [tool.black] # https://black.readthedocs.io/en/stable/usage_and_configuration/the_basics.html#configuration-via-a-file
