[tool.poetry]
name = "dlt"
version = "0.4.12"
description = "dlt is an open-source python-first scalable data loading library that does not require any backend to run."
authors = ["dltHub Inc. <services@dlthub.com>"]
maintainers = [ "Marcin Rudolf <marcin@dlthub.com>", "Adrian Brudaru <adrian@dlthub.com>", "Anton Burnashev <anton@dlthub.com>", "David Scharf <david@dlthub.com>" ]
readme = "README.md"
license = "Apache-2.0"
homepage = "https://github.com/dlt-hub"
repository = "https://github.com/dlt-hub/dlt"
classifiers = [
    "Development Status :: 4 - Beta",
    "Intended Audience :: Developers",
    "License :: OSI Approved :: Apache Software License",
    "Topic :: Software Development :: Libraries",
    "Typing :: Typed",
    "Operating System :: MacOS :: MacOS X",
    "Operating System :: POSIX :: Linux",
    "Operating System :: Microsoft :: Windows",]
keywords = [ "etl" ]
include = [ "LICENSE.txt", "README.md"]
packages = [
    { include = "dlt" },
]

[tool.poetry.dependencies]
python = ">=3.8.1,<3.13"
requests = ">=2.26.0"
pendulum = ">=2.1.2"
simplejson = ">=3.17.5"
PyYAML = ">=5.4.1"
semver = ">=2.13.0"
hexbytes = ">=0.2.2"
tzdata = ">=2022.1"
tomlkit = ">=0.11.3"
pathvalidate = ">=2.5.2"
typing-extensions = ">=4.0.0"
makefun = ">=1.15.0"
click = ">=7.1"
requirements-parser = ">=0.5.0"
setuptools = ">=65.6.0"
humanize = ">=4.4.0"
astunparse = ">=1.6.3"
gitpython = ">=3.1.29"
pytz = ">=2022.6"
giturlparse = ">=0.10.0"
orjson = {version = ">=3.6.7,<=3.9.10", markers="platform_python_implementation != 'PyPy'"}
tenacity = ">=8.0.2"
jsonpath-ng = ">=1.5.3"
fsspec = ">=2022.4.0"
packaging = ">=21.1"
win-precise-time = {version = ">=1.4.2", markers="os_name == 'nt'"}

psycopg2-binary = {version = ">=2.9.1", optional = true}
# use this dependency as the current version of psycopg2cffi does not have sql module
# psycopg2cffi = {git = "https://github.com/chtd/psycopg2cffi.git", optional = true, markers="platform_python_implementation == 'PyPy'"}
psycopg2cffi = {version = ">=2.9.0", optional = true, markers="platform_python_implementation == 'PyPy'"}
grpcio = {version = ">=1.50.0", optional = true}
google-cloud-bigquery = {version = ">=2.26.0", optional = true}
pyarrow = {version = ">=12.0.0", optional = true}
duckdb = {version = ">=0.6.1,<0.11", optional = true}
# keep per-python version dependency as a reference
# duckdb = [
#     {version = ">=0.6.1,<0.10.0", python = ">=3.8,<3.12", optional = true},
#     {version = ">=0.10.0,<0.11.0", python = ">=3.12", optional = true}
# ]
dbt-core = {version = ">=1.2.0", optional = true}
dbt-redshift = {version = ">=1.2.0", optional = true}
dbt-bigquery = {version = ">=1.2.0", optional = true}
dbt-duckdb = {version = ">=1.2.0", optional = true}
dbt-snowflake = {version = ">=1.2.0", optional = true}
dbt-athena-community = {version = ">=1.2.0", optional = true}
s3fs = {version = ">=2022.4.0", optional = true}
gcsfs = {version = ">=2022.4.0", optional = true}
botocore = {version = ">=1.28", optional = true}
snowflake-connector-python = {version = ">=3.5.0", optional = true}
cron-descriptor = {version = ">=1.2.32", optional = true}
pipdeptree = {version = ">=2.9.0,<2.10", optional = true}
pyathena = {version = ">=2.9.6", optional = true}
weaviate-client = {version = ">=3.22", optional = true}
adlfs = {version = ">=2022.4.0", optional = true}
pyodbc = {version = "^4.0.39", optional = true}
qdrant-client = {version = "^1.6.4", optional = true, extras = ["fastembed"]}
databricks-sql-connector = {version = ">=2.9.3,<3.0.0", optional = true}
dbt-databricks = {version = ">=1.7.3", optional = true}
clickhouse-driver = { version = ">=0.2.7", optional = true }
clickhouse-connect = { version = ">=0.7.7", optional = true }
<<<<<<< HEAD
lancedb = { version = ">=0.6.13", optional = true, extras = ["emdeddings"] }
=======
deltalake = { version = ">=0.17.4", optional = true }
>>>>>>> 3609757c

[tool.poetry.extras]
dbt = ["dbt-core", "dbt-redshift", "dbt-bigquery", "dbt-duckdb", "dbt-snowflake", "dbt-athena-community", "dbt-databricks"]
gcp = ["grpcio", "google-cloud-bigquery", "db-dtypes", "gcsfs"]
# bigquery is alias on gcp extras
bigquery = ["grpcio", "google-cloud-bigquery", "pyarrow", "db-dtypes", "gcsfs"]
postgres = ["psycopg2-binary", "psycopg2cffi"]
redshift = ["psycopg2-binary", "psycopg2cffi"]
parquet = ["pyarrow"]
duckdb = ["duckdb"]
filesystem = ["s3fs", "botocore"]
s3 = ["s3fs", "botocore"]
gs = ["gcsfs"]
az = ["adlfs"]
snowflake = ["snowflake-connector-python"]
motherduck = ["duckdb", "pyarrow"]
cli = ["pipdeptree", "cron-descriptor"]
athena = ["pyathena", "pyarrow", "s3fs", "botocore"]
weaviate = ["weaviate-client"]
mssql = ["pyodbc"]
synapse = ["pyodbc", "adlfs", "pyarrow"]
qdrant = ["qdrant-client"]
databricks = ["databricks-sql-connector"]
clickhouse = ["clickhouse-driver", "clickhouse-connect", "s3fs", "gcsfs", "adlfs", "pyarrow"]
dremio = ["pyarrow"]
<<<<<<< HEAD
lancedb = ["lancedb"]
=======
deltalake = ["deltalake", "pyarrow"]
>>>>>>> 3609757c

[tool.poetry.scripts]
dlt = "dlt.cli._dlt:_main"

[tool.poetry.group.dev.dependencies]
cffi = "^1.16"
greenlet = "^3.0.3"
regex = "^2023.10"
pendulum = ">=3"
requests-mock = "^1.10.0"
types-click = "^7.1.8"
sqlfluff = "^2.3.2"
types-deprecated = "^1.2.9.2"
pytest-console-scripts = "^1.4.1"
pytest = "^7.0.0"
mypy = "^1.10.0"
flake8 = "^5.0.0"
bandit = "^1.7.0"
black = "^23.7.0"
isort = "^5.12.0"
flake8-bugbear = "^22.0.0"
pytest-order = ">=1.0.0"
pytest-cases = ">=3.6.9"
pytest-forked = ">=1.3.0"
types-PyYAML = ">=6.0.7"
types-cachetools = ">=4.2.9"
types-protobuf = ">=3.19.8"
types-simplejson = ">=3.17.0"
types-requests = ">=2.25.6"
types-python-dateutil = ">=2.8.15"
flake8-tidy-imports = ">=4.8.0"
flake8-encodings = { git = "https://github.com/dlt-hub/flake8-encodings.git", branch = "disable_jedi_support" }
flake8-builtins = "^1.5.3"
boto3-stubs = "^1.28.28"
types-tqdm = "^4.66.0.2"
types-psutil = "^5.9.5.16"
types-psycopg2 = "^2.9.21.14"
cryptography = "^41.0.7"
google-api-python-client = ">=1.7.11"
pytest-asyncio = "^0.23.5"
types-sqlalchemy = "^1.4.53.38"
types-pytz = ">=2024.1.0.20240203"
ruff = "^0.3.2"
pyjwt = "^2.8.0"
pytest-mock = "^3.14.0"

[tool.poetry.group.pipeline]
optional = true

[tool.poetry.group.pipeline.dependencies]
google-auth-oauthlib = "^1.0.0"
tqdm = "^4.65.0"
enlighten = "^1.11.2"
alive-progress = "^3.1.1"
pydantic = ">2"
numpy = [
    { version = ">=1.21", python = ">=3.8,<3.12" },
    { version = ">=1.26", python = ">=3.12" }
]
pandas = [
    {version = ">2.1", markers = "python_version >= '3.12'"},
    {version = "<2.1", markers = "python_version < '3.12'"}
]

[tool.poetry.group.airflow]
optional = true

[tool.poetry.group.airflow.dependencies]
apache-airflow = {version = "^2.8.0", markers = "python_version < '3.12'"}

[tool.poetry.group.providers]
optional = true

[tool.poetry.group.providers.dependencies]
google-api-python-client = "^2.86.0"

[tool.poetry.group.sentry-sdk]
optional = true

[tool.poetry.group.sentry-sdk.dependencies]
sentry-sdk = "^1.5.6"

[tool.poetry.group.docs]
optional = true

[tool.poetry.group.docs.dependencies]
SQLAlchemy = ">=1.4.0"
pymysql = "^1.1.0"
pypdf2 = "^3.0.1"
pydoc-markdown = "^4.8.2"
connectorx = "0.3.2"
dbt-core = ">=1.2.0"
dbt-duckdb = ">=1.2.0"
pymongo = ">=4.3.3"
pandas = ">2"
alive-progress = ">=3.0.1"
pyarrow = ">=16.0.0"
psycopg2-binary = ">=2.9"

[tool.black] # https://black.readthedocs.io/en/stable/usage_and_configuration/the_basics.html#configuration-via-a-file
line-length = 100
preview = true

[tool.isort] # https://pycqa.github.io/isort/docs/configuration/options.html
color_output = true
line_length = 100
profile = "black"
src_paths = ["dlt"]
multi_line_output = 3

[build-system]
requires = ["poetry-core>=1.0.8"]
build-backend = "poetry.core.masonry.api"<|MERGE_RESOLUTION|>--- conflicted
+++ resolved
@@ -85,11 +85,8 @@
 dbt-databricks = {version = ">=1.7.3", optional = true}
 clickhouse-driver = { version = ">=0.2.7", optional = true }
 clickhouse-connect = { version = ">=0.7.7", optional = true }
-<<<<<<< HEAD
 lancedb = { version = ">=0.6.13", optional = true, extras = ["emdeddings"] }
-=======
 deltalake = { version = ">=0.17.4", optional = true }
->>>>>>> 3609757c
 
 [tool.poetry.extras]
 dbt = ["dbt-core", "dbt-redshift", "dbt-bigquery", "dbt-duckdb", "dbt-snowflake", "dbt-athena-community", "dbt-databricks"]
@@ -115,11 +112,8 @@
 databricks = ["databricks-sql-connector"]
 clickhouse = ["clickhouse-driver", "clickhouse-connect", "s3fs", "gcsfs", "adlfs", "pyarrow"]
 dremio = ["pyarrow"]
-<<<<<<< HEAD
 lancedb = ["lancedb"]
-=======
 deltalake = ["deltalake", "pyarrow"]
->>>>>>> 3609757c
 
 [tool.poetry.scripts]
 dlt = "dlt.cli._dlt:_main"
