--- conflicted
+++ resolved
@@ -59,21 +59,6 @@
 google-cloud-bigquery = {version = ">=2.26.0", optional = true}
 pyarrow = {version = ">=8.0.0", optional = true}
 duckdb = {version = ">=0.6.1,<0.9.0", optional = true}
-<<<<<<< HEAD
-
-dbt-core = {version = ">=1.5.0", optional = true}
-dbt-redshift = {version = ">=1.5.0", optional = true}
-dbt-bigquery = {version = ">=1.5.0", optional = true}
-dbt-duckdb = {version = ">=1.5.0", optional = true}
-dbt-snowflake = {version = ">=1.5.0", optional = true}
-s3fs = {version = "^2023.5.0", optional = true}
-gcsfs = {version = "^2023.5.0", optional = true}
-boto3 = {version = ">=1.26", optional = true}
-fsspec = "^2023.5.0"
-snowflake-connector-python = {version = "^3.0.4", optional = true, extras = ["pandas"]}
-packaging = "^23.1"
-pyathena = {version = "^3.0.6"}
-=======
 dbt-core = {version = ">=1.2.0", optional = true}
 dbt-redshift = {version = ">=1.2.0", optional = true}
 dbt-bigquery = {version = ">=1.2.0", optional = true}
@@ -85,7 +70,7 @@
 snowflake-connector-python = {version = ">=2.9.0", optional = true, extras = ["pandas"]}
 cron-descriptor = {version = ">=1.2.32", optional = true}
 pipdeptree = {version = ">=2.9.0,<2.10", optional = true}
->>>>>>> cf9d252b
+pyathena = {version = "^3.0.6"}
 
 
 [tool.poetry.extras]
@@ -97,7 +82,6 @@
 redshift = ["psycopg2-binary", "psycopg2cffi"]
 pyarrow = ["pyarrow"]
 duckdb = ["duckdb"]
-athena = ["py-athena"]
 filesystem = ["s3fs", "boto3"]
 s3 = ["s3fs", "boto3"]
 gs = ["gcsfs"]
