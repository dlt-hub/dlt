[project]
name = "dlt"
<<<<<<< HEAD
version = "1.12.2a0"
=======
version = "1.12.1"
>>>>>>> 91420d7a
description = "dlt is an open-source python-first scalable data loading library that does not require any backend to run."
authors = [{ name = "dltHub Inc.", email = "services@dlthub.com" }]
requires-python = ">=3.9.2, <3.14, !=3.9.7"
readme = "README.md"
license = "Apache-2.0"
maintainers = [
    { name = "Marcin Rudolf", email = "marcin@dlthub.com" },
    { name = "Adrian Brudaru", email = "adrian@dlthub.com" },
    { name = "Anton Burnashev", email = "anton@dlthub.com" },
    { name = "David Scharf", email = "david@dlthub.com" },
]
keywords = ["etl"]
classifiers = [
    "Development Status :: 5 - Production/Stable",
    "Intended Audience :: Developers",
    "License :: OSI Approved :: Apache Software License",
    "Topic :: Software Development :: Libraries",
    "Typing :: Typed",
    "Programming Language :: Python :: 3.9",
    "Programming Language :: Python :: 3.10",
    "Programming Language :: Python :: 3.11",
    "Programming Language :: Python :: 3.12",
    "Programming Language :: Python :: 3.13",
    "Operating System :: MacOS :: MacOS X",
    "Operating System :: POSIX :: Linux",
    "Operating System :: Microsoft :: Windows",
]
dependencies = [
    "requests>=2.26.0",
    "pendulum>=2.1.2",
    "simplejson>=3.17.5",
    "PyYAML>=5.4.1",
    "semver>=3.0.0",
    "hexbytes>=0.2.2",
    "tzdata>=2022.1",
    "tomlkit>=0.11.3",
    "pathvalidate>=2.5.2",
    "typing-extensions>=4.8.0",
    "click>=7.1",
    "requirements-parser>=0.5.0",
    "setuptools>=65.6.0",
    "humanize>=4.4.0",
    "gitpython>=3.1.29",
    "pytz>=2022.6",
    "giturlparse>=0.10.0",
    "orjson>=3.6.7,<4,!=3.9.11,!=3.9.12,!=3.9.13,!=3.9.14,!=3.10.1 ; platform_python_implementation != 'PyPy'",
    "tenacity>=8.0.2",
    "jsonpath-ng>=1.5.3",
    "fsspec>=2022.4.0",
    "packaging>=21.1",
    "pluggy>=1.3.0",
    "win-precise-time>=1.4.2 ; os_name == 'nt' and python_version < '3.13'",
    "sqlglot>=25.4.0",
    "pywin32>=306 ; sys_platform == 'win32'",
    "rich-argparse>=1.6.0",
]

<<<<<<< HEAD
[project.optional-dependencies]
gcp = [
    "grpcio>=1.50.0",
    "google-cloud-bigquery>=2.26.0",
    "db-dtypes>=1.2.0",
    "gcsfs>=2022.4.0",
]
bigquery = [
    "grpcio>=1.50.0",
    "google-cloud-bigquery>=2.26.0",
    "pyarrow>=16.0.0; python_version < '3.13'",
    "pyarrow>=18.0.0; python_version >= '3.13'",
    "gcsfs>=2022.4.0",
    "db-dtypes>=1.2.0",
]
postgres = [
    "psycopg2-binary>=2.9.1"
]
redshift = [
    "psycopg2-binary>=2.9.1"
]
parquet = [
    "pyarrow>=16.0.0; python_version < '3.13'",
    "pyarrow>=18.0.0 ; python_version >= '3.13'",
]
duckdb = [
    "duckdb>=0.9"
    ]
filesystem = [
    "s3fs>=2022.4.0",
    "botocore>=1.28",
]
s3 = [
    "s3fs>=2022.4.0",
    "botocore>=1.28",
]
gs = [
    "gcsfs>=2022.4.0"
]
az = [
    "adlfs>=2024.7.0"
]
sftp = [
    "paramiko>=3.3.0"
]
snowflake = ["snowflake-connector-python>=3.5.0"]
motherduck = [
    "duckdb>=0.9",
    "pyarrow>=16.0.0 ; python_version < '3.13'",
    "pyarrow>=18.0.0 ; python_version >= '3.13'",
]
cli = [
    "pipdeptree>=2.9.0,<2.10",
    "cron-descriptor>=1.2.32",
    "pip>=23.0.0",
]
athena = [
    "pyathena>=2.9.6",
    "pyarrow>=16.0.0 ; python_version < '3.13'",
    "pyarrow>=18.0.0 ; python_version >= '3.13'",
    "s3fs>=2022.4.0",
    "botocore>=1.28",
]
weaviate = [
    "weaviate-client>=3.22"
]
mssql = [
    "pyodbc>=4.0.39 ; python_version < '3.13'"
]
synapse = [
    "pyodbc>=4.0.39 ; python_version < '3.13'",
    "adlfs>=2024.7.0",
    "pyarrow>=16.0.0 ; python_version < '3.13'",
    "pyarrow>=18.0.0 ; python_version >= '3.13'",
]
qdrant = [
    "qdrant-client[fastembed]>=1.8"
]
databricks = [
    "databricks-sql-connector>=2.9.3,<4 ; python_version <= '3.12'",
    "databricks-sql-connector>=3.6.0 ; python_version >= '3.13'",
    "databricks-sdk>=0.38.0",
]
clickhouse = [
   "clickhouse-driver>=0.2.7",
    "clickhouse-connect>=0.7.7",
    "s3fs>=2022.4.0",
    "gcsfs>=2022.4.0",
    "adlfs>=2024.7.0",
    "pyarrow>=16.0.0 ; python_version < '3.13'",
    "pyarrow>=18.0.0 ; python_version >= '3.13'",
]
dremio = [
    "pyarrow>=16.0.0 ; python_version < '3.13'",
    "pyarrow>=18.0.0 ; python_version >= '3.13'",
]
lancedb = [
    "lancedb>=0.8.2 ; python_version < '3.13'",
    "pyarrow>=16.0.0 ; python_version < '3.13'",
    "pyarrow>=18.0.0 ; python_version >= '3.13'",
    "tantivy>= 0.22.0",
]
deltalake = [
    "deltalake>=0.25.1",
    "pyarrow>=16.0.0; python_version < '3.13'",
    "pyarrow>=18.0.0 ; python_version >= '3.13'",
]
sql_database = ["sqlalchemy>=1.4"]
sqlalchemy = [
    "sqlalchemy>=1.4",
    "alembic>1.10.0",
]
pyiceberg = [
    "pyiceberg>=0.9.1",
    "pyarrow>=16.0.0 ; python_version < '3.13'",
    "pyarrow>=18.0.0 ; python_version >= '3.13'",
    "sqlalchemy>=1.4",
]
postgis = [
    "psycopg2-binary>=2.9.1"
]
=======
[tool.poetry.dependencies]
python = ">=3.9.2, <3.14, !=3.9.7"
requests = ">=2.26.0"
pendulum = ">=2.1.2"
simplejson = ">=3.17.5"
PyYAML = ">=5.4.1"
semver = ">=3.0.0"
hexbytes = ">=0.2.2"
tzdata = ">=2022.1"
tomlkit = ">=0.11.3"
pathvalidate = ">=2.5.2"
typing-extensions = ">=4.8.0"
click = ">=7.1"
requirements-parser = ">=0.5.0"
setuptools = ">=65.6.0"
humanize = ">=4.4.0"
gitpython = ">=3.1.29"
pytz = ">=2022.6"
giturlparse = ">=0.10.0"
# exclude some versions because of segfault bugs in orjson
orjson = {version = ">=3.6.7,<4,!=3.9.11,!=3.9.12,!=3.9.13,!=3.9.14,!=3.10.1", markers="platform_python_implementation != 'PyPy'"}
tenacity = ">=8.0.2"
jsonpath-ng = ">=1.5.3"
fsspec = ">=2022.4.0"
packaging = ">=21.1"
pluggy = ">=1.3.0"
win-precise-time = {version = ">=1.4.2", markers="os_name == 'nt' and python_version < '3.13'"}
sqlglot = ">=25.4.0"
rich-argparse = ">=1.6.0"

psycopg2-binary = {version = ">=2.9.1", optional = true}
grpcio = {version = ">=1.50.0", optional = true}
google-cloud-bigquery = {version = ">=2.26.0", optional = true}
pyarrow = [
    {version = ">=14.0.0", markers = "python_version >= '3.9' and python_version < '3.13'", optional = true},
    {version = ">=18.0.0", markers = "python_version >= '3.13'", optional = true}
]
duckdb = {version = ">=0.9", optional = true}
# keep per-python version dependency as a reference
# duckdb = [
#     {version = ">=0.6.1,<0.10.0", python = ">=3.9,<3.12", optional = true},
#     {version = ">=0.10.0,<0.11.0", python = ">=3.12", optional = true}
# ]
s3fs = {version = ">=2022.4.0", optional = true}
gcsfs = {version = ">=2022.4.0", optional = true}
botocore = {version = ">=1.28", optional = true}
snowflake-connector-python = {version = ">=3.5.0", optional = true}
cron-descriptor = {version = ">=1.2.32", optional = true}
pipdeptree = {version = ">=2.9.0,<2.10", optional = true}
# pip is used by pipdeptree but not listed in its dependencies
pip = {version = ">=23.0.0", optional = true}
pyathena = {version = ">=2.9.6", optional = true}
weaviate-client = {version = ">=3.22", optional = true}
adlfs = {version = ">=2024.7.0", optional = true}
pyodbc = {version = ">=4.0.39", optional = true}
qdrant-client = {version = ">=1.8", optional = true, extras = ["fastembed"]}
databricks-sql-connector = [
    {version = ">=2.9.3,<4", optional = true, markers = "python_version <= '3.12'"},
    {version = ">=3.6.0", optional = true, markers = "python_version >= '3.13'"},
]
clickhouse-driver = { version = ">=0.2.7", optional = true }
clickhouse-connect = { version = ">=0.7.7", optional = true }
lancedb = { version = ">=0.8.2", optional = true, markers = "python_version < '3.13'", allow-prereleases = true }
tantivy = { version = ">= 0.22.0", optional = true }
deltalake = { version = ">=0.25.1", optional = true }
sqlalchemy = { version = ">=1.4", optional = true }
alembic = {version = ">1.10.0", optional = true}
paramiko = {version = ">=3.3.0", optional = true}
db-dtypes = { version = ">=1.2.0", optional = true }
# `sql-sqlite` extra leads to dependency conflict with `apache-airflow` because `apache-airflow`
# requires `sqlalchemy<2.0.0` while the extra requires `sqlalchemy>=2.0.18`
# https://github.com/apache/airflow/issues/28723
# pyiceberg = { version = ">=0.7.1", optional = true, extras = ["sql-sqlite"] }
# we will rely on manual installation of `sqlalchemy>=2.0.18` instead
pyiceberg = { version = ">=0.9.1",  optional = true }
databricks-sdk = {version = ">=0.38.0", optional = true}
pywin32 = {version = ">=306", optional = true, platform = "win32"}
>>>>>>> 91420d7a

[project.urls]
Homepage = "https://github.com/dlt-hub"
Repository = "https://github.com/dlt-hub/dlt"

[project.scripts]
dlt = "dlt.cli._dlt:_main"

[dependency-groups]
dev = [
    "cffi>=1.16",
    "greenlet>=3.1",
    "regex>=2024.10",
    "sqlalchemy<2",
    "requests-mock>=1.10.0,<2",
    "types-click>=7.1.8,<8",
    "sqlfluff>=2.3.2,<3",
    "types-deprecated>=1.2.9.2,<2",
    "pytest-console-scripts>=1.4.1,<2",
    "pytest>=7.4.4,<8",
    "mypy>=1.11.0,<1.13.0",
    "flake8>=7.0.0,<8",
    "bandit>=1.7.0,<2",
    "black>=23.7.0,<24",
    "isort>=5.12.0,<6",
    "flake8-bugbear>=22.0.0,<23",
    "pytest-order>=1.0.0",
    "pytest-cases>=3.8.6",
    "pytest-forked>=1.3.0",
    "types-PyYAML>=6.0.7",
    "types-cachetools>=4.2.9",
    "types-protobuf>=3.19.8",
    "types-simplejson>=3.17.0",
    "types-requests>=2.25.6",
    "types-python-dateutil>=2.8.15",
    "flake8-tidy-imports>=4.8.0",
    "flake8-encodings",
    "flake8-builtins>=1.5.3,<2",
    "boto3-stubs>=1.28.28,<2",
    "types-tqdm>=4.66.0.2,<5",
    "types-psutil>=5.9.5.16,<6",
    "types-psycopg2>=2.9.21.14,<3",
    "cryptography>=41.0.7,<42",
    "google-api-python-client>=1.7.11",
    "pytest-asyncio>=0.23.5,<0.24",
    "types-sqlalchemy>=1.4.53.38,<2",
    "types-pytz>=2024.1.0.20240203",
    "ruff>=0.3.2,<0.4",
    "pyjwt>=2.8.0,<3",
    "pytest-mock>=3.14.0,<4",
    "types-regex>=2024.5.15.20240519,<2025",
    "flake8-print>=5.0.0,<6",
    "mimesis>=7.0.0,<8",
    "shapely>=2.0.6",
    "pip>=24.0.0",
    # keep last duckdb version that works with azure and iceberg correctly
    "duckdb<1.2.1",
    "pydoclint>=0.6.5,<0.7",
    # limit the pyarrow version not to test on too new one
    "pyarrow>=16.0.0,<19.0.0",
]
sources = [
    "connectorx>=0.3.3 ; python_version >= '3.9'",
    "connectorx>=0.4.0,<0.4.2 ; python_version >= '3.10'",
    "pymysql>=1.1.0,<2",
    "openpyxl>=3,<4",
]
pipeline = [
    "google-auth-oauthlib>=1.0.0,<2",
    "tqdm>=4.65.0,<5",
    "enlighten>=1.11.2,<2",
    "alive-progress>=3.1.1,<4",
    "pydantic>=2.10",
    "numpy>=1.21,<2.0 ; python_version >= '3.9' and python_version < '3.12'",
    "numpy>=1.26,<2.0 ; python_version >= '3.12' and python_version < '3.13'",
    "numpy>=2.0.0 ; python_version >= '3.13'",
    "pandas>2.1 ; python_version >= '3.12'",
    "pandas<2.1 ; python_version < '3.12'",
]
airflow = ["apache-airflow>=2.8.0,<3 ; python_version < '3.12'"]
ibis = [
    "ibis-framework[duckdb, postgres, bigquery, snowflake, mssql, clickhouse, databricks]>=10.5.0 ; python_version >= '3.10' and python_version < '3.13'",
    "ibis-framework[duckdb, postgres, bigquery, snowflake, clickhouse, databricks]>=10.5.0 ; python_version >= '3.13'"
]
streamlit = ["streamlit>=1.40.0,<2 ; python_version >= '3.9' and python_version != '3.9.7' and python_version < '3.14'"]
marimo = [
    "marimo>=0.13.6",
    "playwright>=1.52.0,<2",
    "pytest-playwright>=0.7.0,<1",
    "pyarrow>=16.0.0; python_version < '3.13'",
    "pyarrow>=18.0.0 ; python_version >= '3.13'"
    ]
providers = ["google-api-python-client>=2.86.0,<3"]
sentry-sdk = ["sentry-sdk>=2.0.0,<3"]
dbt = [
    "dbt-core>=1.5.0",
    "dbt-redshift>=1.5.0",
    "dbt-bigquery>=1.5.0",
    "dbt-duckdb>=1.5.0",
    "dbt-snowflake>=1.5.0",
    "dbt-athena-community>=1.5.0",
    "dbt-sqlserver>=1.5.0 ; python_version < '3.13'",
]
adbc = [
    "adbc-driver-postgresql>=1.6.0"
]
docs = [
    "SQLAlchemy>=1.4.0",
    "pymysql>=1.1.0,<2",
    "pypdf2>=3.0.1,<4",
    "pydoc-markdown>=4.8.2,<5",
    "dbt-core>=1.5.0",
    "dbt-duckdb>=1.5.0",
    "pymongo>=4.3.3",
    "pandas>2",
    "alive-progress>=3.0.1",
    "pyarrow>=16.0.0; python_version < '3.13'",
    "pyarrow>=18.0.0 ; python_version >= '3.13'",
    "psycopg2-binary>=2.9",
    "lancedb>=0.8.2 ; python_version < '3.13'",
    "openai>=1.45",
    "connectorx>=0.3.2,<0.4.2",
    "modal>=0.64.170",
]

[tool.uv]

[tool.uv.sources]
flake8-encodings = { git = "https://github.com/dlt-hub/flake8-encodings.git", branch = "disable_jedi_support" }

[tool.hatch.build.targets.sdist]
packages = ["dlt"]
include = [
    "LICENSE.txt",
    "README.md",
    "dlt/sources/pipeline_templates/.gitignore",
    "dlt/sources/pipeline_templates/.dlt/config.toml",
]

[tool.hatch.build.targets.wheel]
packages = ["dlt"]
include = [
    "LICENSE.txt",
    "README.md",
    "dlt/sources/pipeline_templates/.gitignore",
    "dlt/sources/pipeline_templates/.dlt/config.toml",
]

[build-system]
requires = ["hatchling"]
build-backend = "hatchling.build"

[tool.black]
line-length = 100
preview = true

[tool.isort]
color_output = true
line_length = 100
profile = "black"
src_paths = ["dlt"]
multi_line_output = 3<|MERGE_RESOLUTION|>--- conflicted
+++ resolved
@@ -1,10 +1,6 @@
 [project]
 name = "dlt"
-<<<<<<< HEAD
-version = "1.12.2a0"
-=======
-version = "1.12.1"
->>>>>>> 91420d7a
+version = "1.12.2"
 description = "dlt is an open-source python-first scalable data loading library that does not require any backend to run."
 authors = [{ name = "dltHub Inc.", email = "services@dlthub.com" }]
 requires-python = ">=3.9.2, <3.14, !=3.9.7"
@@ -62,7 +58,6 @@
     "rich-argparse>=1.6.0",
 ]
 
-<<<<<<< HEAD
 [project.optional-dependencies]
 gcp = [
     "grpcio>=1.50.0",
@@ -184,85 +179,6 @@
 postgis = [
     "psycopg2-binary>=2.9.1"
 ]
-=======
-[tool.poetry.dependencies]
-python = ">=3.9.2, <3.14, !=3.9.7"
-requests = ">=2.26.0"
-pendulum = ">=2.1.2"
-simplejson = ">=3.17.5"
-PyYAML = ">=5.4.1"
-semver = ">=3.0.0"
-hexbytes = ">=0.2.2"
-tzdata = ">=2022.1"
-tomlkit = ">=0.11.3"
-pathvalidate = ">=2.5.2"
-typing-extensions = ">=4.8.0"
-click = ">=7.1"
-requirements-parser = ">=0.5.0"
-setuptools = ">=65.6.0"
-humanize = ">=4.4.0"
-gitpython = ">=3.1.29"
-pytz = ">=2022.6"
-giturlparse = ">=0.10.0"
-# exclude some versions because of segfault bugs in orjson
-orjson = {version = ">=3.6.7,<4,!=3.9.11,!=3.9.12,!=3.9.13,!=3.9.14,!=3.10.1", markers="platform_python_implementation != 'PyPy'"}
-tenacity = ">=8.0.2"
-jsonpath-ng = ">=1.5.3"
-fsspec = ">=2022.4.0"
-packaging = ">=21.1"
-pluggy = ">=1.3.0"
-win-precise-time = {version = ">=1.4.2", markers="os_name == 'nt' and python_version < '3.13'"}
-sqlglot = ">=25.4.0"
-rich-argparse = ">=1.6.0"
-
-psycopg2-binary = {version = ">=2.9.1", optional = true}
-grpcio = {version = ">=1.50.0", optional = true}
-google-cloud-bigquery = {version = ">=2.26.0", optional = true}
-pyarrow = [
-    {version = ">=14.0.0", markers = "python_version >= '3.9' and python_version < '3.13'", optional = true},
-    {version = ">=18.0.0", markers = "python_version >= '3.13'", optional = true}
-]
-duckdb = {version = ">=0.9", optional = true}
-# keep per-python version dependency as a reference
-# duckdb = [
-#     {version = ">=0.6.1,<0.10.0", python = ">=3.9,<3.12", optional = true},
-#     {version = ">=0.10.0,<0.11.0", python = ">=3.12", optional = true}
-# ]
-s3fs = {version = ">=2022.4.0", optional = true}
-gcsfs = {version = ">=2022.4.0", optional = true}
-botocore = {version = ">=1.28", optional = true}
-snowflake-connector-python = {version = ">=3.5.0", optional = true}
-cron-descriptor = {version = ">=1.2.32", optional = true}
-pipdeptree = {version = ">=2.9.0,<2.10", optional = true}
-# pip is used by pipdeptree but not listed in its dependencies
-pip = {version = ">=23.0.0", optional = true}
-pyathena = {version = ">=2.9.6", optional = true}
-weaviate-client = {version = ">=3.22", optional = true}
-adlfs = {version = ">=2024.7.0", optional = true}
-pyodbc = {version = ">=4.0.39", optional = true}
-qdrant-client = {version = ">=1.8", optional = true, extras = ["fastembed"]}
-databricks-sql-connector = [
-    {version = ">=2.9.3,<4", optional = true, markers = "python_version <= '3.12'"},
-    {version = ">=3.6.0", optional = true, markers = "python_version >= '3.13'"},
-]
-clickhouse-driver = { version = ">=0.2.7", optional = true }
-clickhouse-connect = { version = ">=0.7.7", optional = true }
-lancedb = { version = ">=0.8.2", optional = true, markers = "python_version < '3.13'", allow-prereleases = true }
-tantivy = { version = ">= 0.22.0", optional = true }
-deltalake = { version = ">=0.25.1", optional = true }
-sqlalchemy = { version = ">=1.4", optional = true }
-alembic = {version = ">1.10.0", optional = true}
-paramiko = {version = ">=3.3.0", optional = true}
-db-dtypes = { version = ">=1.2.0", optional = true }
-# `sql-sqlite` extra leads to dependency conflict with `apache-airflow` because `apache-airflow`
-# requires `sqlalchemy<2.0.0` while the extra requires `sqlalchemy>=2.0.18`
-# https://github.com/apache/airflow/issues/28723
-# pyiceberg = { version = ">=0.7.1", optional = true, extras = ["sql-sqlite"] }
-# we will rely on manual installation of `sqlalchemy>=2.0.18` instead
-pyiceberg = { version = ">=0.9.1",  optional = true }
-databricks-sdk = {version = ">=0.38.0", optional = true}
-pywin32 = {version = ">=306", optional = true, platform = "win32"}
->>>>>>> 91420d7a
 
 [project.urls]
 Homepage = "https://github.com/dlt-hub"
