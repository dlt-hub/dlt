--- conflicted
+++ resolved
@@ -12,12 +12,7 @@
 
 
 :::info
-<<<<<<< HEAD
 **Check [this Colab Notebook](https://colab.research.google.com/drive/115cRdw1qvekZbXIQSXYkAZzLAqD9_x_I) for a short and sweet demo.**
-=======
-**TL;DR: Check this colab notebook for a short and sweet demo:
-[Colab demo](https://colab.research.google.com/drive/115cRdw1qvekZbXIQSXYkAZzLAqD9_x_I)
->>>>>>> e792db6b
 :::
 
 # What is a slowly changing dimension?
@@ -28,86 +23,11 @@
 For example, if someone changes their address once in a blue moon, we will capture the changes with daily loads - but if
 they change their address 3x in a day, we will only see the last state and only capture 2 of the 4 versions of the address.
 
-<<<<<<< HEAD
 However, they enable you to track things you could not before such as
 
 - Hard deletes
 - Most of the changes and when they occurred
 - Different versions of entities valid at different historical times
-
-## **What is Slowly Changing Dimension Type 2 (SCD2)? and why use it?**
-
-The Type 2 subtype of Slowly Changing Dimensions (SCD) manages changes in data over time.
-When data changes, a new record is added to the database, but the old record remains unchanged.
-Each record includes a timestamp or version number. This allows you to view both the historical
-data and the most current data separately.
-
-Traditional data loading methods often involve updating existing records with new information, which results in the loss of historical data.
-
-SCD2 not only preserves an audit trail of data changes but also allows for accurate historical analysis and reporting.
-
-## SCD2 applications
-
-[Colab demo](https://colab.research.google.com/drive/115cRdw1qvekZbXIQSXYkAZzLAqD9_x_I)
-
-### Use Case 1: Versioning a record that changes:
-
-In environments where maintaining a complete historical record of data changes is crucial,
-such as in financial services or healthcare, SCD Type 2 plays a vital role. For instance, if a
-customer's address changes, SCD2 ensures that the old address is preserved in historical
-records while the new address is available for current transactions. This ability to view the
-evolution of data over time supports auditing, tracking changes, and analyzing trends without losing
-the context of past information. It allows organizations to track the lifecycle of a data
-entity across different states.
-
-Here's an example with the customer address change:
-
-Before:
-
-| `_dlt_valid_from`           | `_dlt_valid_to` | `customer_key` | `c1`        | `c2` |
-|-----------------------------|-----------------|----------------|-------------|------|
-| 2024-04-09 18:27:53.734235  | NULL            | 1              | 123 Elm St  | TN   |
-
-After update:
-
-| `_dlt_valid_from`           | `_dlt_valid_to`             | `customer_key` | `c1`        | `c2` |
-|-----------------------------|-----------------------------|----------------|-------------|------|
-| 2024-04-09 18:27:53.734235  | 2024-05-01 17:00:00.000000  | 1              | 123 Elm St  | TN   |
-| 2024-05-02 08:00:00.000000  | NULL                        | 1              | 456 Oak Ave | TN   |
-
-In the updated state, the previous address record is closed with an _dlt_valid_to timestamp, and a new record is created
-with the new address "456 Oak Ave" effective from May 2, 2024. The NULL in the _dlt_valid_to field for this
-new record signifies that it is the current and active address.
-
-Use Case 2: Tracking deletions:
-
-This approach ensures that historical data is preserved for audit and compliance purposes, even though the
-record is no longer active in the current dataset. It allows businesses to maintain integrity and a full
-historical trail of their data changes.
-
-State Before Deletion: Customer Record Active
-
-| `_dlt_valid_from`           | `_dlt_valid_to` | `customer_key` | `c1`        | `c2` |
-|-----------------------------|-----------------|----------------|-------------|------|
-| 2024-04-09 18:27:53.734235  | NULL            | 1              | 123 Elm St  | TN   |
-This table shows the customer record when it was active, with an address at "123 Elm St". The _dlt_valid_to field is NULL, indicating that the record is currently active.
-
-State after deletion: Customer record marked as deleted
-
-| `_dlt_valid_from`           | `_dlt_valid_to`             | `customer_key` | `c1`        | `c2` |
-|-----------------------------|-----------------------------|----------------|-------------|------|
-| 2024-04-09 18:27:53.734235  | 2024-06-01 10:00:00.000000  | 1              | 123 Elm St  | TN   |
-
-In this updated table, the record that was previously active is marked as deleted by updating the _dlt_valid_to field
-to reflect the timestamp when the deletion was recognized, in this case, June 1, 2024, at 10:00 AM. The presence
-of a non-NULL _dlt_valid_to date indicates that this record is no longer active as of that timestamp.
-
-=======
-However, they enable you to track things you could not before such as:
-
-- Hard deletes.
-- Most of the changes and when they occurred.
-- Different versions of entities valid at different historical times.
 
 ## What is Slowly Changing Dimension Type 2 (SCD2)? and why use it?
 
@@ -176,10 +96,8 @@
 to reflect the timestamp when the deletion was recognized, in this case, June 1, 2024, at 10:00 AM. The presence
 of a non-NULL `_dlt_valid_to` date indicates that this record is no longer active as of that timestamp.
 
->>>>>>> e792db6b
 
 Learn how to customise your column names and validity dates in our [SDC2 docs](https://dlthub.com/docs/general-usage/incremental-loading#scd2-strategy).
-
 
 
 ### Surrogate keys, what are they? Why use?
@@ -192,21 +110,13 @@
 This decision flowchart helps determine the most suitable data loading strategy and write disposition:
 
 1. Is your data stateful? Stateful data is subject to change, like your age. Stateless data does not change, for example, events that happened in the past are stateless.
-<<<<<<< HEAD
-    1. If your data is stateless, such as logs, you can just increment by appending new logs
-    2. If it is stateful, do you need to track changes to it?
-        1. If yes, then use SCD2 to track changes
-        2. If no,
-            1. Can you extract it incrementally (new changes only?)
-                1. If yes, load incrementally via merge
-=======
+
     1. If your data is stateless, such as logs, you can just increment by appending new logs.
     2. If it is stateful, do you need to track changes to it?
         1. If yes, then use SCD2 to track changes.
         2. If no,
             1. Can you extract it incrementally (new changes only)?
                 1. If yes, load incrementally via merge.
->>>>>>> e792db6b
                 2. If no, re-load fully via replace.
 
 Below is a visual representation of steps discussed above:
