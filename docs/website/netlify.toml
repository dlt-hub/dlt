[[redirects]]
from = "/"
to = "/docs/intro"

[[redirects]]
from = "/docs"
to = "/docs/intro"

[[redirects]]
from = "/docs/getting-started"
to = "/docs/intro"

[[redirects]]
from = "/docs/dlt-ecosystem"
to = "/docs/dlt-ecosystem/verified-sources"

[[redirects]]
from = "/docs/general-usage/credentials/config_providers"
to = "/docs/general-usage/credentials/setup"

[[redirects]]
from = "/docs/general-usage/credentials/configuration"
to = "/docs/general-usage/credentials/setup"

[[redirects]]
from = "/docs/general-usage/credentials/config_specs"
to = "/docs/general-usage/credentials/complex_types"
status = 301

[[redirects]]
from = "/docs/tutorial/intro"
to = "/docs/tutorial/load-data-from-an-api"

[[redirects]]
from = "/docs/tutorial/grouping-resources"
<<<<<<< HEAD
to = "docs/tutorial/load-data-from-an-api"

[[redirects]]
from = "/docs/walkthroughs"
to = "docs/intro"
=======
to = "/docs/tutorial/load-data-from-an-api"

[[redirects]]
from = "/docs/telemetry"
to = "/docs/reference/telemetry"
>>>>>>> d44d2bef
<|MERGE_RESOLUTION|>--- conflicted
+++ resolved
@@ -33,16 +33,12 @@
 
 [[redirects]]
 from = "/docs/tutorial/grouping-resources"
-<<<<<<< HEAD
-to = "docs/tutorial/load-data-from-an-api"
-
-[[redirects]]
-from = "/docs/walkthroughs"
-to = "docs/intro"
-=======
 to = "/docs/tutorial/load-data-from-an-api"
 
 [[redirects]]
 from = "/docs/telemetry"
 to = "/docs/reference/telemetry"
->>>>>>> d44d2bef
+
+[[redirects]]
+from = "/docs/walkthroughs"
+to = "docs/intro"