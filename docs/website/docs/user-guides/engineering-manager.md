---
title: Staff Data Engineer
description: A guide to using dlt for Staff Data Engineers
keywords: [staff data engineer, senior data engineer, ETL engineer, head of data platform,
  data platform engineer]
---

# Staff Data Engineer

Staff data engineers create data pipelines, data warehouses and data lakes in order to democratize
access to data in their organizations.

With `dlt` we offer a library and building blocks that data tool builders can use to create modern
data infrastructure for their companies. Staff Data Engineer, Senior Data Engineer, ETL Engineer,
Head of Data Platform - there’s a variety of titles of how data tool builders are called in
companies.

## What does this role do in an organisation?

<<<<<<< HEAD
* Tech: They design and implement scalable data architectures, data pipelines, and data processing frameworks.
* Governance: They ensure data integrity, reliability, and security across the data stack. They manage data governance, including data quality, data privacy, and regulatory compliance.
* Strategy: Additionally, they evaluate and adopt new technologies, tools, and methodologies to improve the efficiency, performance, and scalability of data processes.
* Team skills and staffing: Their responsibilities also involve providing technical leadership, mentoring team members, driving innovation, and aligning the data strategy with the organization's overall goals.
* Return on investment focus: Ultimately, their focus is on empowering the organization to derive actionable insights, make data-driven decisions, and unlock the full potential of their data assets.


## Choosing a Data Stack:
The above roles play a critical role in choosing the right data stack for their organization.
When selecting a data stack, they need to consider several factors. These include:
- the organization's data requirements,
- scalability, performance, data governance and security needs,
- integration capabilities with existing systems and tools,
- team skill sets, budget, and long-term strategic goals.

They evaluate the pros and cons of various technologies, frameworks, and platforms, considering factors such as ease of use, community support, vendor reliability, and compatibility with their specific use cases.
The goal is to choose a data stack that aligns with the organization's needs, enables efficient data processing and analysis, promotes data governance and security, and empowers teams to deliver valuable insights and solutions.

What does this role do for their team?

What does a senior architect or engineer consider when choosing a tech stack?

- Company Goals and Strategy
- Cost and Return on Investment (ROI)
- Staffing and Skills
- Employee Happiness and Productivity
- Maintainability and Long-term Support
- Integration with Existing Systems
- Scalability and Performance
- Data Security and Compliance
- Vendor Reliability and Ecosystem



# What makes dlt a must-have for your data stack or platform?

For starters, dlt is the first data pipeline solution that is built for your data team's ROI. Our vision is to add value, not gatekeep it.

By being a library built to enable free usage, we are uniquely positioned to run in existing stacks without replacing them. This enables us to disrupt and revolutionise the industry in ways that only open source communities can.


## dlt massively reduces pipeline maintenance, increases efficiency and ROI.

- Reduce engineering effort as much as 5x via a paradigm shift. Structure data automatically to not do it manually. [Read about structured data lake](https://dlthub.com/docs/blog/next-generation-data-platform), and [how to do schema evolution](../reference/explainers/schema-evolution.md).
- Better Collaboration and Communication: Structured data promotes better collaboration and communication among team members. Since everyone operates on a shared understanding of the data structure, it becomes easier to discuss and align on data-related topics. Queries, reports, and analysis can be easily shared and understood by others, enhancing collaboration and teamwork.
- Faster time to build pipelines: After extracting data, if you pass it to dlt, you are done. If not, it needs to be structured. Because structuring is hard, we curate it. Curation involves at least the producer, and consumer, but often also an analyst and the engineer, and is a long, friction-ful process.
- Usage focus improves ROI.To use data, we need to understand what it is. Structured data already contains a technical description, accelerating usage.
- Lower cost: Reading structured data is cheaper and faster because we can specify which parts of a document we want to read.
- Removing friction: By alerting schema changes to the producer and stakeholder, and by automating structuring, we can keep the data engineer out of curation and remove the bottleneck. [notify maintenance events](../running-in-production/running#inspect-save-and-alert-on-schema-changes)
- Improving quality. No more garbage in, garbage out. Because dlt structures data and alerts schema changes, we can have better governance.

## dlt makes your team happy.

- Spend more time using data, less time loading it. When you build a dlt pipeline, you only build the extraction part, automating the tedious structuring and loading.
- Data meshing to reduce friction: By structuring data before loading, the engineer is no longer involved in curation. This makes both the engineer and the others happy.
- Better governance with end to end pipelining via dbt: [run dbt packages on the fly](../dlt-ecosystem/transformations/dbt.md). [lineage out of the box](../dlt-ecosystem/visualizations/understanding-the-tables).
- Zero learning curve: Declarative loading, simple functional programming: By using dlt's declarative, standard approach to loading data, there is no complicated code to maintain, and the analysts can thus maintain the code.
- Autonomy and Self service: Customising pipelines is easy, whether you want to plug an anonymiser, rename things, or curate what you load. [Anonymisers, renamers](../general-usage/customising-pipelines/pseudonymizing_columns.md),
- Easy discovery and governance: By tracking metadata like data lineage, describing data with schemas, and alerting changes, we stay on top of the data.
=======
The job responsibilities of this senior vary, but often revolve around building and maintaining a
robust data infrastructure:

- Tech: They design and implement scalable data architectures, data pipelines, and data processing
  frameworks.
- Governance: They ensure data integrity, reliability, and security across the data stack. They
  manage data governance, including data quality, data privacy, and regulatory compliance.
- Strategy: Additionally, they evaluate and adopt new technologies, tools, and methodologies to
  improve the efficiency, performance, and scalability of data processes.
- Team skills and staffing: Their responsibilities also involve providing technical leadership,
  mentoring team members, driving innovation, and aligning the data strategy with the organization's
  overall goals.
- Return on investment focus: Ultimately, their focus is on empowering the organization to derive
  actionable insights, make data-driven decisions, and unlock the full potential of their data
  assets.

## Choosing a Data Stack

The above roles play a critical role in choosing the right data stack for their organization. When
selecting a data stack, they need to consider several factors. These include:

- The organization's data requirements.
- Scalability, performance, data governance and security needs.
- Integration capabilities with existing systems and tools.
- Team skill sets, budget, and long-term strategic goals.

They evaluate the pros and cons of various technologies, frameworks, and platforms, considering
factors such as ease of use, community support, vendor reliability, and compatibility with their
specific use cases. The goal is to choose a data stack that aligns with the organization's needs,
enables efficient data processing and analysis, promotes data governance and security, and empowers
teams to deliver valuable insights and solutions.

## What does a senior architect or engineer consider when choosing a tech stack?

- Company Goals and Strategy.
- Cost and Return on Investment (ROI).
- Staffing and Skills.
- Employee Happiness and Productivity.
- Maintainability and Long-term Support.
- Integration with Existing Systems.
- Scalability and Performance.
- Data Security and Compliance.
- Vendor Reliability and Ecosystem.

## What makes dlt a must-have for your data stack or platform?

For starters, `dlt` is the first data pipeline solution that is built for your data team's ROI. Our
vision is to add value, not gatekeep it.

By being a library built to enable free usage, we are uniquely positioned to run in existing stacks
without replacing them. This enables us to disrupt and revolutionise the industry in ways that only
open source communities can.

## dlt massively reduces pipeline maintenance, increases efficiency and ROI

- Reduce engineering effort as much as 5x via a paradigm shift. Structure data automatically to not
  do it manually.
  Read about [structured data lake](https://dlthub.com/docs/blog/next-generation-data-platform), and
  [how to do schema evolution](../reference/explainers/schema-evolution.md).
- Better Collaboration and Communication: Structured data promotes better collaboration and
  communication among team members. Since everyone operates on a shared understanding of the data
  structure, it becomes easier to discuss and align on data-related topics. Queries, reports, and
  analysis can be easily shared and understood by others, enhancing collaboration and teamwork.
- Faster time to build pipelines: After extracting data, if you pass it to `dlt`, you are done. If
  not, it needs to be structured. Because structuring is hard, we curate it. Curation involves at
  least the producer, and consumer, but often also an analyst and the engineer, and is a long,
  friction-ful process.
- Usage focus improves ROI: To use data, we need to understand what it is. Structured data already
  contains a technical description, accelerating usage.
- Lower cost: Reading structured data is cheaper and faster because we can specify which parts of a
  document we want to read.
- Removing friction: By alerting schema changes to the producer and stakeholder, and by automating
  structuring, we can keep the data engineer out of curation and remove the bottleneck.
  [Notify maintenance events.](../running-in-production/running#inspect-save-and-alert-on-schema-changes)
- Improving quality: No more garbage in, garbage out. Because `dlt` structures data and alerts schema
  changes, we can have better governance.

## dlt makes your team happy

- Spend more time using data, less time loading it. When you build a `dlt` pipeline, you only build
  the extraction part, automating the tedious structuring and loading.
- Data meshing to reduce friction: By structuring data before loading, the engineer is no longer
  involved in curation. This makes both the engineer and the others happy.
- Better governance with end to end pipelining via dbt:
  [run dbt packages on the fly](../dlt-ecosystem/transformations/transforming-the-data#transforming-the-data-using-dbt),
  [lineage out of the box](../dlt-ecosystem/visualizations/understanding-the-tables).
- Zero learning curve: Declarative loading, simple functional programming. By using `dlt`'s
  declarative, standard approach to loading data, there is no complicated code to maintain, and the
  analysts can thus maintain the code.
- Autonomy and Self service: Customising pipelines is easy, whether you want to plug an anonymiser,
  rename things, or curate what you load.
  [Anonymisers, renamers](../general-usage/customising-pipelines/pseudonymizing_columns.md).
- Easy discovery and governance: By tracking metadata like data lineage, describing data with
  schemas, and alerting changes, we stay on top of the data.
>>>>>>> 0a0ea541
- Simplified access: Querying structured data can be done by anyone with their tools of choice.

## dlt is a library that you can run in unprecedented places

Before `dlt` existed, all loading tools were built either

- as SaaS (5tran, Stitch, etc.);
- as installed apps with their own orchestrator: Pentaho, Talend, Airbyte;
- or as abandonware framework meant to be unrunnable without help (Singer was released without
  orchestration, not for public).

`dlt` is the first python library in this space, which means you can just run it wherever the rest of
your python stuff runs, without adding complexity.

- You can run `dlt` in [Airflow](../dlt-ecosystem/deployments/orchestrators/airflow-deployment.md) -
  this is the first ingestion tool that does this.
- You can run `dlt` in small spaces like [Cloud Functions](../dlt-ecosystem/deployments/running-in-cloud-functions.md)
  or [GitHub Actions](../dlt-ecosystem/deployments/orchestrators/github-actions.md) -
  so you could easily set up webhooks, etc.
- You can run `dlt` in your Jupyter Notebook and load data to [DuckDB](../dlt-ecosystem/destinations/duckdb.md).
- You can run `dlt` on large machines, it will attempt to make the best use of the resources available
  to it.
- You can [run `dlt` locally](../walkthroughs/run-a-pipeline.md) just like you run any python scripts.

The implications:

- Empowering Data Teams and Collaboration: You can discover or prototype in notebooks, run in cloud
  functions, and deploy to production, the same scalable, robust code. No more friction between
  roles.
  [Colab demo.](https://colab.research.google.com/drive/1NfSB1DpwbbHX9_t5vlalBTf13utwpMGx?usp=sharing#scrollTo=A3NRS0y38alk)
- Rapid Data Exploration and Prototyping: By running in Colab with DuckDB, you can explore
  semi-structured data much faster by structuring it with `dlt` and analysing it in SQL.
  [Schema inference](../general-usage/schema#data-normalizer),
  [exploring the loaded data](../dlt-ecosystem/visualizations/understanding-the-tables#show-tables-and-data-in-the-destination).
- No vendor limits: `dlt` is forever free, with no vendor strings. We do not create value by creating
  a pain for you and solving it. We create value by supporting you beyond.
- `dlt` removes complexity: You can use `dlt` in your existing stack, no overheads, no race conditions,
  full observability. Other tools add complexity.
- `dlt` can be leveraged by AI: Because it's a library with low complexity to use, large language
  models can produce `dlt` code for your pipelines.
- Ease of adoption: If you are running python, you can adopt `dlt`. `dlt` is orchestrator and
  destination agnostic.<|MERGE_RESOLUTION|>--- conflicted
+++ resolved
@@ -17,67 +17,6 @@
 
 ## What does this role do in an organisation?
 
-<<<<<<< HEAD
-* Tech: They design and implement scalable data architectures, data pipelines, and data processing frameworks.
-* Governance: They ensure data integrity, reliability, and security across the data stack. They manage data governance, including data quality, data privacy, and regulatory compliance.
-* Strategy: Additionally, they evaluate and adopt new technologies, tools, and methodologies to improve the efficiency, performance, and scalability of data processes.
-* Team skills and staffing: Their responsibilities also involve providing technical leadership, mentoring team members, driving innovation, and aligning the data strategy with the organization's overall goals.
-* Return on investment focus: Ultimately, their focus is on empowering the organization to derive actionable insights, make data-driven decisions, and unlock the full potential of their data assets.
-
-
-## Choosing a Data Stack:
-The above roles play a critical role in choosing the right data stack for their organization.
-When selecting a data stack, they need to consider several factors. These include:
-- the organization's data requirements,
-- scalability, performance, data governance and security needs,
-- integration capabilities with existing systems and tools,
-- team skill sets, budget, and long-term strategic goals.
-
-They evaluate the pros and cons of various technologies, frameworks, and platforms, considering factors such as ease of use, community support, vendor reliability, and compatibility with their specific use cases.
-The goal is to choose a data stack that aligns with the organization's needs, enables efficient data processing and analysis, promotes data governance and security, and empowers teams to deliver valuable insights and solutions.
-
-What does this role do for their team?
-
-What does a senior architect or engineer consider when choosing a tech stack?
-
-- Company Goals and Strategy
-- Cost and Return on Investment (ROI)
-- Staffing and Skills
-- Employee Happiness and Productivity
-- Maintainability and Long-term Support
-- Integration with Existing Systems
-- Scalability and Performance
-- Data Security and Compliance
-- Vendor Reliability and Ecosystem
-
-
-
-# What makes dlt a must-have for your data stack or platform?
-
-For starters, dlt is the first data pipeline solution that is built for your data team's ROI. Our vision is to add value, not gatekeep it.
-
-By being a library built to enable free usage, we are uniquely positioned to run in existing stacks without replacing them. This enables us to disrupt and revolutionise the industry in ways that only open source communities can.
-
-
-## dlt massively reduces pipeline maintenance, increases efficiency and ROI.
-
-- Reduce engineering effort as much as 5x via a paradigm shift. Structure data automatically to not do it manually. [Read about structured data lake](https://dlthub.com/docs/blog/next-generation-data-platform), and [how to do schema evolution](../reference/explainers/schema-evolution.md).
-- Better Collaboration and Communication: Structured data promotes better collaboration and communication among team members. Since everyone operates on a shared understanding of the data structure, it becomes easier to discuss and align on data-related topics. Queries, reports, and analysis can be easily shared and understood by others, enhancing collaboration and teamwork.
-- Faster time to build pipelines: After extracting data, if you pass it to dlt, you are done. If not, it needs to be structured. Because structuring is hard, we curate it. Curation involves at least the producer, and consumer, but often also an analyst and the engineer, and is a long, friction-ful process.
-- Usage focus improves ROI.To use data, we need to understand what it is. Structured data already contains a technical description, accelerating usage.
-- Lower cost: Reading structured data is cheaper and faster because we can specify which parts of a document we want to read.
-- Removing friction: By alerting schema changes to the producer and stakeholder, and by automating structuring, we can keep the data engineer out of curation and remove the bottleneck. [notify maintenance events](../running-in-production/running#inspect-save-and-alert-on-schema-changes)
-- Improving quality. No more garbage in, garbage out. Because dlt structures data and alerts schema changes, we can have better governance.
-
-## dlt makes your team happy.
-
-- Spend more time using data, less time loading it. When you build a dlt pipeline, you only build the extraction part, automating the tedious structuring and loading.
-- Data meshing to reduce friction: By structuring data before loading, the engineer is no longer involved in curation. This makes both the engineer and the others happy.
-- Better governance with end to end pipelining via dbt: [run dbt packages on the fly](../dlt-ecosystem/transformations/dbt.md). [lineage out of the box](../dlt-ecosystem/visualizations/understanding-the-tables).
-- Zero learning curve: Declarative loading, simple functional programming: By using dlt's declarative, standard approach to loading data, there is no complicated code to maintain, and the analysts can thus maintain the code.
-- Autonomy and Self service: Customising pipelines is easy, whether you want to plug an anonymiser, rename things, or curate what you load. [Anonymisers, renamers](../general-usage/customising-pipelines/pseudonymizing_columns.md),
-- Easy discovery and governance: By tracking metadata like data lineage, describing data with schemas, and alerting changes, we stay on top of the data.
-=======
 The job responsibilities of this senior vary, but often revolve around building and maintaining a
 robust data infrastructure:
 
@@ -162,7 +101,7 @@
 - Data meshing to reduce friction: By structuring data before loading, the engineer is no longer
   involved in curation. This makes both the engineer and the others happy.
 - Better governance with end to end pipelining via dbt:
-  [run dbt packages on the fly](../dlt-ecosystem/transformations/transforming-the-data#transforming-the-data-using-dbt),
+  [run dbt packages on the fly](../dlt-ecosystem/transformations/dbt.md),
   [lineage out of the box](../dlt-ecosystem/visualizations/understanding-the-tables).
 - Zero learning curve: Declarative loading, simple functional programming. By using `dlt`'s
   declarative, standard approach to loading data, there is no complicated code to maintain, and the
@@ -172,7 +111,6 @@
   [Anonymisers, renamers](../general-usage/customising-pipelines/pseudonymizing_columns.md).
 - Easy discovery and governance: By tracking metadata like data lineage, describing data with
   schemas, and alerting changes, we stay on top of the data.
->>>>>>> 0a0ea541
 - Simplified access: Querying structured data can be done by anyone with their tools of choice.
 
 ## dlt is a library that you can run in unprecedented places
