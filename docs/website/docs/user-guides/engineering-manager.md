--- conflicted
+++ resolved
@@ -47,19 +47,12 @@
 - Vendor Reliability and Ecosystem
 
 
-<<<<<<< HEAD
+
 # What makes dlt a must-have for your data stack or platform?
-=======
-These are usually engineered to ensure high service service-level agreement (SLA) for all core business cases. The core pipelines are generally built by data engineers. For example, a pipeline like [Google Sheets](https://dlthub.com/docs/pipelines/google_sheets) that copies ranges, named ranges or entire documents dynamically.
->>>>>>> 3f73d28b
 
 For starters, dlt is the first data pipeline solution that is built for your data team's ROI. Our vision is to add value, not gatekeep it.
 
-<<<<<<< HEAD
 By being a library built to enable free usage, we are uniquely positioned to run in existing stacks without replacing them. This enables us to disrupt and revolutionise the industry in ways that only open source communities can.
-=======
- Heavily customized pipelines that give fine grain control over everything about the data processing and loading. These are usually engineered to solve specific obstacles to data usage, such as performance, cost of loading, or things about the data, such as anonymization or managing schemas. Depending if the problem being solved is an engineering or business logic problem, it may be solved by either a data engineer or a business facing analytics engineer. For example, a pipeline like [Zendesk](../verified-sources/zendesk) with automatic field renames and optionally pivoted tables for easy analysis.
->>>>>>> 3f73d28b
 
 
 ## dlt massively reduces pipeline maintenance, increases efficiency and ROI.
@@ -103,5 +96,3 @@
 - Dlt removes complexity: You can use dlt in your existing stack, no overheads, no race conditions, full observability. Other tools add complexity.
 - dlt can be leveraged by AI - because it's a library with low complexity to use, large language models can produce dlt code for your pipelines
 - Ease of adoption: If you are running python, you can adopt dlt. dlt is orchestrator and destination agnostic.
-
-
