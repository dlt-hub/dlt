---
title: ETL Engineer
description: A guide to using dlt for Data Engineers
keywords: [data engineer, de, pipeline builder, ETL engineer]
---

# ETL Engineer

## Use Case #1: Remove a big chunk of tedious work and most ETL maintenance

With `dlt`, you can automate the transition from unstructured (nested, untyped) to structured
(tabular, typed) data.

`dlt` is a library that you can use almost anywhere, so you are not forced to use some prescribed
way of doing things. The simplest usage of dlt would be to use it as an unstructured to structured
data transition tool in your existing code.

A `dlt` pipeline is made of a source, which contains resources, and a connection to the destination,
which we call pipeline. So in the simplest use case, you could pass your unstructured data to the
`pipeline` and it will automatically be migrated to structured at the destination. See how to do
that here [pipeline docs](../general-usage/pipeline).

The big advantage of using dlt for this is that it automates what is otherwise an error prone and
tedious operation for the data engineer. What’s more, `dlt` can migrate schemas, removing not only
development work but also most of the maintenance work as well. Read more about [how to monitor
schema evolution](../running-in-production/running#inspect-save-and-alert-on-schema-changes).

## Use Case #2: Empower everyone on the team with a library

`dlt` is meant to be accessible to each person on the data team, enabling you to standardize how
your entire team loads data. This reduces knowledge requirements to get work done and enables
collaborative working between engineers and analysts.

- Analysts can use ready-built sources or pass their unstructured data to `dlt`, which will create a
  sturdy pipeline (e.g. [get an existing source](../walkthroughs/add-a-verified-source),
  [build a pipeline](../walkthroughs/create-a-pipeline)).
- Python-first users can heavily customize how dlt sources produce data, as dlt supports selecting,
  filtering, renaming, anonymizing, and just about any custom operation (e.g.
  [rename columns example](../general-usage/customising-pipelines/renaming_columns.md)).
- Junior data engineers can configure dlt to do what they want-change the loading modes, add
  performance hints, etc. (e.g. [adjust a schema](../walkthroughs/adjust-a-schema)).
- Senior data engineers can dig even deeper into customization options and change schemas,
  normalizers, the way pipelines run such as parallelism, etc.

## Use Case #3: Enhance your productivity with `dlt`

`dlt` is meant to support natural workflows that occur in the data team. Offering native support for
local development and testing, you can use `dlt` with a local duckdb destination and use
`dlt pipeline show` to generate a web client to display and query the data. Once you are happy with
it, you can simply switch to your production destination and you pipeline will run on production
from the first try (e.g. [show data](../dlt-ecosystem/visualizations/exploring-the-data.md),
[Colab DuckDB example](https://colab.research.google.com/drive/1NfSB1DpwbbHX9_t5vlalBTf13utwpMGx?usp=sharing)).

<<<<<<< HEAD
With dbt runner, you can aditionally develop and later run transformations. If you use cross-db
compatibility for dbt, your code can even be developed locally such as on duckdb or reused by others
if you choose to reshare your code (e.g.
[run dbt from local or repository](../dlt-ecosystem/transformations/dbt.md)).
=======
With dbt runner, you can additionally develop and later run transformations. If you use cross-db
compatibility for dbt, your code can even be developed locally such as on DuckDB or reused by others
if you choose to share your code (e.g.
[run dbt from local or repository](../dlt-ecosystem/transformations/transforming-the-data)).
>>>>>>> 0a0ea541

`dlt` supports Airflow and other workflow managers. It’s meant to plug into your data stack without
causing more overheads (e.g.
[how to set up on Airflow](../walkthroughs/deploy-a-pipeline/deploy-with-airflow-composer.md)).

`dlt` also allows easy customization and maintenance of the code-`dlt` sources are pythonic and
simple, so no object oriented programming required. Your junior data scientist can fix and customize
the pipelines too (e.g.
[Strapi example](https://github.com/dlt-hub/verified-sources/blob/master/sources/strapi/__init__.py)).

## Use Case #4: Solve problems with a community

No more reinventing the flat tyre in the form of yet another custom pipeline.

- Community support. If you choose to publish your pipelines to the community, they will be reused,
  improved, upgraded, tests added, etc.
- Community distribution support. A verified source hosted in the public `verified-sources` repo can
  be distributed via our command line interface. The command also handles versioning, merging,
  upgrading, etc.

Read more about our [contribution process](https://github.com/dlt-hub/verified-sources/blob/master/CONTRIBUTING.md)
and contribute sources or request them in
[verified sources repository](https://github.com/dlt-hub/verified-sources).

## Inheriting a running `dlt` pipeline

If you are taking over a `dlt` pipeline that someone else built or set up, you are in luck! What's
important to know:

- The pipeline is largely self-maintaining. The only thing you must ensure is that the source keeps
  producing data-from there dlt handles it.
- You can notify schema evolution events (e.g.
  [alert schema change](../running-in-production/running#inspect-save-and-alert-on-schema-changes)).
- You can use the data by transforming it with dbt (e.g.
  [run dbt from local or repository](../dlt-ecosystem/transformations/dbt.md)).
- If the sources used are public, you can update your pipelines to the latest version from the
  online repo with the `dlt init`command. If you are the first to fix, you can contribute the fix
  back, so it will be included in the future versions (e.g.
  [init a pipeline](../reference/command-line-interface#dlt-init),
  [contribute a source](https://github.com/dlt-hub/verified-sources/blob/master/CONTRIBUTING.md)).<|MERGE_RESOLUTION|>--- conflicted
+++ resolved
@@ -51,17 +51,10 @@
 from the first try (e.g. [show data](../dlt-ecosystem/visualizations/exploring-the-data.md),
 [Colab DuckDB example](https://colab.research.google.com/drive/1NfSB1DpwbbHX9_t5vlalBTf13utwpMGx?usp=sharing)).
 
-<<<<<<< HEAD
-With dbt runner, you can aditionally develop and later run transformations. If you use cross-db
-compatibility for dbt, your code can even be developed locally such as on duckdb or reused by others
-if you choose to reshare your code (e.g.
-[run dbt from local or repository](../dlt-ecosystem/transformations/dbt.md)).
-=======
 With dbt runner, you can additionally develop and later run transformations. If you use cross-db
 compatibility for dbt, your code can even be developed locally such as on DuckDB or reused by others
 if you choose to share your code (e.g.
-[run dbt from local or repository](../dlt-ecosystem/transformations/transforming-the-data)).
->>>>>>> 0a0ea541
+[run dbt from local or repository](../dlt-ecosystem/transformations/dbt.md)).
 
 `dlt` supports Airflow and other workflow managers. It’s meant to plug into your data stack without
 causing more overheads (e.g.
