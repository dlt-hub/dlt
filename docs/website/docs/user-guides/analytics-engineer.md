--- conflicted
+++ resolved
@@ -10,26 +10,21 @@
 
 ### Using dbt packages with dlt pipelines
 
-<<<<<<< HEAD
-By default`dlt` automatically structures unstructured data. This means that the loaded data structure is a cleaned, typed, and normalized version of the initial unstructured data.
 
-Since the loaded data is just a reflexion of the input raw structure, this data usually needs to be rearranged to get it to a structure that analysts and other business users can use to answer questions.
-For example, you will often want to consolidate this data into table that represent the business processes and entities involved, to make it easier for downstream consumers.
-
-To enable analysts to easily run dbt packages, `dlt` supports a dbt runner that allows you to create a virtual environment, install dbt on it, pass it credentials, and run a dbt package from a local or online location. You can read more about this [here](../dlt-ecosystem/transformations/transforming-the-data).
-=======
 `dlt` automatically structures unstructured data by default. This means that typically the loaded
 data structure is a cleaned, typed, and normalized version of the initial unstructured data.
 
-As a result, this data usually needs to be rearranged to get it to a structure that analysts and
-other business users can use to answer questions. For example, you will often want to consolidate
-this data into tables and entities that represent the business process makes it easier for
-downstream consumers.
+Since the loaded data is just a reflexion of the input raw structure, this data usually needs to be 
+rearranged to get it to a structure that analysts and other business users can use to answer questions.
+For example, you will often want to consolidate this data into table that represent the business processes 
+and entities involved, to make it easier for downstream consumers.
 
-To make this easier, `dlt` supports a dbt runner that allows you to create a virtual environment,
+
+To enable analysts to easily run dbt packages without dependency clashes or deployment difficulties, 
+`dlt` supports a dbt runner that allows you to create a virtual environment,
 install dbt on it, pass it credentials, and run a dbt package from a local or online location. You
 can read more about this [here](../dlt-ecosystem/transformations).
->>>>>>> 0a56bc6b
+
 
 ### Contributing dbt packages
 
@@ -61,9 +56,11 @@
 
 ## Use Case #3: Create your own pipelines in a declarative fashion and supercharge your dbt packages
 
-dbt is always going to be dependant on the upstream pipeline creating a schema - so for the first time you can supercharge dbt users with a pipeline to make them independent.
+dbt is always going to be dependant on the upstream pipeline creating a schema - so for the first time you 
+can supercharge dbt users with a pipeline to make them independent.
 
-`dlt` follows similar user paradigms as dbt, enabling instant recognition and a zero learning curve to use the declarative loading style.
+`dlt` follows similar user paradigms as dbt, enabling instant recognition and a zero learning 
+curve to use the declarative loading style.
 
 `dlt` was designed from the start for the open source data tool users. It enables people who have
 never before built a data pipeline to go from raw data in Python to structured data in a database in
@@ -74,11 +71,8 @@
 you by default, allowing you to leverage a great loader that comes complete with support for schema
 migrations, data typing, performance hint declarations, schema management, etc.
 
-<<<<<<< HEAD
-If you combine it with a `dbt` package, you enable end to end analytics engineering - if the dbt package is the main citizen, then let dlt be it's rocket engine.
-=======
-If you combine it with a `dbt` package, then you use it end-to-end to deliver analytics.
->>>>>>> 0a56bc6b
+If you combine it with a `dbt` package, you enable end to end analytics engineering - if the dbt 
+package is the main citizen, then let dlt be it's rocket engine.
 
 Read more about [running dbt packages](../dlt-ecosystem/transformations/dbt.md),
 [incremental loading](../general-usage/incremental-loading), and
