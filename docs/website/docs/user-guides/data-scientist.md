--- conflicted
+++ resolved
@@ -36,13 +36,8 @@
 - [Deploy the pipeline](../walkthroughs/deploy-a-pipeline), so that the data is automatically loaded
   on a schedule.
 
-<<<<<<< HEAD
-- Transform the [loaded data](../dlt-ecosystem/transformations) with
-  dbt or in Pandas DataFrames.
-=======
-- Transform the [loaded data](../dlt-ecosystem/transformations/transforming-the-data) with dbt or in
+- Transform the [loaded data](../dlt-ecosystem/transformations) with dbt or in
   Pandas DataFrames.
->>>>>>> 0a0ea541
 
 - Learn how to [run](../running-in-production/running),
   [monitor](../running-in-production/monitoring), and [alert](../running-in-production/alerting)
