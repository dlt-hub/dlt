--- conflicted
+++ resolved
@@ -270,8 +270,6 @@
    > overwriting existing data. Conversely, the "task" endpoint supports "merge" mode for
    > incremental loads, updating or adding data based on the 'last_timestamp' value without erasing
    > previously loaded data.
-
-<<<<<<< HEAD
    
 1. Salesforce enforces specific limits on API data requests. These limits 
    vary based on the Salesforce edition and license type, as outlined in the [Salesforce API Request Limits documentation](https://developer.salesforce.com/docs/atlas.en-us.salesforce_app_limits_cheatsheet.meta/salesforce_app_limits_cheatsheet/salesforce_app_limits_platform_api.htm).
@@ -285,7 +283,6 @@
 
    >To read more about Salesforce query limits, please refer to their official
    >[documentation here](https://developer.salesforce.com/docs/atlas.en-us.soql_sosl.meta/soql_sosl/sforce_api_calls_soql_select_limit.htm).
-=======
+
 <!--@@@DLT_SNIPPET_START tuba::salesforce-->
-<!--@@@DLT_SNIPPET_END tuba::salesforce-->
->>>>>>> ffd653c7
+<!--@@@DLT_SNIPPET_END tuba::salesforce-->