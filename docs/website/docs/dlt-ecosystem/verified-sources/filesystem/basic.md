--- conflicted
+++ resolved
@@ -6,11 +6,7 @@
 import Header from '../_source-info-header.md';
 <Header/>
 
-<<<<<<< HEAD
-Filesystem source allows loading files from remote locations (AWS S3, Google Cloud Storage, Google Drive, Azure Blob Storage) or the local file system seamlessly. Filesystem source natively supports [CSV](../../file-formats/csv.md), [Parquet](../../file-formats/parquet.md), and [JSONL](../../file-formats/jsonl.md) files and allows customization for loading any type of structured files.
-=======
-Filesystem source allows loading files from remote locations (AWS S3, Google Cloud Storage, Google Drive, Azure Blob Storage, SFTP server) or the local filesystem seamlessly. Filesystem source natively supports `csv`, `parquet`, and `jsonl` files and allows customization for loading any type of structured files.
->>>>>>> 543044e0
+Filesystem source allows loading files from remote locations (AWS S3, Google Cloud Storage, Google Drive, Azure Blob Storage, SFTP server) or the local filesystem seamlessly. Filesystem source natively supports [CSV](../../file-formats/csv.md), [Parquet](../../file-formats/parquet.md), and [JSONL](../../file-formats/jsonl.md) files and allows customization for loading any type of structured files.
 
 To load unstructured data (PDF, plain text, e-mail), please refer to the [unstructured data source](https://github.com/dlt-hub/verified-sources/tree/master/sources/unstructured_data).
 
@@ -149,16 +145,8 @@
 
 ### Add credentials to dlt pipeline
 
-<<<<<<< HEAD
 To provide credentials to the filesystem source, you can use [any method available](../../../general-usage/credentials/setup#available-config-providers) in dlt.
-One of the easiest ways is to use configuration files. The `.dlt` folder in your working directory contains two files: `config.toml` and  `secrets.toml` Sensitive information, like passwords and access tokens, should only be put into `secrets.toml`, while any other configuration, like the path to a bucket, can be specified in `config.toml`.
-=======
-To provide credentials to the filesystem source, you can use [any method available](../../../general-usage/credentials/setup#available-config-providers) in `dlt`.
-One of the easiest ways is to use configuration files. The `.dlt` folder in your working directory
-contains two files: `config.toml` and `secrets.toml`. Sensitive information, like passwords and
-access tokens, should only be put into `secrets.toml`, while any other configuration, like the path to
-a bucket, can be specified in `config.toml`.
->>>>>>> 543044e0
+One of the easiest ways is to use configuration files. The `.dlt` folder in your working directory contains two files: `config.toml` and `secrets.toml`. Sensitive information, like passwords and access tokens, should only be put into `secrets.toml`, while any other configuration, like the path to a bucket, can be specified in `config.toml`.
 
 <Tabs
   groupId="filesystem-type"
@@ -261,13 +249,7 @@
 
 </Tabs>
 
-<<<<<<< HEAD
-You can also specify the credentials using Environment variables. The name of the corresponding environment variable should be slightly different than the corresponding name in the `toml` file. Simply replace dots `.` with double underscores `__`:
-=======
-You can also specify the credentials using environment variables. The name of the corresponding environment
-variable should be slightly different from the corresponding name in the TOML file. Simply replace dots `.` with double
-underscores `__`:
->>>>>>> 543044e0
+You can also specify the credentials using environment variables. The name of the corresponding environment variable should be slightly different from the corresponding name in the TOML file. Simply replace dots `.` with double underscores `__`:
 
 ```sh
 export SOURCES__FILESYSTEM__AWS_ACCESS_KEY_ID = "Please set me up!"
@@ -275,13 +257,7 @@
 ```
 
 :::tip
-<<<<<<< HEAD
-dlt supports more ways of authorizing with the cloud storage, including identity-based and default credentials. To learn more about adding credentials to your pipeline, please refer to the [Configuration and secrets section](../../../general-usage/credentials/complex_types#gcp-credentials).
-=======
-`dlt` supports more ways of authorizing with cloud storage, including identity-based
-and default credentials. To learn more about adding credentials to your pipeline, please refer to the
-[Configuration and secrets section](../../../general-usage/credentials/complex_types#gcp-credentials).
->>>>>>> 543044e0
+dlt supports more ways of authorizing with cloud storage, including identity-based and default credentials. To learn more about adding credentials to your pipeline, please refer to the [Configuration and secrets section](../../../general-usage/credentials/complex_types#gcp-credentials).
 :::
 
 ## Usage
@@ -347,27 +323,13 @@
 
 #### Available transformers
 
-<<<<<<< HEAD
-- `read_csv()` - process CSV files using [pandas](https://pandas.pydata.org/)
-- `read_jsonl()` - process JSONL files chuck by chunk
-- `read_parquet()` - process Parquet files using [PyArrow](https://arrow.apache.org/docs/python/)
-- `read_csv_duckdb()` - this transformer process CSV files using DuckDB, which usually shows better performance, than pandas.
+- `read_csv()` - processes CSV files using [Pandas](https://pandas.pydata.org/)
+- `read_jsonl()` - processes JSONL files chunk by chunk
+- `read_parquet()` - processes Parquet files using [PyArrow](https://arrow.apache.org/docs/python/)
+- `read_csv_duckdb()` - this transformer processes CSV files using DuckDB, which usually shows better performance than pandas.
 
 :::tip
-We advise that you give each resource a [specific name](../../../general-usage/resource#duplicate-and-rename-resources) before loading with `pipeline.run`. This will make sure that data goes to a table with the name you want and that each pipeline uses a [separate state for incremental loading.](../../../general-usage/state#read-and-write-pipeline-state-in-a-resource)
-=======
-- `read_csv()` - processes `csv` files using `pandas`
-- `read_jsonl()` - processes `jsonl` files chunk by chunk
-- `read_parquet()` - processes `parquet` files using `pyarrow`
-- `read_csv_duckdb()` - this transformer processes `csv` files using DuckDB, which usually shows better performance than `pandas`.
-
-:::tip
-We advise that you give each resource a
-[specific name](../../../general-usage/resource#duplicate-and-rename-resources)
-before loading with `pipeline.run`. This will ensure that data goes to a table with the name you
-want and that each pipeline uses a
-[separate state for incremental loading.](../../../general-usage/state#read-and-write-pipeline-state-in-a-resource)
->>>>>>> 543044e0
+We advise that you give each resource a [specific name](../../../general-usage/resource#duplicate-and-rename-resources) before loading with `pipeline.run`. This will ensure that data goes to a table with the name you want and that each pipeline uses a [separate state for incremental loading.](../../../general-usage/state#read-and-write-pipeline-state-in-a-resource)
 :::
 
 ### 3. Create and run a pipeline
@@ -404,15 +366,9 @@
 
 Here are a few simple ways to load your data incrementally:
 
-<<<<<<< HEAD
-1. [Load files based on modification date](#load-files-based-on-modification-date). Only load files that have been updated since the last time dlt processed them. dlt checks the files' metadata (like the modification date) and skips those that haven't changed.
-2. [Load new records based on a specific column](#load-new-records-based-on-a-specific-column). You can load only the new or updated records by looking at a specific column, like `updated_at`. Unlike the first method, this approach would read all files every time and then filter the records which was updated.
-3. [Combine loading only updated files and records](#combine-loading-only-updated-files-and-records). Finally, you can combine both methods. It could be useful if new records could be added to existing files, so you not only want to filter the modified files, but modified records as well.
-=======
 1. [Load files based on modification date](#load-files-based-on-modification-date). Only load files that have been updated since the last time `dlt` processed them. `dlt` checks the files' metadata (like the modification date) and skips those that haven't changed.
 2. [Load new records based on a specific column](#load-new-records-based-on-a-specific-column). You can load only the new or updated records by looking at a specific column, like `updated_at`. Unlike the first method, this approach would read all files every time and then filter the records which were updated.
 3. [Combine loading only updated files and records](#combine-loading-only-updated-files-and-records). Finally, you can combine both methods. It could be useful if new records could be added to existing files, so you not only want to filter the modified files, but also the modified records.
->>>>>>> 543044e0
 
 #### Load files based on modification date
 For example, to load only new CSV files with [incremental loading](../../../general-usage/incremental-loading), you can use the `apply_hints` method.
@@ -433,14 +389,9 @@
 
 #### Load new records based on a specific column
 
-<<<<<<< HEAD
-In this example we load only new records based on the field called `updated_at`. This method may be useful if you are not able to
-filter files by modification date because for example, all files are modified each time new record is appeared.
-
-=======
 In this example, we load only new records based on the field called `updated_at`. This method may be useful if you are not able to
 filter files by modification date because, for example, all files are modified each time a new record appears.
->>>>>>> 543044e0
+
 ```py
 import dlt
 from dlt.sources.filesystem import filesystem, read_csv
@@ -496,12 +447,8 @@
 ```
 
 :::tip
-<<<<<<< HEAD
-You could also use `file_glob` to filter files by names. It works very well in simple cases, for example, filtering by extention:
-
-=======
 You could also use `file_glob` to filter files by names. It works very well in simple cases, for example, filtering by extension:
->>>>>>> 543044e0
+
 ```py
 from dlt.sources.filesystem import filesystem
 
