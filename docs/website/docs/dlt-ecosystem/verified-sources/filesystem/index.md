--- conflicted
+++ resolved
@@ -1,13 +1,7 @@
 ---
-<<<<<<< HEAD
 title: Cloud storage and file system
-description: dlt ource for reading files from cloud storage and local file system
+description: dlt-verified source for reading files from cloud storage and local file system
 keywords: [file system, files, filesystem, readers source, cloud storage, object storage, local file system]
-=======
-title: Filesystem & cloud storage
-description: dlt-verified source for Filesystem & cloud storage
-keywords: [readers source and filesystem, files, filesystem, readers source, cloud storage]
->>>>>>> 543044e0
 ---
 
 The filesystem source allows seamless loading of files from the following locations:
@@ -15,16 +9,10 @@
 * Google Cloud Storage
 * Google Drive
 * Azure Blob Storage
-<<<<<<< HEAD
-* local file system
-
-The filesystem source natively supports [CSV](../../file-formats/csv.md), [Parquet](../../file-formats/parquet.md), and [JSONL](../../file-formats/jsonl.md) files and allows customization for loading any type of structured files.
-=======
 * remote filesystem (via SFTP)
 * local filesystem
 
-The Filesystem source natively supports `csv`, `parquet`, and `jsonl` files and allows customization for loading any type of structured file.
->>>>>>> 543044e0
+The filesystem source natively supports [CSV](../../file-formats/csv.md), [Parquet](../../file-formats/parquet.md), and [JSONL](../../file-formats/jsonl.md) files and allows customization for loading any type of structured file.
 
 import DocCardList from '@theme/DocCardList';
 
