---
title: Sources
description: Available sources
keywords: ['source']
---
import Link from '../../_book-onboarding-call.md';
import DocCardList from '@theme/DocCardList';
import {useCurrentSidebarCategory} from '@docusaurus/theme-common';

<<<<<<< HEAD
Planning to use dlt in production and need a source that isn't listed? We're happy to help you build it: <Link/>.
=======
Planning to use `dlt` in production and need a source that isn't listed? We're happy to help you build it: <Link/>.
>>>>>>> 9e46b5c3

### Core sources

<DocCardList items={useCurrentSidebarCategory().items.filter(
<<<<<<< HEAD
item => item.label === '30+ SQL Databases' || item.label === 'REST API generic source' || item.label === 'Filesystem'
=======
item => item.label === '30+ SQL Databases' || item.label === 'REST APIs' || item.label === 'Filesystem & buckets'
>>>>>>> 9e46b5c3
)} />

### Verified sources

<<<<<<< HEAD
Choose from our collection of verified sources, developed and maintained by the dlt team and community. Each source is rigorously tested against a real API and provided as Python code for easy customization.

:::tip
If you couldn't find a source implementation, you can easily create your own, check our [tutorial](../../tutorial/grouping-resources) to learn how!
:::

<DocCardList items={useCurrentSidebarCategory().items.filter(
item => item.label !== '30+ SQL Databases' && item.label !== 'REST API generic source'&& item.label !== 'Filesystem'
)} />

### What's the difference?
=======
Choose from our collection of verified sources, developed and maintained by the `dlt` team and community. Each source is rigorously tested against a real API and provided as Python code for easy customization.

:::tip
If you couldn't find a source implementation, you can easily create your own, check out the [resource page](../../general-usage/resource) to learn how!
:::

<DocCardList items={useCurrentSidebarCategory().items.filter(
item => item.label !== '30+ SQL Databases' && item.label !== 'REST API generic source'&& item.label !== 'Filesystem & buckets'
)} />

### What's the difference between core and verified sources?
>>>>>>> 9e46b5c3

The main difference between the [core sources](#core-sources) and [verified sources](#verified-sources) lies in their structure.
Core sources are generic collections, meaning they can connect to a variety of systems. For example, the [SQL Database source](sql_database) can connect to any
database which supports SQLAlchemy.

According to our telemetry, core sources are the most widely used among our users!

It's also important to note that core sources are integrated into the `dlt` core library,
whereas verified sources are maintained in a separate [repository](https://github.com/dlt-hub/verified-sources).
<<<<<<< HEAD
To use a verified source, you need to run the dlt init command, which will download the verified source code to
=======
To use a verified source, you need to run the `dlt` init command, which will download the verified source code to
>>>>>>> 9e46b5c3
your working directory.


### Get help

* Source missing? [Request a new verified source.](https://github.com/dlt-hub/verified-sources/issues/new?template=source-request.md)
* Missing endpoint or a feature? [Request or contribute](https://github.com/dlt-hub/verified-sources/issues/new?template=extend-a-source.md)
* [Join our Slack community](https://dlthub.com/community) and ask in the technical-help channel.<|MERGE_RESOLUTION|>--- conflicted
+++ resolved
@@ -7,37 +7,16 @@
 import DocCardList from '@theme/DocCardList';
 import {useCurrentSidebarCategory} from '@docusaurus/theme-common';
 
-<<<<<<< HEAD
-Planning to use dlt in production and need a source that isn't listed? We're happy to help you build it: <Link/>.
-=======
 Planning to use `dlt` in production and need a source that isn't listed? We're happy to help you build it: <Link/>.
->>>>>>> 9e46b5c3
 
 ### Core sources
 
 <DocCardList items={useCurrentSidebarCategory().items.filter(
-<<<<<<< HEAD
-item => item.label === '30+ SQL Databases' || item.label === 'REST API generic source' || item.label === 'Filesystem'
-=======
 item => item.label === '30+ SQL Databases' || item.label === 'REST APIs' || item.label === 'Filesystem & buckets'
->>>>>>> 9e46b5c3
 )} />
 
 ### Verified sources
 
-<<<<<<< HEAD
-Choose from our collection of verified sources, developed and maintained by the dlt team and community. Each source is rigorously tested against a real API and provided as Python code for easy customization.
-
-:::tip
-If you couldn't find a source implementation, you can easily create your own, check our [tutorial](../../tutorial/grouping-resources) to learn how!
-:::
-
-<DocCardList items={useCurrentSidebarCategory().items.filter(
-item => item.label !== '30+ SQL Databases' && item.label !== 'REST API generic source'&& item.label !== 'Filesystem'
-)} />
-
-### What's the difference?
-=======
 Choose from our collection of verified sources, developed and maintained by the `dlt` team and community. Each source is rigorously tested against a real API and provided as Python code for easy customization.
 
 :::tip
@@ -49,7 +28,6 @@
 )} />
 
 ### What's the difference between core and verified sources?
->>>>>>> 9e46b5c3
 
 The main difference between the [core sources](#core-sources) and [verified sources](#verified-sources) lies in their structure.
 Core sources are generic collections, meaning they can connect to a variety of systems. For example, the [SQL Database source](sql_database) can connect to any
@@ -59,11 +37,7 @@
 
 It's also important to note that core sources are integrated into the `dlt` core library,
 whereas verified sources are maintained in a separate [repository](https://github.com/dlt-hub/verified-sources).
-<<<<<<< HEAD
-To use a verified source, you need to run the dlt init command, which will download the verified source code to
-=======
 To use a verified source, you need to run the `dlt` init command, which will download the verified source code to
->>>>>>> 9e46b5c3
 your working directory.
 
 
