--- conflicted
+++ resolved
@@ -12,11 +12,7 @@
 ### Core sources
 
 <DocCardList items={useCurrentSidebarCategory().items.filter(
-<<<<<<< HEAD
-item => item.label === '30+ SQL Databases' || item.label === 'REST APIs' || item.label === 'Filesystem'
-=======
-item => item.label === '30+ SQL Databases' || item.label === 'REST API generic source' || item.label === 'Filesystem & buckets'
->>>>>>> 27539c92
+item => item.label === '30+ SQL Databases' || item.label === 'REST APIs' || item.label === 'Filesystem & buckets'
 )} />
 
 ### Verified sources
