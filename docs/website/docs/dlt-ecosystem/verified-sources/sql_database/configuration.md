---
title: Configuring the SQL Database source
description: configuring the pipeline script, connection, and backend settings in the sql_database source
keywords: [sql connector, sql database pipeline, sql database]
---

import Header from '../_source-info-header.md';

# Configuration

<Header/>

## Configuring the SQL Database source

`dlt` sources are python scripts made up of source and resource functions that can be easily customized. The SQL Database verified source has the following built-in source and resource:
1. `sql_database`: a `dlt` source which can be used to load multiple tables and views from a SQL database
2. `sql_table`: a `dlt` resource that loads a single table from the SQL database

Read more about sources and resources here: [General usage: source](../../../general-usage/source.md) and [General usage: resource](../../../general-usage/resource.md).

### Example usage:

1. **Load all the tables from a database**
    Calling `sql_database()` loads all tables from the database.

    ```py
    import dlt
    from dlt.sources.sql_database import sql_database

    def load_entire_database() -> None:
        # Define the pipeline
        pipeline = dlt.pipeline(
            pipeline_name="rfam",
            destination='synapse',
            dataset_name="rfam_data"
        )

        # Fetch all the tables from the database
        source = sql_database()

        # Run the pipeline
        info = pipeline.run(source, write_disposition="replace")

        # Print load info
        print(info)
    ```

2. **Load select tables from a database**
    Calling `sql_database().with_resources("family", "clan")` loads only the tables `"family"` and `"clan"` from the database.

    ```py
    import dlt
    from dlt.sources.sql_database import sql_database

    def load_select_tables_from_database() -> None:
        # Define the pipeline
        pipeline = dlt.pipeline(
            pipeline_name="rfam",
            destination="postgres",
            dataset_name="rfam_data"
        )

        # Fetch tables "family" and "clan"
        source = sql_database().with_resources("family", "clan")

        # Run the pipeline
        info = pipeline.run(source)

        # Print load info
        print(info)

    ```

3. **Load a standalone table**
    Calling `sql_table(table="family")` fetches only the table `"family"`

    ```py
    import dlt
    from dlt.sources.sql_database import sql_table

    def load_select_tables_from_database() -> None:
        # Define the pipeline
        pipeline = dlt.pipeline(
            pipeline_name="rfam",
            destination="duckdb",
            dataset_name="rfam_data"
        )

        # Fetch the table "family"
        table = sql_table(table="family")

        # Run the pipeline
        info = pipeline.run(table)

        # Print load info
        print(info)

    ```

:::tip
We intend our sources to be fully hackable. Feel free to change the source code of the sources and resources to customize it to your needs.
:::


## Configuring the connection

### Connection string format
`sql_database` uses SQLAlchemy to create database connections and reflect table schemas. You can pass credentials using
[database urls](https://docs.sqlalchemy.org/en/20/core/engines.html#database-urls), which has the general format:

```py
"dialect+database_type://username:password@server:port/database_name"
```

For example, to connect to a MySQL database using the `pymysql` dialect you can use the following connection string:
```py
"mysql+pymysql://rfamro:PWD@mysql-rfam-public.ebi.ac.uk:4497/Rfam"
```

Database-specific drivers can be passed into the connection string using query parameters. For example, to connect to Microsoft SQL Server using the ODBC Driver, you would need to pass the driver as a query parameter as follows:

```py
"mssql+pyodbc://username:password@server/database?driver=ODBC+Driver+17+for+SQL+Server"
```


### Passing connection credentials to the `dlt` pipeline

There are several options for adding your connection credentials into your `dlt` pipeline:

#### 1. Setting them in `secrets.toml` or as environment variables (Recommended)

<<<<<<< HEAD
You can set up credentials using [any method](/general-usage/credentials/setup#available-config-providers) supported by `dlt`. We recommend using `.dlt/secrets.toml` or the environment variables. See Step 2 of the [setup](./setup) for how to set credentials inside `secrets.toml`. For more information on passing credentials read [here](/general-usage/credentials/setup).   
=======
You can set up credentials using [any method](https://dlthub.com/docs/devel/general-usage/credentials/setup#available-config-providers) supported by `dlt`. We recommend using `.dlt/secrets.toml` or the environment variables. See Step 2 of the [setup](./setup) for how to set credentials inside `secrets.toml`. For more information on passing credentials read [here](https://dlthub.com/docs/devel/general-usage/credentials/setup).
>>>>>>> 61ba65d0


#### 2. Passing them directly in the script
It is also possible to explicitly pass credentials inside the source. Example:

```py
from dlt.sources.credentials import ConnectionStringCredentials
from dlt.sources.sql_database import sql_database

credentials = ConnectionStringCredentials(
    "mysql+pymysql://rfamro@mysql-rfam-public.ebi.ac.uk:4497/Rfam"
)

source = sql_database(credentials).with_resource("family")
```

:::note
It is recommended to configure credentials in `.dlt/secrets.toml` and to not include any sensitive information in the pipeline code.
:::

### Other connection options
#### Using SqlAlchemy Engine as credentials
You are able to pass an instance of SqlAlchemy Engine instead of credentials:
```py
from dlt.sources.sql_database import sql_table
from sqlalchemy import create_engine

engine = create_engine("mysql+pymysql://rfamro@mysql-rfam-public.ebi.ac.uk:4497/Rfam")
table = sql_table(engine, table="chat_message", schema="data")
```
This engine is used by `dlt` to open database connections and can work across multiple threads so is compatible with `parallelize` setting of dlt sources and resources.


## Configuring the backend

Table backends convert streams of rows from database tables into batches in various formats. The default backend `SQLAlchemy` follows standard `dlt` behavior of
extracting and normalizing Python dictionaries. We recommend this for smaller tables, initial development work, and when minimal dependencies or a pure Python environment is required. This backend is also the slowest. Other backends make use of the structured data format of the tables and provide significant improvement in speeds. For example, the `PyArrow` backend converts rows into `Arrow` tables, which results in
good performance and preserves exact data types. We recommend using this backend for larger tables.

### SQLAlchemy

The `SQLAlchemy` backend (the default) yields table data as a list of Python dictionaries. This data goes through the regular extract
and normalize steps and does not require additional dependencies to be installed. It is the most robust (works with any destination, correctly represents data types) but also the slowest. You can set `reflection_level="full_with_precision"` to pass exact data types to `dlt` schema.

### PyArrow

The `PyArrow` backend yields data as `Arrow` tables. It uses `SQLAlchemy` to read rows in batches but then immediately converts them into `ndarray`, transposes it, and sets it as columns in an `Arrow` table. This backend always fully
reflects the database table and preserves original types (i.e. **decimal** / **numeric** data will be extracted without loss of precision). If the destination loads parquet files, this backend will skip `dlt` normalizer and you can gain two orders of magnitude (20x - 30x) speed increase.

Note that if `pandas` is installed, we'll use it to convert `SQLAlchemy` tuples into `ndarray` as it seems to be 20-30% faster than using `numpy` directly.

```py
import dlt
import sqlalchemy as sa
from dlt.sources.sql_database import sql_database

pipeline = dlt.pipeline(
    pipeline_name="rfam_cx", destination="postgres", dataset_name="rfam_data_arrow"
)

def _double_as_decimal_adapter(table: sa.Table) -> None:
    """Emits decimals instead of floats."""
    for column in table.columns.values():
        if isinstance(column.type, sa.Float):
            column.type.asdecimal = False

sql_alchemy_source = sql_database(
    "mysql+pymysql://rfamro@mysql-rfam-public.ebi.ac.uk:4497/Rfam?&binary_prefix=true",
    backend="pyarrow",
    table_adapter_callback=_double_as_decimal_adapter
).with_resources("family", "genome")

info = pipeline.run(sql_alchemy_source)
print(info)
```

### pandas

The `pandas` backend yields data as DataFrames using the `pandas.io.sql` module. `dlt` uses `PyArrow` dtypes by default as they generate more stable typing.

With the default settings, several data types will be coerced to dtypes in the yielded data frame:
* **decimal** is mapped to double so it is possible to lose precision
* **date** and **time** are mapped to strings
* all types are nullable

:::note
`dlt` will still use the data types reflected from the source database when creating destination tables. How the type differences resulting from the `pandas` backend are reconciled / parsed is up to the destination. Most of the destinations will be able to parse date/time strings and convert doubles into decimals (Please note that you'll still lose precision on decimals with default settings.). **However we strongly suggest
not to use the** `pandas` **backend if your source tables contain date, time, or decimal columns**
:::

Internally dlt uses `pandas.io.sql._wrap_result` to generate `pandas` frames. To adjust [pandas-specific settings,](https://pandas.pydata.org/docs/reference/api/pandas.read_sql_table.html) pass it in the `backend_kwargs` parameter. For example, below we set `coerce_float` to `False`:

```py
import dlt
import sqlalchemy as sa
from dlt.sources.sql_database import sql_database

pipeline = dlt.pipeline(
    pipeline_name="rfam_cx", destination="postgres", dataset_name="rfam_data_pandas_2"
)

def _double_as_decimal_adapter(table: sa.Table) -> None:
    """Emits decimals instead of floats."""
    for column in table.columns.values():
        if isinstance(column.type, sa.Float):
            column.type.asdecimal = True

sql_alchemy_source = sql_database(
    "mysql+pymysql://rfamro@mysql-rfam-public.ebi.ac.uk:4497/Rfam?&binary_prefix=true",
    backend="pandas",
    table_adapter_callback=_double_as_decimal_adapter,
    chunk_size=100000,
    # set coerce_float to False to represent them as string
    backend_kwargs={"coerce_float": False, "dtype_backend": "numpy_nullable"},
).with_resources("family", "genome")

info = pipeline.run(sql_alchemy_source)
print(info)
```

### ConnectorX
The [`ConnectorX`](https://sfu-db.github.io/connector-x/intro.html) backend completely skips `SQLALchemy` when reading table rows, in favor of doing that in rust. This is claimed to be significantly faster than any other method (validated only on postgres). With the default settings it will emit `PyArrow` tables, but you can configure this by specifying the `return_type` in `backend_kwargs`. (See the [`ConnectorX` docs](https://sfu-db.github.io/connector-x/api.html) for a full list of configurable parameters.)

There are certain limitations when using this backend:
* it will ignore `chunk_size`. `ConnectorX` cannot yield data in batches.
* in many cases it requires a connection string that differs from the `SQLAlchemy` connection string. Use the `conn` argument in `backend_kwargs` to set this.
* it will convert **decimals** to **doubles**, so you will lose precision.
* nullability of the columns is ignored (always true)
* it uses different mappings for each data type. (Check [here](https://sfu-db.github.io/connector-x/databases.html) for more details.)
* JSON fields (at least those coming from postgres) are double wrapped in strings. To unwrap this, you can pass the in-built transformation function `unwrap_json_connector_x` (for example, with `add_map`):

    ```py
    from dlt.sources.sql_database.helpers import unwrap_json_connector_x
    ```

:::note
`dlt` will still use the data types refected from the source database when creating destination tables. It is up to the destination to reconcile / parse type differences. Please note that you'll still lose precision on decimals with default settings.
:::

```py
"""This example is taken from the benchmarking tests for ConnectorX performed on the UNSW_Flow dataset (~2mln rows, 25+ columns). Full code here: https://github.com/dlt-hub/sql_database_benchmarking"""
import os
import dlt
from dlt.destinations import filesystem
from dlt.sources.sql_database import sql_table

unsw_table = sql_table(
    "postgresql://loader:loader@localhost:5432/dlt_data",
    "unsw_flow_7",
    "speed_test",
    # this is ignored by connectorx
    chunk_size=100000,
    backend="connectorx",
    # keep source data types
    reflection_level="full_with_precision",
    # just to demonstrate how to setup a separate connection string for connectorx
    backend_kwargs={"conn": "postgresql://loader:loader@localhost:5432/dlt_data"}
)

pipeline = dlt.pipeline(
    pipeline_name="unsw_download",
    destination=filesystem(os.path.abspath("../_storage/unsw")),
    progress="log",
    dev_mode=True,
)

info = pipeline.run(
    unsw_table,
    dataset_name="speed_test",
    table_name="unsw_flow",
    loader_file_format="parquet",
)
print(info)
```
With the dataset above and a local postgres instance, the `ConnectorX` backend is 2x faster than the `PyArrow` backend.<|MERGE_RESOLUTION|>--- conflicted
+++ resolved
@@ -130,11 +130,7 @@
 
 #### 1. Setting them in `secrets.toml` or as environment variables (Recommended)
 
-<<<<<<< HEAD
-You can set up credentials using [any method](/general-usage/credentials/setup#available-config-providers) supported by `dlt`. We recommend using `.dlt/secrets.toml` or the environment variables. See Step 2 of the [setup](./setup) for how to set credentials inside `secrets.toml`. For more information on passing credentials read [here](/general-usage/credentials/setup).   
-=======
-You can set up credentials using [any method](https://dlthub.com/docs/devel/general-usage/credentials/setup#available-config-providers) supported by `dlt`. We recommend using `.dlt/secrets.toml` or the environment variables. See Step 2 of the [setup](./setup) for how to set credentials inside `secrets.toml`. For more information on passing credentials read [here](https://dlthub.com/docs/devel/general-usage/credentials/setup).
->>>>>>> 61ba65d0
+You can set up credentials using [any method](/general-usage/credentials/setup#available-config-providers) supported by `dlt`. We recommend using `.dlt/secrets.toml` or the environment variables. See Step 2 of the [setup](./setup) for how to set credentials inside `secrets.toml`. For more information on passing credentials read [here](/general-usage/credentials/setup).
 
 
 #### 2. Passing them directly in the script
