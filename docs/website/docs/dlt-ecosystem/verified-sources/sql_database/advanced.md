---
title: Advanced
description: advance configuration and usage of the sql_database source
keywords: [sql connector, sql database pipeline, sql database]
---

import Header from '../_source-info-header.md';

# Advanced Usage

<Header/>

## Incremental Loading

Efficient data management often requires loading only new or updated data from your SQL databases, rather than reprocessing the entire dataset. This is where incremental loading comes into play.

Incremental loading uses a cursor column (e.g., timestamp or auto-incrementing ID) to load only data newer than a specified initial value, enhancing efficiency by reducing processing time and resource use. Read [here](/walkthroughs/sql-incremental-configuration) for more details on incremental loading with `dlt`.


#### How to configure
1. **Choose a Cursor Column**: Identify a column in your SQL table that can serve as a reliable indicator of new or updated rows. Common choices include timestamp columns or auto-incrementing IDs.
1. **Set an Initial Value**: Choose a starting value for the cursor to begin loading data. This could be a specific timestamp or ID from which you wish to start loading data.
1. **Deduplication**: When using incremental loading, the system automatically handles the deduplication of rows based on the primary key (if available) or row hash for tables without a primary key.
1. **Set end_value for backfill**: Set `end_value` if you want to backfill data from
certain range.
1. **Order returned rows**. Set `row_order` to `asc` or `desc` to order returned rows.

#### Examples

<<<<<<< HEAD
**1. Incremental loading with the resource `sql_table`**  
    Consider a table "family" with a timestamp column `last_modified` that indicates when a row was last modified. To ensure that only rows modified after midnight (00:00:00) on January 1, 2024, are loaded, you would set `last_modified` timestamp as the cursor as follows:
   ```py
   from sql_database import sql_table
   from datetime import datetime

   # Example: Incrementally loading a table based on a timestamp column
   table = sql_table(
       table='family',
       incremental=dlt.sources.incremental(
           'last_modified',  # Cursor column name
           initial_value=pendulum.DateTime(2024, 1, 1, 0, 0, 0)  # Initial cursor value
       )
   )

   info = pipeline.extract(table, write_disposition="merge")
   print(info)
   ```
    Behind the scene, the loader generates a SQL query filtering rows with `last_modified` values greater than the incremental value. In the first run, this is the initial value (midnight (00:00:00) January 1, 2024). 
    In subsequent runs, it is the latest value of `last_modified` that `dlt` stores in [state](/general-usage/state).

**2. Incremental loading with the source `sql_database`**  
    To achieve the same using the `sql_database` source, you would specify your cursor as follows:
=======
1. **Incremental loading with the resource `sql_table`**.
>>>>>>> 61ba65d0

  Consider a table "family" with a timestamp column `last_modified` that indicates when a row was last modified. To ensure that only rows modified after midnight (00:00:00) on January 1, 2024, are loaded, you would set `last_modified` timestamp as the cursor as follows:

  ```py
  import dlt
  from dlt.sources.sql_database import sql_table
  from dlt.common.pendulum import pendulum

  # Example: Incrementally loading a table based on a timestamp column
  table = sql_table(
     table='family',
     incremental=dlt.sources.incremental(
         'last_modified',  # Cursor column name
         initial_value=pendulum.DateTime(2024, 1, 1, 0, 0, 0)  # Initial cursor value
     )
  )

  pipeline = dlt.pipeline(destination="duckdb")
  info = pipeline.extract(table, write_disposition="merge")
  print(info)
  ```

  Behind the scene, the loader generates a SQL query filtering rows with `last_modified` values greater than the incremental value. In the first run, this is the initial value (midnight (00:00:00) January 1, 2024).
  In subsequent runs, it is the latest value of `last_modified` that `dlt` stores in [state](https://dlthub.com/docs/general-usage/state).

2. **Incremental loading with the source `sql_database`**.

  To achieve the same using the `sql_database` source, you would specify your cursor as follows:

  ```py
  import dlt
  from dlt.sources.sql_database import sql_database

  source = sql_database().with_resources("family")
  #using the "last_modified" field as an incremental field using initial value of midnight January 1, 2024
  source.family.apply_hints(incremental=dlt.sources.incremental("updated", initial_value=pendulum.DateTime(2022, 1, 1, 0, 0, 0)))

  #running the pipeline
  pipeline = dlt.pipeline(destination="duckdb")
  info = pipeline.run(source, write_disposition="merge")
  print(info)
  ```

  :::info
    * When using "merge" write disposition, the source table needs a primary key, which `dlt` automatically sets up.
    * `apply_hints` is a powerful method that enables schema modifications after resource creation, like adjusting write disposition and primary keys. You can choose from various tables and use `apply_hints` multiple times to create pipelines with merged, appended, or replaced resources.
  :::

## Parallelized extraction

You can extract each table in a separate thread (no multiprocessing at this point). This will decrease loading time if your queries take time to execute or your network latency/speed is low. To enable this, declare your sources/resources as follows:
```py
from dlt.sources.sql_database import sql_database, sql_table

database = sql_database().parallelize()
table = sql_table().parallelize()
```

## Column reflection
Column reflection is the automatic detection and retrieval of column metadata like column names, constraints, data types etc. Columns and their data types are reflected with SQLAlchemy. The SQL types are then mapped to `dlt` types.
Depending on the selected backend, some of the types might require additional processing.

The `reflection_level` argument controls how much information is reflected:

- `reflection_level = "minimal"`: Only column names and nullability are detected. Data types are inferred from the data.
- `reflection_level = "full"`: Column names, nullability, and data types are detected. For decimal types we always add precision and scale. **This is the default.**
- `reflection_level = "full_with_precision"`: Column names, nullability, data types, and precision/scale are detected, also for types like text and binary. Integer sizes are set to bigint and to int for all other types.

If the SQL type is unknown or not supported by `dlt`, then, in the pyarrow backend, the column will be skipped, whereas in the other backends the type will be inferred directly from the data irrespective of the `reflection_level` specified. In the latter case, this often means that some types are coerced to strings and  `dataclass` based values from sqlalchemy are inferred as `json` (JSON in most destinations).
:::tip
If you use reflection level **full** / **full_with_precision** you may encounter a situation where the data returned by sqlalchemy or pyarrow backend does not match the reflected data types. Most common symptoms are:
1. The destination complains that it cannot cast one type to another for a certain column. For example `connector-x` returns TIME in nanoseconds
and BigQuery sees it as bigint and fails to load.
2. You get `SchemaCorruptedException` or other coercion error during the `normalize` step.
In that case you may try **minimal** reflection level where all data types are inferred from the returned data. From our experience this prevents
most of the coercion problems.
:::

You can also override the sql type by passing a `type_adapter_callback` function. This function takes a `SQLAlchemy` data type as input and returns a new type (or `None` to force the column to be inferred from the data) as output.

This is useful, for example, when:
- You're loading a data type which is not supported by the destination (e.g. you need JSON type columns to be coerced to string)
- You're using a sqlalchemy dialect which uses custom types that don't inherit from standard sqlalchemy types.
- For certain types you prefer `dlt` to infer data type from the data and you return `None`

In the following example, when loading timestamps from Snowflake, you ensure that they get translated into standard sqlalchemy `timestamp` columns in the resultant schema:

```py
import dlt
import sqlalchemy as sa
from dlt.sources.sql_database import sql_database, sql_table
from snowflake.sqlalchemy import TIMESTAMP_NTZ

def type_adapter_callback(sql_type):
    if isinstance(sql_type, TIMESTAMP_NTZ):  # Snowflake does not inherit from sa.DateTime
        return sa.DateTime(timezone=True)
    return sql_type  # Use default detection for other types

source = sql_database(
    "snowflake://user:password@account/database?&warehouse=WH_123",
    reflection_level="full",
    type_adapter_callback=type_adapter_callback,
    backend="pyarrow"
)

dlt.pipeline("demo").run(source)
```

## Configuring with toml/environment variables
You can set most of the arguments of `sql_database()` and `sql_table()` directly in the `.toml` files and/or as environment variables. `dlt` automatically injects these values into the pipeline script.

This is particularly useful with `sql_table()` because you can maintain a separate configuration for each table (below we show **secrets.toml** and **config.toml**, you are free to combine them into one):

The examples below show how you can set arguments in any of the `.toml` files (`secrets.toml` or `config.toml`):
1. Specifying connection string:
    ```toml
    [sources.sql_database]
    credentials="mssql+pyodbc://loader.database.windows.net/dlt_data?trusted_connection=yes&driver=ODBC+Driver+17+for+SQL+Server"
    ```
2. Setting parameters like backend, chunk_size, and incremental column for the table `chat_message`:
    ```toml
    [sources.sql_database.chat_message]
    backend="pandas"
    chunk_size=1000

    [sources.sql_database.chat_message.incremental]
    cursor_path="updated_at"
    ```
    This is especially useful with `sql_table()` in a situation where you may want to run this resource for multiple tables. Setting parameters like this would then give you a clean way of maintaing separate configurations for each table.

3. Handling separate configurations for database and individual tables
    When using the `sql_database()` source, you can separately configure the parameters for the database and for the individual tables.
    ```toml
    [sources.sql_database]
    credentials="mssql+pyodbc://loader.database.windows.net/dlt_data?trusted_connection=yes&driver=ODBC+Driver+17+for+SQL+Server"
    schema="data"
    backend="pandas"
    chunk_size=1000

    [sources.sql_database.chat_message.incremental]
    cursor_path="updated_at"
    ```

    The resulting source created below will extract data using **pandas** backend with **chunk_size** 1000. The table **chat_message** will load data incrementally using **updated_at** column. All the other tables will not use incremental loading, and will instead load the full data.

    ```py
    database = sql_database()
    ```

<<<<<<< HEAD
You'll be able to configure all the arguments this way (except adapter callback function). [Standard dlt rules apply](/general-usage/credentials/setup).  

It is also possible to set these arguments as environment variables [using the proper naming convention](/general-usage/credentials/setup#naming-convention):
=======
You'll be able to configure all the arguments this way (except adapter callback function). [Standard dlt rules apply](https://dlthub.com/docs/general-usage/credentials/configuration#configure-dlt-sources-and-resources).

It is also possible to set these arguments as environment variables [using the proper naming convention](https://dlthub.com/docs/general-usage/credentials/config_providers#toml-vs-environment-variables):
>>>>>>> 61ba65d0
```sh
SOURCES__SQL_DATABASE__CREDENTIALS="mssql+pyodbc://loader.database.windows.net/dlt_data?trusted_connection=yes&driver=ODBC+Driver+17+for+SQL+Server"
SOURCES__SQL_DATABASE__BACKEND=pandas
SOURCES__SQL_DATABASE__CHUNK_SIZE=1000
SOURCES__SQL_DATABASE__CHAT_MESSAGE__INCREMENTAL__CURSOR_PATH=updated_at
```<|MERGE_RESOLUTION|>--- conflicted
+++ resolved
@@ -27,33 +27,7 @@
 
 #### Examples
 
-<<<<<<< HEAD
-**1. Incremental loading with the resource `sql_table`**  
-    Consider a table "family" with a timestamp column `last_modified` that indicates when a row was last modified. To ensure that only rows modified after midnight (00:00:00) on January 1, 2024, are loaded, you would set `last_modified` timestamp as the cursor as follows:
-   ```py
-   from sql_database import sql_table
-   from datetime import datetime
-
-   # Example: Incrementally loading a table based on a timestamp column
-   table = sql_table(
-       table='family',
-       incremental=dlt.sources.incremental(
-           'last_modified',  # Cursor column name
-           initial_value=pendulum.DateTime(2024, 1, 1, 0, 0, 0)  # Initial cursor value
-       )
-   )
-
-   info = pipeline.extract(table, write_disposition="merge")
-   print(info)
-   ```
-    Behind the scene, the loader generates a SQL query filtering rows with `last_modified` values greater than the incremental value. In the first run, this is the initial value (midnight (00:00:00) January 1, 2024). 
-    In subsequent runs, it is the latest value of `last_modified` that `dlt` stores in [state](/general-usage/state).
-
-**2. Incremental loading with the source `sql_database`**  
-    To achieve the same using the `sql_database` source, you would specify your cursor as follows:
-=======
 1. **Incremental loading with the resource `sql_table`**.
->>>>>>> 61ba65d0
 
   Consider a table "family" with a timestamp column `last_modified` that indicates when a row was last modified. To ensure that only rows modified after midnight (00:00:00) on January 1, 2024, are loaded, you would set `last_modified` timestamp as the cursor as follows:
 
@@ -203,15 +177,9 @@
     database = sql_database()
     ```
 
-<<<<<<< HEAD
-You'll be able to configure all the arguments this way (except adapter callback function). [Standard dlt rules apply](/general-usage/credentials/setup).  
+You'll be able to configure all the arguments this way (except adapter callback function). [Standard dlt rules apply]((/general-usage/credentials/setup).
 
 It is also possible to set these arguments as environment variables [using the proper naming convention](/general-usage/credentials/setup#naming-convention):
-=======
-You'll be able to configure all the arguments this way (except adapter callback function). [Standard dlt rules apply](https://dlthub.com/docs/general-usage/credentials/configuration#configure-dlt-sources-and-resources).
-
-It is also possible to set these arguments as environment variables [using the proper naming convention](https://dlthub.com/docs/general-usage/credentials/config_providers#toml-vs-environment-variables):
->>>>>>> 61ba65d0
 ```sh
 SOURCES__SQL_DATABASE__CREDENTIALS="mssql+pyodbc://loader.database.windows.net/dlt_data?trusted_connection=yes&driver=ODBC+Driver+17+for+SQL+Server"
 SOURCES__SQL_DATABASE__BACKEND=pandas
