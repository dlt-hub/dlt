---
title: REST API generic source
description: dlt verified source for REST APIs
keywords: [rest api, restful api]
---
import Header from './_source-info-header.md';

<Header/>

This is a generic dlt source you can use to extract data from any REST API. It uses [declarative configuration](#source-configuration) to define the API endpoints, their [relationships](#define-resource-relationships), how to handle [pagination](#pagination), and [authentication](#authentication).

### Quick example

Here's an example of how to configure the REST API source to load posts and related comments from a hypothetical blog API:

```py
import dlt
from rest_api import rest_api_source

source = rest_api_source({
    "client": {
        "base_url": "https://api.example.com/",
        "auth": {
            "token": dlt.secrets["your_api_token"],
        },
        "paginator": {
            "type": "json_response",
            "next_url_path": "paging.next",
        },
    },
    "resources": [
        # "posts" will be used as the endpoint path, the resource name,
        # and the table name in the destination. The HTTP client will send
        # a request to "https://api.example.com/posts".
        "posts",

        # The explicit configuration allows you to link resources
        # and define parameters.
        {
            "name": "comments",
            "endpoint": {
                "path": "posts/{post_id}/comments",
                "params": {
                    "post_id": {
                        "type": "resolve",
                        "resource": "posts",
                        "field": "id",
                    },
                    "sort": "created_at",
                },
            },
        },
    ],
})

pipeline = dlt.pipeline(
    pipeline_name="rest_api_example",
    destination="duckdb",
    dataset_name="rest_api_data",
)

load_info = pipeline.run(source)
```

Running this pipeline will create two tables in the DuckDB: `posts` and `comments` with the data from the respective API endpoints. The `comments` resource will fetch comments for each post by using the `id` field from the `posts` resource.

## Setup guide

### Initialize the verified source

Enter the following command in your terminal:

```sh
dlt init rest_api duckdb
```

[dlt init](../../reference/command-line-interface) will initialize the pipeline examples for REST API as the [source](../../general-usage/source) and [duckdb](../destinations/duckdb.md) as the [destination](../destinations).

Running `dlt init` creates the following in the current folder:
- `rest_api_pipeline.py` file with a sample pipelines definition:
    - GitHub API example
    - Pokemon API example
- `.dlt` folder with:
     - `secrets.toml` file to store your access tokens and other sensitive information
     - `config.toml` file to store the configuration settings
- `requirements.txt` file with the required dependencies

Change the REST API source to your needs by modifying the `rest_api_pipeline.py` file. See the detailed [source configuration](#source-configuration) section below.

:::note
For the rest of the guide, we will use the [GitHub API](https://docs.github.com/en/rest?apiVersion=2022-11-28) and [Pokemon API](https://pokeapi.co/) as example sources.
:::

This source is based on the [RESTClient class](../../general-usage/http/rest-client.md).

### Add credentials

In the `.dlt` folder, you'll find a file called `secrets.toml`, where you can securely store your access tokens and other sensitive information. It's important to handle this file with care and keep it safe.

The GitHub API [requires an access token](https://docs.github.com/en/rest/authentication/authenticating-to-the-rest-api?apiVersion=2022-11-28) to access some of its endpoints and to increase the rate limit for the API calls. To get a GitHub token, follow the GitHub documentation on [managing your personal access tokens](https://docs.github.com/en/authentication/keeping-your-account-and-data-secure/managing-your-personal-access-tokens).

After you get the token, add it to the `secrets.toml` file:

```toml
[sources.rest_api.github]
github_token = "your_github_token"
```

## Run the pipeline

1. Install the required dependencies by running the following command:

   ```sh
   pip install -r requirements.txt
   ```

2. Run the pipeline:

   ```sh
   python rest_api_pipeline.py
   ```

3. Verify that everything loaded correctly by using the following command:

   ```sh
   dlt pipeline rest_api show
   ```

## Source configuration

### Quick example

Let's take a look at the GitHub example in `rest_api_pipeline.py` file:

```py
from rest_api import RESTAPIConfig, rest_api_resources

@dlt.source
def github_source(github_token=dlt.secrets.value):
    config: RESTAPIConfig = {
        "client": {
            "base_url": "https://api.github.com/repos/dlt-hub/dlt/",
            "auth": {
                "token": github_token,
            },
        },
        "resource_defaults": {
            "primary_key": "id",
            "write_disposition": "merge",
            "endpoint": {
                "params": {
                    "per_page": 100,
                },
            },
        },
        "resources": [
            {
                "name": "issues",
                "endpoint": {
                    "path": "issues",
                    "params": {
                        "sort": "updated",
                        "direction": "desc",
                        "state": "open",
                        "since": {
                            "type": "incremental",
                            "cursor_path": "updated_at",
                            "initial_value": "2024-01-25T11:21:28Z",
                        },
                    },
                },
            },
            {
                "name": "issue_comments",
                "endpoint": {
                    "path": "issues/{issue_number}/comments",
                    "params": {
                        "issue_number": {
                            "type": "resolve",
                            "resource": "issues",
                            "field": "number",
                        }
                    },
                },
                "include_from_parent": ["id"],
            },
        ],
    }

    yield from rest_api_resources(config)

def load_github() -> None:
    pipeline = dlt.pipeline(
        pipeline_name="rest_api_github",
        destination="duckdb",
        dataset_name="rest_api_data",
    )

    load_info = pipeline.run(github_source())
    print(load_info)
```

The declarative resource configuration is defined in the `config` dictionary. It contains the following key components:

1. `client`: Defines the base URL and authentication method for the API. In this case it uses token-based authentication. The token is stored in the `secrets.toml` file.

2. `resource_defaults`: Contains default settings for all [resources](#resource-configuration). In this example, we define that all resources:
    - Have `id` as the [primary key](../../general-usage/resource#define-schema)
    - Use the `merge` [write disposition](../../general-usage/incremental-loading#choosing-a-write-disposition) to merge the data with the existing data in the destination.
    - Send a `per_page` query parameter with each request to 100 to get more results per page.

3. `resources`: A list of [resources](#resource-configuration) to be loaded. Here, we have two resources: `issues` and `issue_comments`, which correspond to the GitHub API endpoints for [repository issues](https://docs.github.com/en/rest/issues/issues?apiVersion=2022-11-28#list-repository-issues) and [issue comments](https://docs.github.com/en/rest/issues/comments?apiVersion=2022-11-28#list-issue-comments). Note that we need a in issue number to fetch comments for each issue. This number is taken from the `issues` resource. More on this in the [resource relationships](#define-resource-relationships) section.

Let's break down the configuration in more detail.

### Configuration structure

:::tip
Import the `RESTAPIConfig` type from the `rest_api` module to have convenient hints in your editor/IDE and use it to define the configuration object.

```py
from rest_api import RESTAPIConfig
```
:::


The configuration object passed to the REST API Generic Source has three main elements:

```py
config: RESTAPIConfig = {
    "client": {
        ...
    },
    "resource_defaults": {
        ...
    },
    "resources": [
        ...
    ],
}
```

#### `client`

The `client` configuration is used to connect to the API's endpoints. It includes the following fields:

- `base_url` (str): The base URL of the API. This string is prepended to all endpoint paths. For example, if the base URL is `https://api.example.com/v1/`, and the endpoint path is `users`, the full URL will be `https://api.example.com/v1/users`.
- `headers` (dict, optional): Additional headers that are sent with each request.
- `auth` (optional): Authentication configuration. This can be a simple token, an `AuthConfigBase` object, or a more complex authentication method.
- `paginator` (optional): Configuration for the default pagination used for resources that support pagination. Refer to the [pagination](#pagination) section for more details.

#### `resource_defaults` (optional)

`resource_defaults` contains the default values to [configure the dlt resources](#resource-configuration). This configuration is applied to all resources unless overridden by the resource-specific configuration.

For example, you can set the primary key, write disposition, and other default settings here:

```py
config = {
    "client": {
        # ...
    },
    "resource_defaults": {
        "primary_key": "id",
        "write_disposition": "merge",
        "endpoint": {
            "params": {
                "per_page": 100,
            },
        },
    },
    "resources": [
        "resource1",
        {
            "resource2": {
                "name": "resource2_name",
                "write_disposition": "append",
                "endpoint": {
                    "params": {
                        "param1": "value1",
                    },
                },
            }
        }
    ],
}
```

Above, all resources will have `primary_key` set to `id`, `resource1` will have `write_disposition` set to `merge`, and `resource2` will override the default `write_disposition` with `append`.
Both `resource1` and `resource2` will have the `per_page` parameter set to 100.

#### `resources`

This is a list of resource configurations that define the API endpoints to be loaded. Each resource configuration can be:
- a dictionary with the [resource configuration](#resource-configuration).
- a string. In this case, the string is used as the both as the endpoint path and the resource name, and the resource configuration is taken from the `resource_defaults` configuration if it exists.

### Resource configuration

A resource configuration is used to define a [dlt resource](../../general-usage/resource.md) for the data to be loaded from an API endpoint. It contains the following key fields:

- `endpoint`: The endpoint configuration for the resource. It can be a string or a dict representing the endpoint settings. See the [endpoint configuration](#endpoint-configuration) section for more details.
- `write_disposition`: The write disposition for the resource.
- `primary_key`: The primary key for the resource.
- `include_from_parent`: A list of fields from the parent resource to be included in the resource output. See the [resource relationships](#include-fields-from-the-parent-resource) section for more details.
- `selected`: A flag to indicate if the resource is selected for loading. This could be useful when you want to load data only from child resources and not from the parent resource.

You can also pass additional resource parameters that will be used to configure the dlt resource. See [dlt resource API reference](../../api_reference/extract/decorators.md#resource) for more details.

### Endpoint configuration

The endpoint configuration defines how to query the API endpoint. Quick example:

```py
{
    "path": "issues",
    "method": "GET",
    "params": {
        "sort": "updated",
        "direction": "desc",
        "state": "open",
        "since": {
            "type": "incremental",
            "cursor_path": "updated_at",
            "initial_value": "2024-01-25T11:21:28Z",
        },
    },
    "data_selector": "results",
}
```

The fields in the endpoint configuration are:

- `path`: The path to the API endpoint.
- `method`: The HTTP method to be used. Default is `GET`.
- `params`: Query parameters to be sent with each request. For example, `sort` to order the results or `since` to specify [incremental loading](#incremental-loading). This is also used to define [resource relationships](#define-resource-relationships).
- `json`: The JSON payload to be sent with the request (for POST and PUT requests).
- `paginator`: Pagination configuration for the endpoint. See the [pagination](#pagination) section for more details.
- `data_selector`: A JSONPath to select the data from the response. See the [data selection](#data-selection) section for more details.
- `response_actions`: A list of actions that define how to process the response data. See the [response actions](#response-actions) section for more details.
- `incremental`: Configuration for [incremental loading](#incremental-loading).

### Pagination

The REST API source will try to automatically handle pagination for you. This works by detecting the pagination details from the first API response.

In some special cases, you may need to specify the pagination configuration explicitly.

To specify the pagination configuration, use the `paginator` field in the [client](#client) or [endpoint](#endpoint-configuration) configurations. You may either use a dictionary with a string alias in the `type` field along with the required parameters, or use a [paginator class instance](../../general-usage/http/rest-client.md#paginators).

#### Example

Suppose the API response for `https://api.example.com/posts` contains a `next` field with the URL to the next page:

```json
{
    "data": [
        {"id": 1, "title": "Post 1"},
        {"id": 2, "title": "Post 2"},
        {"id": 3, "title": "Post 3"}
    ],
    "pagination": {
        "next": "https://api.example.com/posts?page=2"
    }
}
```

You can configure the pagination for the `posts` resource like this:

```py
{
    "path": "posts",
    "paginator": {
        "type": "json_response",
        "next_url_path": "pagination.next",
    }
}
```

Alternatively, you can use the paginator instance directly:

```py
from dlt.sources.helpers.rest_client.paginators import JSONResponsePaginator

# ...

{
    "path": "posts",
    "paginator": JSONResponsePaginator(
        next_url_path="pagination.next"
    ),
}
```

:::note
Currently pagination is supported only for GET requests. To handle POST requests with pagination, you need to implement a [custom paginator](../../general-usage/http/rest-client.md#custom-paginator).
:::

These are the available paginators:

| `type` | Paginator class | Description |
| ------------ | -------------- | ----------- |
| `json_response` | [JSONResponsePaginator](../../general-usage/http/rest-client.md#jsonresponsepaginator) | The link to the next page is in the body (JSON) of the response.<br/>*Parameters:*<ul><li>`next_url_path` (str) - the JSONPath to the next page URL</li></ul> |
| `header_link` | [HeaderLinkPaginator](../../general-usage/http/rest-client.md#headerlinkpaginator) | The links to the next page are in the response headers.<br/>*Parameters:*<ul><li>`link_header` (str) - the name of the header containing the links. Default is "next".</li></ul> |
| `offset` | [OffsetPaginator](../../general-usage/http/rest-client.md#offsetpaginator) | The pagination is based on an offset parameter. With total items count either in the response body or explicitly provided.<br/>*Parameters:*<ul><li>`limit` (int) - the maximum number of items to retrieve in each request</li><li>`offset` (int) - the initial offset for the first request. Defaults to `0`</li><li>`offset_param` (str) - the name of the query parameter used to specify the offset. Defaults to "offset"</li><li>`limit_param` (str) - the name of the query parameter used to specify the limit. Defaults to "limit"</li><li>`total_path` (str) - a JSONPath expression for the total number of items. If not provided, pagination is controlled by `maximum_offset`</li><li>`maximum_offset` (int) - optional maximum offset value. Limits pagination even without total count</li></ul> |
| `page_number` | [PageNumberPaginator](../../general-usage/http/rest-client.md#pagenumberpaginator) | The pagination is based on a page number parameter. With total pages count either in the response body or explicitly provided.<br/>*Parameters:*<ul><li>`initial_page` (int) - the starting page number. Defaults to `0`</li><li>`page_param` (str) - the query parameter name for the page number. Defaults to "page"</li><li>`total_path` (str) - a JSONPath expression for the total number of pages. If not provided, pagination is controlled by `maximum_page`</li><li>`maximum_page` (int) - optional maximum page number. Stops pagination once this page is reached</li></ul> |
| `cursor` | [JSONResponseCursorPaginator](../../general-usage/http/rest-client.md#jsonresponsecursorpaginator) | The pagination is based on a cursor parameter. The value of the cursor is in the response body (JSON).<br/>*Parameters:*<ul><li>`cursor_path` (str) - the JSONPath to the cursor value. Defaults to "cursors.next"</li><li>`cursor_param` (str) - the query parameter name for the cursor. Defaults to "after"</li></ul> |
| `single_page` | SinglePagePaginator | The response will be interpreted as a single-page response, ignoring possible pagination metadata. |
| `auto` | `None` | Explicitly specify that the source should automatically detect the pagination method. |

For more complex pagination methods, you can implement a [custom paginator](../../general-usage/http/rest-client.md#implementing-a-custom-paginator), instantiate it, and use it in the configuration.

### Data selection

The `data_selector` field in the endpoint configuration allows you to specify a JSONPath to select the data from the response. By default, the source will try to detect locations of the data automatically.

Use this field when you need to specify the location of the data in the response explicitly.

For example, if the API response looks like this:

```json
{
    "posts": [
        {"id": 1, "title": "Post 1"},
        {"id": 2, "title": "Post 2"},
        {"id": 3, "title": "Post 3"}
    ]
}
```

You can use the following endpoint configuration:

```py
{
    "path": "posts",
    "data_selector": "posts",
}
```

For a nested structure like this:

```json
{
    "results": {
        "posts": [
            {"id": 1, "title": "Post 1"},
            {"id": 2, "title": "Post 2"},
            {"id": 3, "title": "Post 3"}
        ]
    }
}
```

You can use the following endpoint configuration:

```py
{
    "path": "posts",
    "data_selector": "results.posts",
}
```

Read more about [JSONPath syntax](https://github.com/h2non/jsonpath-ng?tab=readme-ov-file#jsonpath-syntax) to learn how to write selectors.


### Authentication

For APIs that require authentication to access their endpoints, the REST API source supports various authentication methods, including token-based authentication, query parameters, basic authentication, and custom authentication. The authentication configuration is specified in the `auth` field of the [client](#client) either as a dictionary or as an instance of the [authentication class](../../general-usage/http/rest-client.md#authentication).

#### Quick example

One of the most common methods is token-based authentication (also known as Bearer token authentication). To authenticate using this method, you can use the following shortcut:

```py
{
    "client": {
        # ...
        "auth": {
            "token": dlt.secrets["your_api_token"],
        },
        # ...
    },
}
```

:::warning
Make sure to store your access tokens and other sensitive information in the `secrets.toml` file and never commit it to the version control system.
:::

Available authentication types:

| Authentication class | String Alias (`type`) | Description |
| ------------------- | ----------- | ----------- |
| [BearTokenAuth](../../general-usage/http/rest-client.md#bearer-token-authentication) | `bearer` | Bearer token authentication. |
| [HTTPBasicAuth](../../general-usage/http/rest-client.md#http-basic-authentication) | `http_basic` | Basic HTTP authentication. |
| [APIKeyAuth](../../general-usage/http/rest-client.md#api-key-authentication) | `api_key` | API key authentication with key defined in the query parameters or in the headers. |
| [OAuth2ClientCredentials](../../general-usage/http/rest-client.md#oauth20-authorization) | N/A | OAuth 2.0 authorization with a temporary access token obtained from the authorization server. |

To specify the authentication configuration, use the `auth` field in the [client](#client) configuration:

```py
{
    "client": {
        # ...
        "auth": {
            "type": "bearer",
            "token": dlt.secrets["your_api_token"],
        },
        # ...
    },
}
```

Alternatively, you can use the authentication class directly:

```py
from dlt.sources.helpers.rest_client.auth import BearerTokenAuth

config = {
    "client": {
        "auth": BearTokenAuth(dlt.secrets["your_api_token"]),
    },
    # ...
}
```

:::warning
Make sure to store your access tokens and other sensitive information in the `secrets.toml` file and never commit it to the version control system.
:::

Available authentication types:

| `type` | Authentication class | Description |
| ----------- | ------------------- | ----------- |
| `bearer` | [BearTokenAuth](../../general-usage/http/rest-client.md#bearer-token-authentication) | Bearer token authentication.<br/>Parameters:<ul><li>`token` (str)</li></ul> |
| `http_basic` | [HTTPBasicAuth](../../general-usage/http/rest-client.md#http-basic-authentication) | Basic HTTP authentication.<br/>Parameters:<ul><li>`username` (str)</li><li>`password` (str)</li></ul> |
| `api_key` | [APIKeyAuth](../../general-usage/http/rest-client.md#api-key-authentication) | API key authentication with key defined in the query parameters or in the headers. <br/>Parameters:<ul><li>`name` (str) - the name of the query parameter or header</li><li>`api_key` (str) - the API key value</li><li>`location` (str, optional) - the location of the API key in the request. Can be `query` or `header`. Default is `header`</li></ul> |


For more complex authentication methods, you can implement a [custom authentication class](../../general-usage/http/rest-client.md#implementing-custom-authentication) and use it in the configuration.



### Define resource relationships

When you have a resource that depends on another resource, you can define the relationship using the `resolve` configuration. With it you link a path parameter in the child resource to a field in the parent resource's data.

In the GitHub example, the `issue_comments` resource depends on the `issues` resource. The `issue_number` parameter in the `issue_comments` endpoint configuration is resolved from the `number` field of the `issues` resource:

```py
{
    "resources": [
        {
            "name": "issues",
            "endpoint": {
                "path": "issues",
                # ...
            },
        },
        {
            "name": "issue_comments",
            "endpoint": {
                "path": "issues/{issue_number}/comments",
                "params": {
                    "issue_number": {
                        "type": "resolve",
                        "resource": "issues",
                        "field": "number",
                    }
                },
            },
            "include_from_parent": ["id"],
        },
    ],
}
```

This configuration tells the source to get issue numbers from the `issues` resource and use them to fetch comments for each issue. So if the `issues` resource yields the following data:

```json
[
    {"id": 1, "number": 123},
    {"id": 2, "number": 124},
    {"id": 3, "number": 125}
]
```

The `issue_comments` resource will make requests to the following endpoints:

- `issues/123/comments`
- `issues/124/comments`
- `issues/125/comments`

The syntax for the `resolve` field in parameter configuration is:

```py
{
    "<parameter_name>": {
        "type": "resolve",
        "resource": "<parent_resource_name>",
        "field": "<parent_resource_field_name_or_jsonpath>",
    }
}
```

The `field` value can be specified as a [JSONPath](https://github.com/h2non/jsonpath-ng?tab=readme-ov-file#jsonpath-syntax) to select a nested field in the parent resource data. For example: `"field": "items[0].id"`.

Under the hood, dlt handles this by using a [transformer resource](../../general-usage/resource.md#process-resources-with-dlttransformer).

#### Include fields from the parent resource

You can include data from the parent resource in the child resource by using the `include_from_parent` field in the resource configuration. For example:

```py
{
    "name": "issue_comments",
    "endpoint": {
        ...
    },
    "include_from_parent": ["id", "title", "created_at"],
}
```

This will include the `id`, `title`, and `created_at` fields from the `issues` resource in the `issue_comments` resource data. The name of the included fields will be prefixed with the parent resource name and an underscore (`_`) like so: `_issues_id`, `_issues_title`, `_issues_created_at`.

## Incremental loading

Some APIs provide a way to fetch only new or changed data (most often by using a timestamp field like `updated_at`, `created_at`, or incremental IDs).
This is called [incremental loading](../../general-usage/incremental-loading.md) and is very useful as it allows you to reduce the load time and the amount of data transferred.

When the API endpoint supports incremental loading, you can configure dlt to load only the new or changed data using these two methods:

1. Defining a special parameter in the `params` section of the [endpoint configuration](#endpoint-configuration).
2. Specifying the `incremental` field in the endpoint configuration.

Let's start with the first method.

### Incremental loading in `params`

Imagine we have the following endpoint `https://api.example.com/posts` and it:
1. Accepts a `created_since` query parameter to fetch posts created after a certain date.
2. Returns a list of posts with the `created_at` field for each post.

For example, if we query the endpoint with `https://api.example.com/posts?created_since=2024-01-25`, we get the following response:

```json
{
    "results": [
        {"id": 1, "title": "Post 1", "created_at": "2024-01-26"},
        {"id": 2, "title": "Post 2", "created_at": "2024-01-27"},
        {"id": 3, "title": "Post 3", "created_at": "2024-01-28"}
    ]
}
```

To enable the incremental loading for this endpoint, you can use the following endpoint configuration:

```py
{
    "path": "posts",
    "data_selector": "results",  # Optional JSONPath to select the list of posts
    "params": {
        "created_since": {
            "type": "incremental",
            "cursor_path": "created_at", # The JSONPath to the field we want to track in each post
            "initial_value": "2024-01-25",
        },
    },
}
```

After you run the pipeline, dlt will keep track of the last `created_at` from all the posts fetched and use it as the `created_since` parameter in the next request.
So in our case, the next request will be made to `https://api.example.com/posts?created_since=2024-01-28` to fetch only the new posts created after `2024-01-28`.

Let's break down the configuration.

1. We explicitly set `data_selector` to `"results"` to select the list of posts from the response. This is optional, if not set, dlt will try to auto-detect the data location.
2. We define the `created_since` parameter as an incremental parameter with the following fields:

```py
{
    "created_since": {
        "type": "incremental",
        "cursor_path": "created_at",
        "initial_value": "2024-01-25",
    },
}
```

- `type`: The type of the parameter definition. In this case, it must be set to `incremental`.
- `cursor_path`: The JSONPath to the field within each item in the list. The value of this field will be used in the next request. In the example above our items look like `{"id": 1, "title": "Post 1", "created_at": "2024-01-26"}` so to track the created time we set `cursor_path` to `"created_at"`. Note that the JSONPath starts from the root of the item (dict) and not from the root of the response.
- `initial_value`: The initial value for the cursor. This is the value that will initialize the state of incremental loading. In this case, it's `2024-01-25`. The value type should match the type of the field in the data item.

### Incremental loading using the `incremental` field

The alternative method is to use the `incremental` field in the [endpoint configuration](#endpoint-configuration). This method is more flexible and allows you to specify the start and end conditions for the incremental loading.

Let's take the same example as above and configure it using the `incremental` field:

```py
{
    "path": "posts",
    "data_selector": "results",
    "incremental": {
        "start_param": "created_since",
        "cursor_path": "created_at",
        "initial_value": "2024-01-25",
    },
}
```

Note that we specify the query parameter name `created_since` in the `start_param` field and not in the `params` section.

The full available configuration for the `incremental` field is:

```py
{
    "incremental": {
        "start_param": "<start_parameter_name>",
        "end_param": "<end_parameter_name>",
        "cursor_path": "<path_to_cursor_field>",
        "initial_value": "<initial_value>",
        "end_value": "<end_value>",
    }
}
```

The fields are:

- `start_param` (str): The name of the query parameter to be used as the start condition. If we use the example above, it would be `"created_since"`.
- `end_param` (str): The name of the query parameter to be used as the end condition. This is optional and can be omitted if you only need to track the start condition. This is useful when you need to fetch data within a specific range and the API supports end conditions (like `created_before` query parameter).
- `cursor_path` (str): The JSONPath to the field within each item in the list. This is the field that will be used to track the incremental loading. In the example above, it's `"created_at"`.
- `initial_value` (str): The initial value for the cursor. This is the value that will initialize the state of incremental loading.
- `end_value` (str): The end value for the cursor to stop the incremental loading. This is optional and can be omitted if you only need to track the start condition. If you set this field, `initial_value` needs to be set as well.

See the [incremental loading](../../general-usage/incremental-loading.md#incremental-loading-with-a-cursor-field) guide for more details.

If you encounter issues with incremental loading, see the [troubleshooting section](../../general-usage/incremental-loading.md#troubleshooting) in the incremental loading guide.

## Advanced configuration

`rest_api_source()` function creates the [dlt source](../../general-usage/source.md) and lets you configure the following parameters:

- `config`: The REST API configuration dictionary.
- `name`: An optional name for the source.
- `section`: An optional section name in the configuration file.
- `max_table_nesting`: Sets the maximum depth of nested table above which the remaining nodes are loaded as structs or JSON.
- `root_key` (bool): Enables merging on all resources by propagating root foreign key to child tables. This option is most useful if you plan to change write disposition of a resource to disable/enable merge. Defaults to False.
- `schema_contract`: Schema contract settings that will be applied to this resource.
- `spec`: A specification of configuration and secret values required by the source.

### Response actions

The `response_actions` field in the endpoint configuration allows you to specify how to handle specific responses or all responses from the API. For example, responses with specific status codes or content substrings can be ignored.
Additionally, all responses or only responses with specific status codes or content substrings can be transformed with a custom callable, such as a function. This callable is passed on to the requests library as a [response hook](https://requests.readthedocs.io/en/latest/user/advanced/#event-hooks). The callable can modify the response object and has to return it for the modifications to take effect.

:::caution Experimental Feature
This is an experimental feature and may change in future releases.
:::

**Fields:**

- `status_code` (int, optional): The HTTP status code to match.
- `content` (str, optional): A substring to search for in the response content.
- `action` (str or Callable or List[Callable], optional): The action to take when the condition is met. Currently supported actions:
  - `"ignore"`: Ignore the response.
  - a callable accepting and returning the response object
  - a list of callables, each accepting and returning the response object


#### Example A

```py
{
    "path": "issues",
    "response_actions": [
        {"status_code": 404, "action": "ignore"},
        {"content": "Not found", "action": "ignore"},
        {"status_code": 200, "content": "some text", "action": "ignore"},
    ],
}
```

In this example, the source will ignore responses with a status code of 404, responses with the content "Not found", and responses with a status code of 200 _and_ content "some text".

#### Example B

<<<<<<< HEAD
```py
def set_encoding(response, *args, **kwargs):
    # sets the encoding in case it's not correctly detected
    response.encoding = 'windows-1252'
    return response

def add_and_remove_fields(response: Response, *args, **kwargs) -> Response:
    payload = response.json()
    for record in payload["data"]:
        record["custom_field"] = "foobar"
        record.pop("email", None)
    modified_content: bytes = json.dumps(payload).encode("utf-8")
    response._content = modified_content
    return response

{
    "path": "issues",
    "response_actions": [
        set_encoding
        {"status_code": 200, "action": add_and_remove_fields},
    ],
}
```

In this example, the resource will set the correct encoding for all responses first. Thereafter, for all responses that have the status code 200, we will add a field `custom_field` and remove the field `email`.

#### Example C

```py
def set_encoding(response, *args, **kwargs):
    # sets the encoding in case it's not correctly detected
    response.encoding = 'windows-1252'
    return response

{
    "path": "issues",
    "response_actions": [
        set_encoding,
    ],
}
```

In this example, the resource will set the correct encoding for all responses. More callables can be added to the list of response_actions.
=======
- `status_code` (int, optional): The HTTP status code to match.
- `content` (str, optional): A substring to search for in the response content.
- `action` (str): The action to take when the condition is met. Currently supported actions:
  - `ignore`: Ignore the response.

## Troubleshooting

If you encounter issues while running the pipeline, enable [logging](../../running-in-production/running.md#set-the-log-level-and-format) for detailed information about the execution:

```sh
RUNTIME__LOG_LEVEL=INFO python my_script.py
```

This also provides details on the HTTP requests.

### Configuration issues

#### Getting validation errors

When you running the pipeline and getting a `DictValidationException`, it means that the [source configuration](#source-configuration) is incorrect. The error message provides details on the issue including the path to the field and the expected type.

For example, if you have a source configuration like this:

```py
config: RESTAPIConfig = {
    "client": {
        # ...
    },
    "resources": [
        {
            "name": "issues",
            "params": {             # <- Wrong: this should be inside
                "sort": "updated",  #    the endpoint field below
            },
            "endpoint": {
                "path": "issues",
                # "params": {       # <- Correct configuration
                #     "sort": "updated",
                # },
            },
        },
        # ...
    ],
}
```

You will get an error like this:

```sh
dlt.common.exceptions.DictValidationException: In path .: field 'resources[0]'
expects the following types: str, EndpointResource. Provided value {'name': 'issues', 'params': {'sort': 'updated'},
'endpoint': {'path': 'issues', ... }} with type 'dict' is invalid with the following errors:
For EndpointResource: In path ./resources[0]: following fields are unexpected {'params'}
```

It means that in the first resource configuration (`resources[0]`), the `params` field should be inside the `endpoint` field.

:::tip
Import the `RESTAPIConfig` type from the `rest_api` module to have convenient hints in your editor/IDE and use it to define the configuration object.

```py
from rest_api import RESTAPIConfig
```
:::

#### Getting wrong data or no data

If incorrect data is received from an endpoint, check the `data_selector` field in the [endpoint configuration](#endpoint-configuration). Ensure the JSONPath is accurate and points to the correct data in the response body. `rest_api` attempts to auto-detect the data location, which may not always succeed. See the [data selection](#data-selection) section for more details.

#### Getting insufficient data or incorrect pagination

Check the `paginator` field in the configuration. When not explicitly specified, the source tries to auto-detect the pagination method. If auto-detection fails, or the system is unsure, a warning is logged. For production environments, we recommend to specify an explicit paginator in the configuration. See the [pagination](#pagination) section for more details. Some APIs may have non-standard pagination methods, and you may need to implement a [custom paginator](../../general-usage/http/rest-client.md#implementing-a-custom-paginator).

#### Incremental loading not working

See the [troubleshooting guide](../../general-usage/incremental-loading.md#troubleshooting) for incremental loading issues.

#### Getting HTTP 404 errors

Some API may return 404 errors for resources that do not exist or have no data. Manage these responses by configuring the `ignore` action in [response actions](#response-actions).

### Authentication issues

If experiencing 401 (Unauthorized) errors, this could indicate:

- Incorrect authorization credentials. Verify credentials in the `secrets.toml`. Refer to [Secret and configs](../../general-usage/credentials/configuration#understanding-the-exceptions) for more information.
- An incorrect authentication type. Consult the API documentation for the proper method. See the [authentication](#authentication) section for details. For some APIs, a [custom authentication method](../../general-usage/http/rest-client.md#custom-authentication) may be required.

### General guidelines

The `rest_api` source uses the [RESTClient](../../general-usage/http/rest-client.md) class for HTTP requests. Refer to the RESTClient [troubleshooting guide](../../general-usage/http/rest-client.md#troubleshooting) for debugging tips.

For further assistance, join our [Slack community](https://dlthub.com/community). We're here to help!
>>>>>>> e4298c67
<|MERGE_RESOLUTION|>--- conflicted
+++ resolved
@@ -785,7 +785,6 @@
 
 #### Example B
 
-<<<<<<< HEAD
 ```py
 def set_encoding(response, *args, **kwargs):
     # sets the encoding in case it's not correctly detected
@@ -829,11 +828,7 @@
 ```
 
 In this example, the resource will set the correct encoding for all responses. More callables can be added to the list of response_actions.
-=======
-- `status_code` (int, optional): The HTTP status code to match.
-- `content` (str, optional): A substring to search for in the response content.
-- `action` (str): The action to take when the condition is met. Currently supported actions:
-  - `ignore`: Ignore the response.
+
 
 ## Troubleshooting
 
@@ -922,5 +917,4 @@
 
 The `rest_api` source uses the [RESTClient](../../general-usage/http/rest-client.md) class for HTTP requests. Refer to the RESTClient [troubleshooting guide](../../general-usage/http/rest-client.md#troubleshooting) for debugging tips.
 
-For further assistance, join our [Slack community](https://dlthub.com/community). We're here to help!
->>>>>>> e4298c67
+For further assistance, join our [Slack community](https://dlthub.com/community). We're here to help!