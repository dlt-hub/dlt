---
title: REST API generic source
description: dlt verified source for REST APIs
keywords: [rest api, restful api]
---
import Header from './_source-info-header.md';

<Header/>

This is a generic dlt source you can use to extract data from any REST API. It uses [declarative configuration](#source-configuration) to define the API endpoints, their [relationships](#define-resource-relationships), how to handle [pagination](#pagination), and [authentication](#authentication).

## Setup guide

### Initialize the verified source

Enter the following command in your terminal:

```sh
dlt init rest_api duckdb
```

[dlt init](../../reference/command-line-interface) will initialize the pipeline examples for REST API as the [source](../../general-usage/source) and [duckdb](../destinations/duckdb.md) as the [destination](../destinations).

Running `dlt init` creates the following in the current folder:
- `rest_api_pipeline.py` file with a sample pipelines definition:
    - GitHub API example
    - Pokemon API example
- `.dlt` folder with:
     - `secrets.toml` file to store your access tokens and other sensitive information
     - `config.toml` file to store the configuration settings
- `requirements.txt` file with the required dependencies

Change the REST API source to your needs by modifying the `rest_api_pipeline.py` file. See the detailed [source configuration](#source-configuration) section below.

:::note
For the rest of the guide, we will use the [GitHub API](https://docs.github.com/en/rest?apiVersion=2022-11-28) and [Pokemon API](https://pokeapi.co/) as example sources.
:::

This source is based on the [RESTClient class](../../general-usage/http/rest-client.md).

### Add credentials

In the `.dlt` folder, you'll find a file called `secrets.toml`, where you can securely store your access tokens and other sensitive information. It's important to handle this file with care and keep it safe.

The GitHub API [requires an access token](https://docs.github.com/en/rest/authentication/authenticating-to-the-rest-api?apiVersion=2022-11-28) to access some of its endpoints and to increase the rate limit for the API calls. To get a GitHub token, follow the GitHub documentation on [managing your personal access tokens](https://docs.github.com/en/authentication/keeping-your-account-and-data-secure/managing-your-personal-access-tokens).

After you get the token, add it to the `secrets.toml` file:

```toml
[sources.rest_api.github]
github_token = "your_github_token"
```

## Run the pipeline

1. Install the required dependencies by running the following command:

   ```sh
   pip install -r requirements.txt
   ```

2. Run the pipeline:

   ```sh
   python rest_api_pipeline.py
   ```

3. Verify that everything loaded correctly by using the following command:

   ```sh
   dlt pipeline rest_api show
   ```

## Source configuration

### Quick example

Let's take a look at the GitHub example in `rest_api_pipeline.py` file:

```py
from rest_api import RESTAPIConfig, rest_api_resources

@dlt.source
def github_source(github_token=dlt.secrets.value):
    config: RESTAPIConfig = {
        "client": {
            "base_url": "https://api.github.com/repos/dlt-hub/dlt/",
            "auth": {
                "token": github_token,
            },
        },
        "resource_defaults": {
            "primary_key": "id",
            "write_disposition": "merge",
            "endpoint": {
                "params": {
                    "per_page": 100,
                },
            },
        },
        "resources": [
            {
                "name": "issues",
                "endpoint": {
                    "path": "issues",
                    "params": {
                        "sort": "updated",
                        "direction": "desc",
                        "state": "open",
                        "since": {
                            "type": "incremental",
                            "cursor_path": "updated_at",
                            "initial_value": "2024-01-25T11:21:28Z",
                        },
                    },
                },
            },
            {
                "name": "issue_comments",
                "endpoint": {
                    "path": "issues/{issue_number}/comments",
                    "params": {
                        "issue_number": {
                            "type": "resolve",
                            "resource": "issues",
                            "field": "number",
                        }
                    },
                },
                "include_from_parent": ["id"],
            },
        ],
    }

    yield from rest_api_resources(config)

def load_github() -> None:
    pipeline = dlt.pipeline(
        pipeline_name="rest_api_github",
        destination="duckdb",
        dataset_name="rest_api_data",
    )

    load_info = pipeline.run(github_source())
    print(load_info)
```

The declarative resource configuration is defined in the `config` dictionary. It contains the following key components:

1. `client`: Defines the base URL and authentication method for the API. In this case it uses token-based authentication. The token is stored in the `secrets.toml` file.

2. `resource_defaults`: Contains default settings for all [resources](#resource-configuration). In this example, we define that all resources:
    - Have `id` as the [primary key](../../general-usage/resource#define-schema)
    - Use the `merge` [write disposition](../../general-usage/incremental-loading#choosing-a-write-disposition) to merge the data with the existing data in the destination.
    - Send a `per_page` query parameter with each request to 100 to get more results per page.

3. `resources`: A list of [resources](#resource-configuration) to be loaded. Here, we have two resources: `issues` and `issue_comments`, which correspond to the GitHub API endpoints for [repository issues](https://docs.github.com/en/rest/issues/issues?apiVersion=2022-11-28#list-repository-issues) and [issue comments](https://docs.github.com/en/rest/issues/comments?apiVersion=2022-11-28#list-issue-comments). Note that we need a in issue number to fetch comments for each issue. This number is taken from the `issues` resource. More on this in the [resource relationships](#define-resource-relationships) section.

Let's break down the configuration in more detail.

### Configuration structure

:::tip
Import the `RESTAPIConfig` type from the `rest_api` module to have convenient hints in your editor/IDE and use it to define the configuration object.

```py
from rest_api import RESTAPIConfig
```
:::


The configuration object passed to the REST API Generic Source has three main elements:

```py
config: RESTAPIConfig = {
    "client": {
        # ...
    },
    "resource_defaults": {
        # ...
    },
    "resources": [
        # ...
    ],
}
```

#### `client`

`client` contains the configuration to connect to the API's endpoints. It includes the following fields:

- `base_url` (str): The base URL of the API. This string is prepended to all endpoint paths. For example, if the base URL is `https://api.example.com/v1/`, and the endpoint path is `users`, the full URL will be `https://api.example.com/v1/users`.
- `headers` (dict, optional): Additional headers to be sent with each request.
- `auth` (optional): Authentication configuration. It can be a simple token, a `AuthConfigBase` object, or a more complex authentication method.
- `paginator` (optional): Configuration for the default pagination to be used for resources that support pagination. See the [pagination](#pagination) section for more details.

#### `resource_defaults` (optional)

`resource_defaults` contains the default values to [configure the dlt resources](#resource-configuration). This configuration is applied to all resources unless overridden by the resource-specific configuration.

For example, you can set the primary key, write disposition, and other default settings here:

```py
config = {
    "client": {
<<<<<<< HEAD
        "api_key": "your_api_key_here",
        "base_url": "https://api.example.com",
        # Add other client configurations here
=======
        # ...
>>>>>>> b1e0f776
    },
    "resource_defaults": {
        "primary_key": "id",
        "write_disposition": "merge",
        "endpoint": {
            "params": {
                "per_page": 100,
            },
        },
    },
    "resources": [
        "resource1",
        {
<<<<<<< HEAD
            "name": "resource2_name",
            "write_disposition": "append",
            "endpoint": {
                "params": {
                    "param1": "value1",
=======
            "resource2": {
                "name": "resource2_name",
                "write_disposition": "append",
                "endpoint": {
                    "params": {
                        "param1": "value1",
                    },
>>>>>>> b1e0f776
                },
            }
        }
    ],
}
```

Above, all resources will have `primary_key` set to `id`, `resource1` will have `write_disposition` set to `merge`, and `resource2` will override the default `write_disposition` with `append`.
Both `resource1` and `resource2` will have the `per_page` parameter set to 100.

#### `resources`

This is a list of resource configurations that define the API endpoints to be loaded. Each resource configuration can be:
- a dictionary with the [resource configuration](#resource-configuration).
- a string. In this case, the string is used as the both as the endpoint path and the resource name, and the resource configuration is taken from the `resource_defaults` configuration if it exists.

### Resource configuration

A resource configuration is used to define a [dlt resource](../../general-usage/resource.md) for the data to be loaded from an API endpoint. It contains the following key fields:

- `endpoint`: The endpoint configuration for the resource. It can be a string or a dict representing the endpoint settings. See the [endpoint configuration](#endpoint-configuration) section for more details.
- `write_disposition`: The write disposition for the resource.
- `primary_key`: The primary key for the resource.
- `include_from_parent`: A list of fields from the parent resource to be included in the resource output. See the [resource relationships](#include-fields-from-the-parent-resource) section for more details.
- `selected`: A flag to indicate if the resource is selected for loading. This could be useful when you want to load data only from child resources and not from the parent resource.

You can also pass additional resource parameters that will be used to configure the dlt resource. See [dlt resource API reference](../../api_reference/extract/decorators.md#resource) for more details.

### Endpoint configuration

The endpoint configuration defines how to query the API endpoint. Quick example:

```py
{
    "path": "issues",
    "method": "GET",
    "params": {
        "sort": "updated",
        "direction": "desc",
        "state": "open",
        "since": {
            "type": "incremental",
            "cursor_path": "updated_at",
            "initial_value": "2024-01-25T11:21:28Z",
        },
    },
    "data_selector": "results",
}
```

The fields in the endpoint configuration are:

- `path`: The path to the API endpoint.
- `method`: The HTTP method to be used. Default is `GET`.
- `params`: Query parameters to be sent with each request. For example, `sort` to order the results or `since` to specify [incremental loading](#incremental-loading). This is also used to define [resource relationships](#define-resource-relationships).
- `json`: The JSON payload to be sent with the request (for POST and PUT requests).
- `paginator`: Pagination configuration for the endpoint. See the [pagination](#pagination) section for more details.
- `data_selector`: A JSONPath to select the data from the response. See the [data selection](#data-selection) section for more details.
- `response_actions`: A list of actions that define how to process the response data.
- `incremental`: Configuration for [incremental loading](#incremental-loading).

### Pagination

The REST API source will try to automatically handle pagination for you. This works by detecting the pagination details from the first API response.

In some special cases, you may need to specify the pagination configuration explicitly.

:::note
Currently pagination is supported only for GET requests. To handle POST requests with pagination, you need to implement a [custom paginator](../../general-usage/http/rest-client.md#custom-paginator).
:::

These are the available paginators:

| Paginator class | String Alias (`type`) | Description |
| -------------- | ------------ | ----------- |
| [JSONResponsePaginator](../../general-usage/http/rest-client.md#jsonresponsepaginator) | `json_response` | The links to the next page are in the body (JSON) of the response. |
| [HeaderLinkPaginator](../../general-usage/http/rest-client.md#headerlinkpaginator) | `header_link` | The links to the next page are in the response headers. |
| [OffsetPaginator](../../general-usage/http/rest-client.md#offsetpaginator) | `offset` | The pagination is based on an offset parameter. With total items count either in the response body or explicitly provided. |
| [PageNumberPaginator](../../general-usage/http/rest-client.md#pagenumberpaginator) | `page_number` | The pagination is based on a page number parameter. With total pages count either in the response body or explicitly provided. |
| [JSONCursorPaginator](../../general-usage/http/rest-client.md#jsonresponsecursorpaginator) | `cursor` | The pagination is based on a cursor parameter. The value of the cursor is in the response body (JSON). |
| SinglePagePaginator | `single_page` | The response will be interpreted as a single-page response, ignoring possible pagination metadata. |
| `None` | `auto` | Explicitly specify that the source should automatically detect the pagination method. |

To specify the pagination configuration, use the `paginator` field in the [client](#client) or [endpoint](#endpoint-configuration) configurations. You may either use a dictionary with a string alias in the `type` field along with the required parameters, or use the paginator instance directly:

```py
{
    # ...
    "paginator": {
        "type": "json_links",
        "next_url_path": "paging.next",
    }
}
```

Or using the paginator instance:

```py
{
    # ...
    "paginator": JSONResponsePaginator(
        next_url_path="paging.next"
    ),
}
```

This is useful when you're [implementing and using a custom paginator](../../general-usage/http/rest-client.md#custom-paginator).

### Data selection

The `data_selector` field in the endpoint configuration allows you to specify a JSONPath to select the data from the response. By default, the source will try to detect locations of the data automatically.

Use this field when you need to specify the location of the data in the response explicitly.

For example, if the API response looks like this:

```json
{
    "posts": [
        {"id": 1, "title": "Post 1"},
        {"id": 2, "title": "Post 2"},
        {"id": 3, "title": "Post 3"}
    ]
}
```

You can use the following endpoint configuration:

```py
{
    "path": "posts",
    "data_selector": "posts",
}
```

For a nested structure like this:

```json
{
    "results": {
        "posts": [
            {"id": 1, "title": "Post 1"},
            {"id": 2, "title": "Post 2"},
            {"id": 3, "title": "Post 3"}
        ]
    }
}
```

You can use the following endpoint configuration:

```py
{
    "path": "posts",
    "data_selector": "results.posts",
}
```

Read more about [JSONPath syntax](https://github.com/h2non/jsonpath-ng?tab=readme-ov-file#jsonpath-syntax) to learn how to write selectors.


### Authentication

Many APIs require authentication to access their endpoints. The REST API source supports various authentication methods, such as token-based, query parameters, basic auth, etc.

#### Quick example

One of the most common method is token-based authentication. To authenticate with a token, you can use the `token` field in the `auth` configuration:

```py
{
    "client": {
        # ...
        "auth": {
            "token": dlt.secrets["your_api_token"],
        },
        # ...
    },
}
```

:::warning
Make sure to store your access tokens and other sensitive information in the `secrets.toml` file and never commit it to the version control system.
:::

Available authentication types:

| Authentication class | String Alias (`type`) | Description |
| ------------------- | ----------- | ----------- |
| [BearTokenAuth](../../general-usage/http/rest-client.md#bearer-token-authentication) | `bearer` | Bearer token authentication. |
| [HTTPBasicAuth](../../general-usage/http/rest-client.md#http-basic-authentication) | `api_key` | Basic HTTP authentication. |
| [APIKeyAuth](../../general-usage/http/rest-client.md#api-key-authentication) | `http_basic` | API key authentication with key defined in the query parameters or in the headers. |

To specify the authentication configuration, use the `auth` field in the [client](#client) configuration:

```py
{
    "client": {
        "auth": {
            "type": "bearer",
            "token": dlt.secrets["your_api_token"],
        },
        # ...
    },
}
```

Alternatively, you can use the authentication class directly:

```py
from dlt.sources.helpers.rest_client.auth import BearerTokenAuth

config = {
    "client": {
        "auth": BearTokenAuth(dlt.secrets["your_api_token"]),
    },
    # ...
}
```

### Define resource relationships

When you have a resource that depends on another resource, you can define the relationship using the `resolve` configuration. With it you link a path parameter in the child resource to a field in the parent resource's data.

In the GitHub example, the `issue_comments` resource depends on the `issues` resource. The `issue_number` parameter in the `issue_comments` endpoint configuration is resolved from the `number` field of the `issues` resource:

```py
{
    "resources": [
        {
            "name": "issues",
            "endpoint": {
                "path": "issues",
                # ...
            },
        },
        {
            "name": "issue_comments",
            "endpoint": {
                "path": "issues/{issue_number}/comments",
                "params": {
                    "issue_number": {
                        "type": "resolve",
                        "resource": "issues",
                        "field": "number",
                    }
                },
            },
            "include_from_parent": ["id"],
        },
    ],
}
```

This configuration tells the source to get issue numbers from the `issues` resource and use them to fetch comments for each issue. So if the `issues` resource yields the following data:

```json
[
    {"id": 1, "number": 123},
    {"id": 2, "number": 124},
    {"id": 3, "number": 125}
]
```

The `issue_comments` resource will make requests to the following endpoints:

- `issues/123/comments`
- `issues/124/comments`
- `issues/125/comments`

The syntax for the `resolve` field in parameter configuration is:

```py
<<<<<<< HEAD
({
    "{parameter_name}" : 
    {
        "type": "resolve",
        "resource": "{parent_resource_name}",
        "field": "{parent_resource_field_name}",
    }
})
=======
{
    "<parameter_name>": {
        "type": "resolve",
        "resource": "<parent_resource_name>",
        "field": "<parent_resource_field_name>",
    }
}
>>>>>>> b1e0f776
```
Under the hood, dlt handles this by using a [transformer resource](../../general-usage/resource.md#process-resources-with-dlttransformer).

#### Include fields from the parent resource

You can include data from the parent resource in the child resource by using the `include_from_parent` field in the resource configuration. For example:

```py
{
    "name": "issue_comments",
    "endpoint": {
        # ...
    },
    "include_from_parent": ["id", "title", "created_at"],
}
```

This will include the `id`, `title`, and `created_at` fields from the `issues` resource in the `issue_comments` resource data. The name of the included fields will be prefixed with the parent resource name and an underscore (`_`) like so: `_issues_id`, `_issues_title`, `_issues_created_at`.

## Incremental loading

Some APIs provide a way to fetch only new or changed data (most often by using a timestamp field like `updated_at`, `created_at`, or incremental IDs).
This is called [incremental loading](../../general-usage/incremental-loading.md) and is very useful as it allows you to reduce the load time and the amount of data transferred.

When the API endpoint supports incremental loading, you can configure the source to load only the new or changed data using these two methods:

1. Defining a special parameter in the `params` section of the [endpoint configuration](#endpoint-configuration):

    ```py
<<<<<<< HEAD
    ({
=======
    {
>>>>>>> b1e0f776
        "<parameter_name>": {
            "type": "incremental",
            "cursor_path": "<path_to_cursor_field>",
            "initial_value": "<initial_value>",
<<<<<<< HEAD
        }
    })
=======
        },
    }
>>>>>>> b1e0f776
    ```

    For example, in the `issues` resource configuration in the GitHub example, we have:

    ```py
<<<<<<< HEAD
    ({
=======
    {
>>>>>>> b1e0f776
        "since": {
            "type": "incremental",
            "cursor_path": "updated_at",
            "initial_value": "2024-01-25T11:21:28Z",
<<<<<<< HEAD
        }
    })
=======
        },
    }
>>>>>>> b1e0f776
    ```

    This configuration tells the source to create an incremental object that will keep track of the `updated_at` field in the response and use it as a value for the `since` parameter in subsequent requests.

2. Specifying the `incremental` field in the [endpoint configuration](#endpoint-configuration):

    ```py
<<<<<<< HEAD
    ({
=======
    {
>>>>>>> b1e0f776
        "incremental": {
            "start_param": "<parameter_name>",
            "end_param": "<parameter_name>",
            "cursor_path": "<path_to_cursor_field>",
            "initial_value": "<initial_value>",
            "end_value": "<end_value>",
        }
<<<<<<< HEAD
    })
=======
    }
>>>>>>> b1e0f776
    ```

    This configuration is more flexible and allows you to specify the start and end conditions for the incremental loading.

See the [incremental loading](../../general-usage/incremental-loading.md#incremental-loading-with-a-cursor-field) guide for more details.

## Advanced configuration

`rest_api_source()` function creates the [dlt source](../../general-usage/source.md) and lets you configure the following parameters:

- `config`: The REST API configuration dictionary.
- `name`: An optional name for the source.
- `section`: An optional section name in the configuration file.
- `max_table_nesting`: Sets the maximum depth of nested table above which the remaining nodes are loaded as structs or JSON.
- `root_key` (bool): Enables merging on all resources by propagating root foreign key to child tables. This option is most useful if you plan to change write disposition of a resource to disable/enable merge. Defaults to False.
- `schema_contract`: Schema contract settings that will be applied to this resource.
- `spec`: A specification of configuration and secret values required by the source.<|MERGE_RESOLUTION|>--- conflicted
+++ resolved
@@ -174,13 +174,13 @@
 ```py
 config: RESTAPIConfig = {
     "client": {
-        # ...
+        ...
     },
     "resource_defaults": {
-        # ...
+        ...
     },
     "resources": [
-        # ...
+        ...
     ],
 }
 ```
@@ -203,13 +203,7 @@
 ```py
 config = {
     "client": {
-<<<<<<< HEAD
-        "api_key": "your_api_key_here",
-        "base_url": "https://api.example.com",
-        # Add other client configurations here
-=======
         # ...
->>>>>>> b1e0f776
     },
     "resource_defaults": {
         "primary_key": "id",
@@ -223,13 +217,6 @@
     "resources": [
         "resource1",
         {
-<<<<<<< HEAD
-            "name": "resource2_name",
-            "write_disposition": "append",
-            "endpoint": {
-                "params": {
-                    "param1": "value1",
-=======
             "resource2": {
                 "name": "resource2_name",
                 "write_disposition": "append",
@@ -237,7 +224,6 @@
                     "params": {
                         "param1": "value1",
                     },
->>>>>>> b1e0f776
                 },
             }
         }
@@ -511,16 +497,6 @@
 The syntax for the `resolve` field in parameter configuration is:
 
 ```py
-<<<<<<< HEAD
-({
-    "{parameter_name}" : 
-    {
-        "type": "resolve",
-        "resource": "{parent_resource_name}",
-        "field": "{parent_resource_field_name}",
-    }
-})
-=======
 {
     "<parameter_name>": {
         "type": "resolve",
@@ -528,8 +504,8 @@
         "field": "<parent_resource_field_name>",
     }
 }
->>>>>>> b1e0f776
-```
+```
+
 Under the hood, dlt handles this by using a [transformer resource](../../general-usage/resource.md#process-resources-with-dlttransformer).
 
 #### Include fields from the parent resource
@@ -540,7 +516,7 @@
 {
     "name": "issue_comments",
     "endpoint": {
-        # ...
+        ...
     },
     "include_from_parent": ["id", "title", "created_at"],
 }
@@ -558,43 +534,25 @@
 1. Defining a special parameter in the `params` section of the [endpoint configuration](#endpoint-configuration):
 
     ```py
-<<<<<<< HEAD
-    ({
-=======
     {
->>>>>>> b1e0f776
         "<parameter_name>": {
             "type": "incremental",
             "cursor_path": "<path_to_cursor_field>",
             "initial_value": "<initial_value>",
-<<<<<<< HEAD
-        }
-    })
-=======
-        },
-    }
->>>>>>> b1e0f776
+        },
+    }
     ```
 
     For example, in the `issues` resource configuration in the GitHub example, we have:
 
     ```py
-<<<<<<< HEAD
-    ({
-=======
     {
->>>>>>> b1e0f776
         "since": {
             "type": "incremental",
             "cursor_path": "updated_at",
             "initial_value": "2024-01-25T11:21:28Z",
-<<<<<<< HEAD
-        }
-    })
-=======
-        },
-    }
->>>>>>> b1e0f776
+        },
+    }
     ```
 
     This configuration tells the source to create an incremental object that will keep track of the `updated_at` field in the response and use it as a value for the `since` parameter in subsequent requests.
@@ -602,11 +560,7 @@
 2. Specifying the `incremental` field in the [endpoint configuration](#endpoint-configuration):
 
     ```py
-<<<<<<< HEAD
-    ({
-=======
     {
->>>>>>> b1e0f776
         "incremental": {
             "start_param": "<parameter_name>",
             "end_param": "<parameter_name>",
@@ -614,11 +568,7 @@
             "initial_value": "<initial_value>",
             "end_value": "<end_value>",
         }
-<<<<<<< HEAD
-    })
-=======
-    }
->>>>>>> b1e0f776
+    }
     ```
 
     This configuration is more flexible and allows you to specify the start and end conditions for the incremental loading.
