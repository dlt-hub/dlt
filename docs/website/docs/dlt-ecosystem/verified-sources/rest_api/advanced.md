--- conflicted
+++ resolved
@@ -14,9 +14,6 @@
 - `schema_contract`: Schema contract settings that will be applied to this resource.
 - `spec`: A specification of configuration and secret values required by the source.
 
-<<<<<<< HEAD
-## Response actions
-=======
 ### Headers configuration
 
 The REST API source supports configuring custom headers at both the client level and the endpoint level. This allows you to send additional HTTP headers with your API requests, which is useful for some use cases.
@@ -136,7 +133,6 @@
 See the [incremental loading](./basic.md#incremental-loading) section for more details.
 
 ### Response actions
->>>>>>> befe9ced
 
 The `response_actions` field in the endpoint configuration allows you to specify how to handle specific responses or all responses from the API. For example, responses with specific status codes or content substrings can be ignored.
 Additionally, all responses or only responses with specific status codes or content substrings can be transformed with a custom callable, such as a function. This callable is passed on to the requests library as a [response hook](https://requests.readthedocs.io/en/latest/user/advanced/#event-hooks). The callable can modify the response object and must return it for the modifications to take effect.
