--- conflicted
+++ resolved
@@ -386,7 +386,6 @@
 
 
 ## Syncing of `dlt` state
-<<<<<<< HEAD
 This destination fully supports [dlt state sync](../../general-usage/state#syncing-state-with-destination). To this end, special folders and files that will be created at your destination which hold information about your pipeline state, schemas and completed loads. These folders DO NOT respect your
 settings in the layout section. When using filesystem as a staging destination, not all of these folders are created, as the state and schemas are
 managed in the regular way by the final destination you have configured.
@@ -395,9 +394,6 @@
 in blob storages and directories, `dlt` uses these special files to harmonize the behavior of the `filesystem` destination with the other implemented destinations.
 
 
-=======
-This destination does not support restoring the `dlt` state. You can change that by requesting the [feature](https://github.com/dlt-hub/dlt/issues/new/choose) or contributing to the core library 😄
-You can, however, easily [backup and restore the pipeline working folder](https://gist.github.com/rudolfix/ee6e16d8671f26ac4b9ffc915ad24b6e) - reusing the bucket and credentials used to store files.
->>>>>>> 0dde058d
+
 
 <!--@@@DLT_TUBA filesystem-->