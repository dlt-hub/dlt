--- conflicted
+++ resolved
@@ -110,15 +110,6 @@
 recreated with an `ALTER SCHEMA ... TRANSFER`. The operation is atomic: MSSQL supports DDL transactions.
 
 ## Data loading
-<<<<<<< HEAD
-Data is loaded via INSERT statements by default. MSSQL has a limit of 1000 rows per INSERT, and this is what we use. We split batches into
-SQL statements and execute each in a single server call. We observed that driver locks otherwise (we could not find any reason on the server itself - 
-no database locks were present). You can revert this behavior by:
-```py
-dlt.destinations.mssql("mssql://loader:<password>@loader.database.windows.net/dlt_data?connect_timeout=15", supports_multiple_statements=True)
-```
-this may marginally speed up merge operations but we think it is not worth the risk.
-=======
 Data is loaded via INSERT statements by default. MSSQL has a limit of 1000 rows per INSERT, and this is what we use. We send multiple
 sql statements in a single batch. In case you observe odbc driver locking (ie. when connection with open transaction leaks into the pool) you can:
 
@@ -133,7 +124,6 @@
 dlt.destinations.mssql("mssql://loader:<password>@loader.database.windows.net/dlt_data?connect_timeout=15", supports_multiple_statements=False)
 ```
 
->>>>>>> befe9ced
 
 ## Supported file formats
 * [insert-values](../file-formats/insert-format.md) is used by default
