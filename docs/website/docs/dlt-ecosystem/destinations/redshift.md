--- conflicted
+++ resolved
@@ -78,19 +78,13 @@
 
 - This destination fully supports [dlt state sync.](../../general-usage/state#syncing-state-with-destination)
 
-
-<<<<<<< HEAD
-## dbt support
-This destination [integrates with dbt](../transformations/dbt.md) via [dbt-redshift](https://github.com/dbt-labs/dbt-redshift).
-
 ## Supported loader file formats
 
 Supported loader file formats for Redshift are `sql` and `insert_values` (default). When using a staging location, Redshift supports `parquet` and `jsonl`.
 
 ## Redshift and staging on s3
 
-Redshift supports s3 as a file staging destination. DLT will upload files in the parquet format to s3 and ask redshift to copy their data directly into the db. Please refere to the [S3 documentation](./filesystem.md#aws-s3) to learn how to set up your s3 bucket with the bucket_url and credentials. The dlt Redshift loader will use the aws credentials provided for s3 to access the s3 bucket if not specified otherwise (see config options below). Alternavitely to parquet files, you can also specify jsonl as the staging file format. For this set the `loader_file_format` argument of the `run` command of the pipeline to `jsonl`.
-
+Redshift supports s3 as a file staging destination. DLT will upload files in the parquet format to s3 and ask redshift to copy their data directly into the db. Please refere to the [S3 documentation](./filesystem.md#aws-s3) to learn how to set up your s3 bucket with the bucket_url and credentials. The dlt Redshift loader will use the aws credentials provided for s3 to access the s3 bucket if not specified otherwise (see config options below). Alternavitely to parquet files, you can also specify jsonl as the staging file format. For this set the `loader_file_format` argument of the `run` command of the pipeline to `jsonl`.å
 
 ### Authentication iam Role
 
@@ -115,5 +109,3 @@
     dataset_name='player_data'
 )
 ```
-=======
->>>>>>> be1b5ab5
