---

title: Databricks
description: Databricks `dlt` destination
keywords: [Databricks, destination, data warehouse]

---

# Databricks
*Big thanks to Evan Phillips and [swishbi.com](https://swishbi.com/) for contributing code, time, and a test environment.*

## Install dlt with Databricks

**To install the dlt library with Databricks dependencies:**

```sh
pip install "dlt[databricks]"
```

## Set up your Databricks workspace

To use the Databricks destination, you need:

* A Databricks workspace with a Unity Catalog metastore connected
* A Gen 2 Azure storage account and container

If you already have your Databricks workspace set up, you can skip to the [Loader setup guide](#loader-setup-guide).

### 1. Create a Databricks workspace in Azure

1. Create a Databricks workspace in Azure

    In your Azure Portal, search for Databricks and create a new workspace. In the "Pricing Tier" section, select "Premium" to be able to use the Unity Catalog.

2. Create an ADLS Gen 2 storage account

    Search for "Storage accounts" in the Azure Portal and create a new storage account.
    Make sure it's a Data Lake Storage Gen 2 account by enabling "hierarchical namespace" when creating the account. Refer to the [Azure documentation](https://learn.microsoft.com/en-us/azure/storage/blobs/create-data-lake-storage-account) for further information.

3. Create a container in the storage account

    In the storage account, create a new container. This will be used as a datastore for your Databricks catalog.

4. Create an Access Connector for Azure Databricks

    This will allow Databricks to access your storage account.
    In the Azure Portal, search for "Access Connector for Azure Databricks" and create a new connector.

5. Grant access to your storage container

    Navigate to the storage container you created earlier and select "Access control (IAM)" in the left-hand menu.

    Add a new role assignment and select "Storage Blob Data Contributor" as the role. Under "Members" select "Managed Identity" and add the Databricks Access Connector you created in the previous step.

### 2. Set up a metastore and Unity Catalog and get your access token

1. Now go to your Databricks workspace

    To get there from the Azure Portal, search for "Databricks", select your Databricks, and click "Launch Workspace".

2. In the top right corner, click on your email address and go to "Manage Account"

3. Go to "Data" and click on "Create Metastore"

    Name your metastore and select a region.
    If you'd like to set up a storage container for the whole metastore, you can add your ADLS URL and Access Connector Id here. You can also do this on a granular level when creating the catalog.

    In the next step, assign your metastore to your workspace.

4. Go back to your workspace and click on "Catalog" in the left-hand menu

5. Click "+ Add" and select "Add Storage Credential"

    Create a name and paste in the resource ID of the Databricks Access Connector from the Azure portal.
    It will look something like this: `/subscriptions/<subscription_id>/resourceGroups/<resource_group>/providers/Microsoft.Databricks/accessConnectors/<connector_name>`


6. Click "+ Add" again and select "Add external location"

    Set the URL of your storage container. This should be in the form: `abfss://<container_name>@<storage_account_name>.dfs.core.windows.net/<path>`

    Once created, you can test the connection to make sure the container is accessible from Databricks.

7. Now you can create a catalog

    Go to "Catalog" and click "Create Catalog". Name your catalog and select the storage location you created in the previous step.

8. Create your access token

    Click your email in the top right corner and go to "User Settings". Go to "Developer" -> "Access Tokens".
    Generate a new token and save it. You will use it in your `dlt` configuration.

## Loader setup guide

**1. Initialize a project with a pipeline that loads to Databricks by running**

```sh
dlt init chess databricks
```

**2. Install the necessary dependencies for Databricks by running**

```sh
pip install -r requirements.txt
```

This will install dlt with the `databricks` extra, which contains the Databricks Python dbapi client.

**4. Enter your credentials into `.dlt/secrets.toml`.**

This should include your connection parameters and your personal access token.

You can find your server hostname and HTTP path in the Databricks workspace dashboard. Go to "SQL Warehouses", select your warehouse (default is called "Starter Warehouse"), and go to "Connection details".

Example:

```toml
[destination.databricks.credentials]
server_hostname = "MY_DATABRICKS.azuredatabricks.net"
http_path = "/sql/1.0/warehouses/12345"
access_token = "MY_ACCESS_TOKEN"
catalog = "my_catalog"
```

See [staging support](#staging-support) for authentication options when `dlt` copies files from buckets.

## Write disposition
All write dispositions are supported.

## Data loading
To load data into Databricks, you must set up a staging filesystem by configuring an Amazon S3 or Azure Blob Storage bucket. `parquet` is the default file format used for data uploads. As an alternative to `parquet`, you can switch to using `JSONL`.

dlt will upload the data in `parquet` files (or `JSONL`, if configured) to the bucket and then use `COPY INTO` statements to ingest the data into Databricks.

For more information on staging, see the [staging support](#staging-support) section below.


## Supported file formats
<<<<<<< HEAD
* [parquet](../file-formats/parquet.md) supported when staging is enabled.
* [jsonl](../file-formats/jsonl.md) supported when staging is enabled (see limitations below).

=======
* [insert-values](../file-formats/insert-format.md) is used by default.
* [JSONL](../file-formats/jsonl.md) supported when staging is enabled (see limitations below).
* [Parquet](../file-formats/parquet.md) supported when staging is enabled.
>>>>>>> 058c09fc

The JSONL format has some limitations when used with Databricks:

1. Compression must be disabled to load jsonl files in Databricks. Set `data_writer.disable_compression` to `true` in the dlt config when using this format.
2. The following data types are not supported when using the JSONL format with `databricks`: `decimal`, `json`, `date`, `binary`. Use `parquet` if your data contains these types.
3. The `bigint` data type with precision is not supported with the `jsonl` format.

## Staging support

Databricks supports both Amazon S3, Azure Blob Storage and Google Cloud Storage as staging locations. `dlt` will upload files in Parquet format to the staging location and will instruct Databricks to load data from there.

### Databricks and Amazon S3

Please refer to the [S3 documentation](./filesystem.md#aws-s3) for details on connecting your S3 bucket with the `bucket_url` and `credentials`.

Example to set up Databricks with S3 as a staging destination:

```py
import dlt

# Create a dlt pipeline that will load
# chess player data to the Databricks destination
# via staging on S3
pipeline = dlt.pipeline(
    pipeline_name='chess_pipeline',
    destination='databricks',
    staging=dlt.destinations.filesystem('s3://your-bucket-name'), # add this to activate the staging location
    dataset_name='player_data',
)
```

### Databricks and Azure Blob Storage

Refer to the [Azure Blob Storage filesystem documentation](./filesystem.md#azure-blob-storage) for details on connecting your Azure Blob Storage container with the `bucket_url` and `credentials`.

To enable support for Azure Blob Storage with dlt, make sure to install the necessary dependencies by running:

```sh
pip install "dlt[az]"
```

:::note
Databricks requires that you use ABFS URLs in the following format: `abfss://container_name@storage_account_name.dfs.core.windows.net/path`.
dlt is able to adapt the other representation (i.e., `az://container-name/path`), but we recommend that you use the correct form.
:::

Example to set up Databricks with Azure as a staging destination:

```py
# Create a dlt pipeline that will load
# chess player data to the Databricks destination
# via staging on Azure Blob Storage
pipeline = dlt.pipeline(
    pipeline_name='chess_pipeline',
    destination='databricks',
    staging=dlt.destinations.filesystem('abfss://dlt-ci-data@dltdata.dfs.core.windows.net'), # add this to activate the staging location
    dataset_name='player_data'
)
```

### Databricks and Google Cloud Storage

In order to load from Google Cloud Storage stage you must set-up the credentials via **named credential**. See below. Databricks does not allow to pass Google Credentials
explicitly in SQL Statements.

### Use external locations and stored credentials
`dlt` forwards bucket credentials to the `COPY INTO` SQL command by default. You may prefer to use [external locations or stored credentials instead](https://docs.databricks.com/en/sql/language-manual/sql-ref-external-locations.html#external-location) that are stored on the Databricks side.

If you set up an external location for your staging path, you can tell `dlt` to use it:
```toml
[destination.databricks]
is_staging_external_location=true
```

If you set up Databricks credentials named, for example, **credential_x**, you can tell `dlt` to use it:
```toml
[destination.databricks]
staging_credentials_name="credential_x"
```

Both options are available from code:
```py
import dlt

bricks = dlt.destinations.databricks(staging_credentials_name="credential_x")
```

### dbt support
This destination [integrates with dbt](../transformations/dbt/dbt.md) via [dbt-databricks](https://github.com/databricks/dbt-databricks).

### Syncing of `dlt` state
This destination fully supports [dlt state sync](../../general-usage/state#syncing-state-with-destination).

<!--@@@DLT_TUBA databricks-->
<|MERGE_RESOLUTION|>--- conflicted
+++ resolved
@@ -136,15 +136,9 @@
 
 
 ## Supported file formats
-<<<<<<< HEAD
+
 * [parquet](../file-formats/parquet.md) supported when staging is enabled.
 * [jsonl](../file-formats/jsonl.md) supported when staging is enabled (see limitations below).
-
-=======
-* [insert-values](../file-formats/insert-format.md) is used by default.
-* [JSONL](../file-formats/jsonl.md) supported when staging is enabled (see limitations below).
-* [Parquet](../file-formats/parquet.md) supported when staging is enabled.
->>>>>>> 058c09fc
 
 The JSONL format has some limitations when used with Databricks:
 
