--- conflicted
+++ resolved
@@ -320,14 +320,11 @@
 - **For production**, explicitly setting *staging_volume_name* is recommended.
 - The volume is used as a **temporary location** to store files before loading.
 
-<<<<<<< HEAD
-=======
 :::caution Module conflict
 When using dlt within Databricks Notebooks, you may encounter naming conflicts with Databricks' built-in Delta Live Tables (DLT) module.  
 To avoid these conflicts, follow the steps in the [Troubleshooting section](#troubleshooting) below.
 :::
 
->>>>>>> c6a3dd05
 :::tip
 You can delete staged files **immediately** after loading by setting the following config option:
 ```toml
@@ -518,7 +515,6 @@
 We enable Databricks to identify that the connection is created by `dlt`.
 Databricks will use this user agent identifier to better understand the usage patterns associated with dlt integration. The connection identifier is `dltHub_dlt`.
 
-<<<<<<< HEAD
 ## Databricks adapter
 
 You can use the `databricks_adapter` function to add Databricks-specific hints to a resource. These hints influence how data is loaded into Databricks tables, such as adding comments and tags. Hints can be defined at both the column level and table level.
@@ -568,7 +564,7 @@
       },
 
 ```
-=======
+
 ## Troubleshooting
 Use the following steps to avoid conflicts with Databricks' built-in Delta Live Tables (DLT) module and enable dltHub integration.
 
@@ -627,6 +623,5 @@
 Modifying `sys.meta_path` or `sys.modules` is fragile and may break after Databricks updates, potentially causing unexpected issues. 
 If this workaround is necessary, validate your setup after each platform upgrade.
 :::
->>>>>>> c6a3dd05
 
 <!--@@@DLT_TUBA databricks-->
