--- conflicted
+++ resolved
@@ -65,11 +65,7 @@
     with client.execute_query(
         'SELECT "reactions__+1", "reactions__-1", reactions__laugh, reactions__hooray, reactions__rocket FROM issues'
     ) as table:
-<<<<<<< HEAD
         # calling `df` on a cursor, returns the data as a pandas DataFrame
-=======
-        # calling `df` on a cursor returns the data as a DataFrame
->>>>>>> 543044e0
         reactions = table.df()
 counts = reactions.sum(0).sort_values(0, ascending=False)
 ```
