--- conflicted
+++ resolved
@@ -23,32 +23,16 @@
 
 A dlt+ Project has the following general structure:
 ```text
-<<<<<<< HEAD
-├── .dlt/                 # your dlt settings including profile settings
+├── .dlt/                 # folder containing dlt configurations and profile settings
 │   ├── config.toml
-│   ├── dev.secrets.toml
+│   ├── dev.secrets.toml  # credentials for access profile 'dev'
 │   └── secrets.toml
-├── _data/             # local storage for your project, excluded from git
-├── sources/              # your sources, contains the code for the arrow source
-│   └── arrow.py
+├── _data/                # local storage for your project, excluded from git
+├── sources/              # modules containing the source code for sources
+│   └── github.py         # source code for a github source
 ├── transformations/      # modules containing the source code for transformations
 ├── .gitignore
-├── requirements.txt
-└── dlt.yml       # the main project manifest
-=======
-.
-├── dlt_example_project
-│    ├── .dlt/                 # folder containg dlt configrations and profile settings
-│    │   ├── config.toml
-│    │   ├── dev.secrets.toml  # credentials for access profile 'dev'
-│    │   └── secrets.toml
-│    ├── sources/              # modules containing the source code for sources
-│    │   └── github.py         # source code for a github source
-│    ├── transformations/      # modules containing the source code for transformations
-│    ├── .gitignore
-│    └── dlt.yml               # the main dlt manifest file
-└── pyproject.toml             # the python manifest file for the package
->>>>>>> fb745dbb
+└── dlt.yml               # the main project manifest
 ```
 
 ### The dlt manifest file (dlt.yml)
@@ -58,13 +42,13 @@
 #### Sources
 
 This section lets you define sources either declaratively or by referencing an implementation from a python module inside `sources/`. In the example below, two sources are declared:
-1. a dlt REST API source whose parameters are passed within the manifest
-2. a github source whose source code inside `sources/github.py` is referenced
+1. a `dlt` REST API source whose parameters are passed within the manifest
+2. a github source defined in a function `source` whose source code inside `sources/github.py` is referenced
 
 ```yaml
 sources:
   pokemon:
-    type: dlt.sources.rest_api.rest_api
+    type: rest_api
     client:
       base_url: https://pokeapi.co/api/v2/
     resource_defaults:
@@ -76,8 +60,20 @@
       - berry
 
   github:
-    type: dlt_example_project.github.source
-```
+    type: github.source
+```
+:::tip
+Source **type** is used to refer to location in Python code where `@dlt.source` decorated function is present. You can
+always use a full path to a function name in a Python module, but we also support shorthand and relative notations. For example:
+* `rest_api` will be expanded to `dlt.sources.rest_api.rest_api` where `dlt.sources.rest_api` is a Python module in OSS `dlt` and
+`rest_apu` is a name of a function in that module.
+* `github.source` will be expanded to `sources.github.sources` in a current project.
+
+If the **type** cannot be resolved, `dlt+` will provide you with a detailed list of all candidate types that were looked up
+so you can make required corrections.
+:::
+
+
 #### Destinations
 
 The destinations section defines dlt destinations in a similar way to how you would define them in a pure Python dlt project. As with sources, you can also create a `destinations/` folder and reference custom implementations of destinations inside it.
@@ -155,36 +151,28 @@
 
 ```yaml
 profiles:
-<<<<<<< HEAD
-    dev: # Using "dev" profile will write to local filesystem
-        destinations:
-            delta_lake:
-                type: filesystem
-                bucket_url: delta_lake
-    prod: # Using "prod" profle will write to an s3 bucktet
-        destinations:
-            delta_lake:
-                type: filesystem
-                bucket_url: s3://dlt-ci-test-bucket/dlt_example_project/
-
-=======
   dev: # Using "dev" profile will write to local filesystem
     destinations:
       delta_lake:
-        type: filesystem
-        bucket_url: ${tmp_dir}delta_lake
-  prod: # Using "prod" profile will write to s3 bucktet
+        type: delta
+        bucket_url: delta_lake
+  prod: # Using "prod" profile will write to s3 bucket
     destinations:
       delta_lake:
-        type: filesystem
+        type: delta
         bucket_url: s3://dlt-ci-test-bucket/dlt_example_project/
->>>>>>> fb745dbb
 ```
 
 #### Project settings and variable substitution
 
 You can override default project settings using `project` section:
-
+* `project_dir` - the root directory of the project, i.e., the directory where the project Python modules are stored
+* `data_dir` and `local_dir` - [files created by pipelines and destinations](#local-and-temporary-files-data_dir-and-local_dir), separated by current profile name.
+* `name` - the name of the project
+* `default_profile` - the name of the default profile, can be configured in the project section as seen above
+* `allow_undefined_entities` - by default `dlt+` will create entities like destinations, sources and dataset ad hoc. this flag disables such behavior.
+
+In the example below:
 ```yml
 project:
   name: test_project
@@ -193,36 +181,33 @@
   default_profile: tests
   local_dir: {data_dir}/local
 ```
-In the example above:
 * we set the project name to `tests_project` overriding the default (which is the name of parent folder)
-* we set the location where the pipelines working data and destination files are stored by default to the value of env variable `DLT_DATA_DIR` and separate it
+* we set `data_dir` to the value of env variable `DLT_DATA_DIR` and separate it
 by profile name `current_profile`
 * we prevent any undefined entities (`allow_undefined_entities`) from being created (ie. datasets or destinations).
 * we set the default profile name to `tests`
 * we set the `local_dir` to a folder `local` in the `data_dir` we defined above.
 
-* `project_dir` - the root directory of the project, i.e., the directory where the `dlt.yml` file is located
-* `data_dir` - the directory for storing temporary files, can be configured in the project section as seen above, by default, it will be set to `${project_dir}_data`.
-* `name` - the name of the project, can be configured in the project section as seen above
-* `default_profile` - the name of the default profile, can be configured in the project section as seen above
-* `current_profile` - the name of the current profile, this is set automatically when a profile is used
-
-You can reference environment variables in the `dlt.yml` file using the `{env.ENV_VARIABLE_NAME}` syntax. Additionally, dlt+ provides several predefined project variables that are automatically substituted during loading.
-
+As you may guess from the example above, you can use Python-style formatters to substitute variables:
+* You can reference environment variables using the `{env.ENV_VARIABLE_NAME}` syntax.
+* Any of the project settings can be substituted as well.
 
 
 #### Other settings
 
-It is also possible to add additional dlt settings that mirror the `config.toml` settings:
+`dlt.yml` is a [dlt config provider](../../general-usage/credentials/setup.md) and you can use it in the same way you use `config.toml`.
+For example you can configure log level:
 
 ```yaml
 runtime:
   log_level: WARNING
 ```
 
+or any of the settings we mention in the [performance](../../reference/performance.md) chapter.
+
 ### Local and temporary files (`data_dir` and `local_dir`)
 
-dlt+ project has a dedicated location where (`data_dir`) all working files are stored. By default it is `_data` folder in the project
+dlt+ project has a dedicated location where (`data_dir`) all working files are stored. By default it is `_data` folder in the root of the project.
 root and working files for each profile are separated. For example: working files for `dev` profile are stored in `_data/dev`.
 Working files include:
 * pipeline working directories (`{data_dir}/pipelines` folder) where load packages, pipeline state and schemas are stored.
@@ -287,10 +272,7 @@
 ### Project context
 
 The `dlt.yml` marks the root of a project. Projects can also be nested. If you run any dlt project CLI command, dlt will search for the project root in the filesystem tree starting from the current working directory and run all operations on the found project. So if your `dlt.yml` is in the `tutorial` folder, you can run `dlt pipeline my_pipeline run` from this folder or all subfolders, and it will run the pipeline on the `tutorial` project.
-<<<<<<< HEAD
-=======
 
 ### Packaging and distributing the projects
 
-Projects can be distributed as Python packages to share with your organization and enable data access. Instructions on how to build these Python packages are coming soon. Join our [early access](https://info.dlthub.com/waiting-list) program to learn more!
->>>>>>> fb745dbb
+Projects can be distributed as Python packages to share with your organization and enable data access. Instructions on how to build these Python packages are coming soon. Join our [early access](https://info.dlthub.com/waiting-list) program to learn more!