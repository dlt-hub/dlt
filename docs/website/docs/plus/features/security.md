--- conflicted
+++ resolved
@@ -1,4 +1,7 @@
-<<<<<<< HEAD
+import Link from '../../_plus_admonition.md';
+
+<Link/>
+
 # Secure Data Access and Sharing
 
 dlt+ makes it easy for end-users like data scientists or analysts to access high quality production data in a secure and Python-friendly way. A [dlt+ Project](../core-concepts/project.md) exposes a standard Python API which connects to the production data using an "access" [profile](../core-concepts/profiles.md). This profile can be configured to specify how users are allowed to interact with the data, e.g. by applying restrictions on datasets that are not allowed to be modified. 
@@ -156,9 +159,4 @@
 
 <class 'dlt.common.schema.exceptions.DataValidationError'>
 In schema: out_source: In Schema: out_source Table: aggregated_issues Column: id . Contract on columns with mode freeze is violated. Trying to add column id to table aggregated_issues but columns are frozen.
-```
-=======
-import Link from '../../_plus_admonition.md';
-
-<Link/>
->>>>>>> 749f36ca
+```