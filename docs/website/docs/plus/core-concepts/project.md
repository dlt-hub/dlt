# Project

import Link from '../../_plus_admonition.md';

<Link/>

A dlt+ Project offers developers a declarative approach for defining data workflow components: sources, destinations, pipelines, transformations, parameters, etc. It follows an opinionated structure centered around a Python manifest file `dlt.yml`, where all dlt entities are defined in an organized way. The manifest file acts like a single source of truth for data pipelines, keeping all teams aligned.

The project layout has the following components:

1. A dlt manifest file (`dlt.yml`) which specifies data platform entities like sources, destination, pipelines, transformations etc.
<<<<<<< HEAD
2. `.dlt` folder with secrets and other information, backward compatible with OSS `dlt`
3. Python modules with source code and tests. We propose a strict layout of the modules (i.e., source code is in the `sources/` folder, etc.)
4. `_data` folder (excluded from `.git`) where pipeline working dirs and local destination files (ie. filesystem, duckdb databases) are kept.
=======
2. A Python manifest of the package (`pyproject.toml`) which specifies dependencies, source files, and package build system.
3. Python modules with source code and tests. We propose a strict layout of the modules (i.e., source code is in the `sources/` folder, etc.)
>>>>>>> fb745dbb

A general dlt+ project has the following structure:

```text
.
├── .dlt/                 # your dlt settings including profile settings
│   ├── config.toml
│   ├── dev.secrets.toml
│   └── secrets.toml
├── _data/             # local storage for your project, excluded from git
├── sources/              # your sources, contains the code for the arrow source
│   └── arrow.py
├── .gitignore
├── requirements.txt
└── dlt.yml               # the main project manifest
```

Read more about dlt+ Project in the [project feature description](../features/projects.md)

<<<<<<< HEAD
=======
Read more about dlt+ Project in the [project feature description](../features/projects.md)

>>>>>>> fb745dbb
:::note
To get started with a dlt+ Project and learn how to manage it using cli commands, check out our [tutorial](../getting-started/tutorial.md)
:::<|MERGE_RESOLUTION|>--- conflicted
+++ resolved
@@ -9,14 +9,9 @@
 The project layout has the following components:
 
 1. A dlt manifest file (`dlt.yml`) which specifies data platform entities like sources, destination, pipelines, transformations etc.
-<<<<<<< HEAD
 2. `.dlt` folder with secrets and other information, backward compatible with OSS `dlt`
 3. Python modules with source code and tests. We propose a strict layout of the modules (i.e., source code is in the `sources/` folder, etc.)
 4. `_data` folder (excluded from `.git`) where pipeline working dirs and local destination files (ie. filesystem, duckdb databases) are kept.
-=======
-2. A Python manifest of the package (`pyproject.toml`) which specifies dependencies, source files, and package build system.
-3. Python modules with source code and tests. We propose a strict layout of the modules (i.e., source code is in the `sources/` folder, etc.)
->>>>>>> fb745dbb
 
 A general dlt+ project has the following structure:
 
@@ -36,11 +31,6 @@
 
 Read more about dlt+ Project in the [project feature description](../features/projects.md)
 
-<<<<<<< HEAD
-=======
-Read more about dlt+ Project in the [project feature description](../features/projects.md)
-
->>>>>>> fb745dbb
 :::note
 To get started with a dlt+ Project and learn how to manage it using cli commands, check out our [tutorial](../getting-started/tutorial.md)
 :::