---
title: Deploy with Airflow and Google Composer
description: How to deploy a pipeline with Airflow and Google Composer
keywords: [how to, deploy a pipeline, airflow, gcp]
---

# Deploy a pipeline with Airflow and Google Composer

Before you can deploy a pipeline, you will need to [install dlt](../../reference/installation.md)
and [create a pipeline](../create-a-pipeline.md).

:::tip
While this walkthrough deals specifically with Google Composer, it will generate DAGs and configuration files that you can use on any Airflow deployment. DAGs are generated using **dlt Airflow helper** that maps `dlt` resources into Airflow tasks, provides a clean working environment, retry mechanism, metrics, and logging via Airflow loggers.
:::

## 1. Add your `dlt` project directory to GitHub

You will need a GitHub repository for your project. If you don't have one yet, you need to
initialize a Git repository in your `dlt` project directory and push it to GitHub as described in
[Adding locally hosted code to GitHub](https://docs.github.com/en/get-started/importing-your-projects-to-github/importing-source-code-to-github/adding-locally-hosted-code-to-github).

## 2. Ensure your pipeline works

Before you can deploy, you must run your pipeline locally at least once.

```sh
python3 {pipeline_name}_pipeline.py
```

This should successfully load data from the source to the destination once and allows `dlt` to gather required information for the deployment.

## 3. Initialize deployment

First, you need to add additional dependencies that the `deploy` command requires:
```sh
pip install "dlt[cli]"
```

then:
```sh
dlt deploy {pipeline_name}_pipeline.py airflow-composer
```

This command checks if your pipeline has run successfully before and creates the following folders:

- build

  - This folder contains a file called `cloudbuild.yaml` with a simple configuration for cloud
    deployment. We will use it below.

- dags

  - This folder contains the Python script `dag_{pipeline_name}.py`, which is an example of a simple
    serialized DAG using the Airflow *PipelineTasksGroup* wrapper.

  **Note:** This folder is only needed to store DAG scripts, but it is not the Airflow
  *dags_folder*. Please refer to the
  [Troubleshooting](deploy-with-airflow-composer.md#troubleshooting) section for more information.

By default, the `dlt deploy` command shows you the deployment credentials in ENV format.

<aside>
💡 When you run the dlt deploy command, you will get the relevant info in your CLI about how you can deploy credentials.
</aside>

## Example with the pipedrive pipeline



### 1. Run the deploy command
```sh
dlt deploy pipedrive_pipeline.py airflow-composer
```
where `pipedrive_pipeline.py` is the pipeline script that you just ran and `airflow-composer` is a deployment method. The command will create deployment files and provide instructions to set up the credentials.

```text
Your airflow-composer deployment for the pipedrive pipeline is ready!
* The airflow cloudbuild.yaml file was created in the build directory.
* The dag_pipedrive.py script was created in the dags directory.

You must prepare your repository first:
1. Import your sources in dag_pipedrive.py and change default_task_args if necessary.
2. Run the airflow pipeline locally.
See Airflow getting started: https://airflow.apache.org/docs/apache-airflow/stable/start.html

If you are planning to run the pipeline with Google Cloud Composer, follow the next instructions:

1. Read this doc and set up the environment: https://dlthub.com/docs/running-in-production/orchestrators/airflow-gcp-cloud-composer
2. Set _BUCKET_NAME up in the build/cloudbuild.yaml file.
3. Add the following toml-string to the Airflow UI as the dlt_secrets_toml variable.

[sources.pipedrive]
pipedrive_api_key = "c66..."
```

<<<<<<< HEAD
:::tip
 `deploy` command will use [Airflow variable](#4-add-credentials) called `dlt_secrets_toml` to store all the required secrets as TOML fragment. You can also use **environment variables** by passing `--secrets-format env` option:
:::
=======
> 💡 The `deploy` command will use an [Airflow variable](#4-add-credentials) called `dlt_secrets_toml` to store all the required secrets as a `toml` fragment. You can also use **environment variables** by passing the `--secrets-format env` option:
>>>>>>> 6abc5533

```sh
dlt deploy pipedrive_pipeline.py airflow-composer --secrets-format env
```
which will output the environment variable names and their values.

```sh
3. Add the following secret values (typically stored in ./.dlt/secrets.toml):
SOURCES__PIPEDRIVE__PIPEDRIVE_API_KEY

in ENVIRONMENT VARIABLES using Google Composer UI

Name:
SOURCES__PIPEDRIVE__PIPEDRIVE_API_KEY
Secret:
c66c..
```

### 2. Modify DAG file

In the directory `dags/`, you can find the file `dag_pipedrive.py` that you need to edit. It has the following structure:

```py
import dlt
from airflow.decorators import dag
from dlt.common import pendulum
from dlt.helpers.airflow_helper import PipelineTasksGroup

# Modify the DAG arguments
default_task_args = {
    'owner': 'airflow',
    'depends_on_past': False,
    'email': 'test@test.com',
    'email_on_failure': False,
    'email_on_retry': False,
    'retries': 0,

}

@dag(
    schedule=None,
    start_date=pendulum.datetime(2021, 1, 1),
    catchup=False,
    max_active_runs=1,
    default_args=default_task_args
)
def load_data():
    # Set `use_data_folder` to True to store temporary data in the `data` bucket.
    # Use only when it does not fit on the local storage
    tasks = PipelineTasksGroup("pipeline_name", use_data_folder=False, wipe_local_data=True)

    # Import your source from the pipeline script
    from pipeline_or_source_script import source

    # Modify the pipeline parameters
    pipeline = dlt.pipeline(
        pipeline_name='pipeline_name',
        dataset_name='dataset_name',
        destination='duckdb',
        dev_mode=False  # Must be false if we decompose
    )
    # Create the source, the "serialize" decompose option
    # will convert dlt resources into Airflow tasks.
    # Use "none" to disable it.
    tasks.add_run(
        pipeline,
        source(),
        decompose="serialize",
        trigger_rule="all_done",
        retries=0,
        provide_context=True
    )

    # The "parallel" decompose option will convert dlt
    # resources into parallel Airflow tasks, except the
    # first one, which will be executed before any other tasks.
    # All the tasks will be executed in the same pipeline state.
    # tasks.add_run(
    #   pipeline,
    #   source(),
    #   decompose="parallel",
    #   trigger_rule="all_done",
    #   retries=0,
    #   provide_context=True
    # )

    # The "parallel-isolated" decompose option will convert dlt
    # resources into parallel Airflow tasks, except the
    # first one, which will be executed before any other tasks.
    # In this mode, all the tasks will use separate pipeline states.
    # tasks.add_run(
    #   pipeline,
    #   source(),
    #   decompose="parallel-isolated",
    #   trigger_rule="all_done",
    #   retries=0,
    #   provide_context=True
    # )

load_data()
```

- Customize the PipelineTaskGroup:

  - Change the name from “pipeline_name” to yours, for example, “pipedrive”.
  - Change runtime settings: data_folder, logging, retry policy, etc. For example, let’s wipe all the data created by the pipeline (`wipe_local_data=True`), redirect the dlt logger into the task logger (`use_task_logger=True`), and set the retry policy as a Retrying class object with three restart attempts.

  ```py
  from tenacity import Retrying, stop_after_attempt

  # Set `use_data_folder` to True to store temporary data in the `data` bucket.
  # Use only when it does not fit on the local storage
  tasks = PipelineTasksGroup(
      pipeline_name="pipedrive",
      use_data_folder=False,
      wipe_local_data=True,
      use_task_logger=True,
      retry_policy=Retrying(stop=stop_after_attempt(3), reraise=True),
  )
  ```
:::tip
When you run the `load_data` DAG above, Airflow will call the `source` function every 30 seconds (by default) to be able to monitor the tasks. Make sure that your source function does not perform any long-lasting operations, e.g., reflecting the source database. In the case of [sql_database](../../dlt-ecosystem/verified-sources/sql_database/index.md), we added an option to delay database reflection until data is accessed by a resource.
:::

### 3. Import sources and move the relevant code from the pipeline script

You should now move your working code from the pipeline script you previously ran to the newly created DAG script.

- Import your sources from your existing pipeline script - after the task group is created:

  ```py
  # Import your source from the pipeline script
  from pipedrive import pipedrive_source
  ```

  If you create your pipeline instance in your source in the "__main__" function in your script, then copy it here. For example, look at the `load_from_start_date` function in `pipedrive_pipeline.py`:

  ```py
  """Example to incrementally load activities limited to items updated after a given date"""

  pipeline = dlt.pipeline(
    pipeline_name="pipedrive", destination='duckdb', dataset_name="pipedrive_data"
  )

  # First source configured to load everything except activities from the beginning
  source = pipedrive_source()
  source.resources["activities"].selected = False

  # Another source configured to load activities starting at the given date (custom_fields_mapping is included to translate custom field hashes to names)
  activities_source = pipedrive_source(
    since_timestamp="2023-03-01 00:00:00Z"
  ).with_resources("activities", "custom_fields_mapping")
  ```

  Copy this part of the code to the `dags/dag_pipedrive.py` script.

  **Note:** Task ids in the task group should still be unique globally, so we have to exclude "custom_fields_mapping" from `activities_source`. See the [Troubleshooting](deploy-with-airflow-composer.md#troubleshooting) section.

- Pass your pipeline instance and source instance to the `add_run` method of tasks.

  **Note**: PipelineTasksGroup can’t handle the list of sources (e.g., data=[source, activities_source]), so we have to add them sequentially. See the [Troubleshooting](deploy-with-airflow-composer.md#troubleshooting) section.

  ```py
  # Create the source,
  # the "serialize" decompose option will convert
  # dlt resources into Airflow tasks.
  # Use "none" to disable it
  tasks.add_run(
      pipeline=pipeline,
      data=source,
      decompose="serialize",
      trigger_rule="all_done",
      retries=0,
      provide_context=True
  )

  # PipelineTasksGroup can’t handle the list of
  # sources (e.g., data=[source, activities_source]),
  # so we have to add them sequentially
  tasks.add_run(
      pipeline=pipeline,
      data=activities_source,
      decompose="serialize",
      trigger_rule="all_done",
      retries=0,
      provide_context=True
  )
  ```

- Customize the name of the Airflow DAG by changing the name of the load_data function to your desired name, for example, to `load_pipedrive_data`.

- Modify the @dag arguments. Set up *schedule, start_date, default_task_args*.

As a result, we will get a script of the following form:

```py
import dlt
from airflow.decorators import dag
from dlt.common import pendulum
from dlt.helpers.airflow_helper import PipelineTasksGroup

# Modify the dag arguments
default_task_args = {
    'owner': 'airflow',
    'depends_on_past': False,
    'email': 'test@test.com',
    'email_on_failure': False,
    'email_on_retry': False,
    'retries': 0,

}

@dag(
    schedule=None,
    start_date=pendulum.datetime(2021, 1, 1),
    catchup=False,
    max_active_runs=1,
    default_args=default_task_args
)
def load_pipedrive_data():
    from tenacity import Retrying, stop_after_attempt

    # Set `use_data_folder` to True to store temporary data on the `data` bucket.
    # Use only when it does not fit on the local storage.
    tasks = PipelineTasksGroup(
        pipeline_name="pipedrive",
        use_data_folder=False,
        wipe_local_data=True,
        use_task_logger=True,
        retry_policy=Retrying(stop=stop_after_attempt(3), reraise=True),
    )

    # Import your source from the pipeline script
    from pipedrive import pipedrive_source

    """Example to incrementally load activities limited to items updated after a given date"""

    pipeline = dlt.pipeline(
        pipeline_name="pipedrive", destination='duckdb', dataset_name="pipedrive_data"
    )

    # First source configured to load everything
    # except activities from the beginning
    source = pipedrive_source()
    source.resources["activities"].selected = False

    # Another source configured to load activities
    # starting at the given date (custom_fields_mapping is included to
    # translate custom field hashes to names)
    activities_source = pipedrive_source(
        since_timestamp="2023-03-01 00:00:00Z"
    ).with_resources("activities")

    # Create the source, the "serialize" decompose option
    # will convert dlt resources into Airflow tasks.
    # Use "none" to disable it.
    tasks.add_run(
        pipeline=pipeline,
        data=source,
        decompose="serialize",
        trigger_rule="all_done",
        retries=0,
        provide_context=True
    )

    # PipelineTasksGroup can’t handle the list of sources
    # (e.g., data=[source, activities_source]),
    # so we have to add them sequentially.
    tasks.add_run(
        pipeline=pipeline,
        data=activities_source,
        decompose="serialize",
        trigger_rule="all_done",
        retries=0,
        provide_context=True
    )

load_pipedrive_data()
```

### 4. Add credentials

There are two ways to pass the credentials:

1. In the `dlt_secrets_toml` Airflow variable.

   - During the execution of the `deploy` command with `--secrets-format toml`, secret variables
     will be displayed in the output:

     ```sh
     3. Add the following TOML-string to the Airflow UI as the dlt_secrets_toml variable.

     [sources.pipedrive]
     pipedrive_api_key = "c66c..."
     ```

<<<<<<< HEAD
   - Launch the Airflow UI, head to **Admin** top level menu and select **Variables**
   - Add a new variable with a name `dlt_secrets_toml`
   - Paste the TOML fragment displayed by the `deploy` command.
   - 💡 the content of this variable will be used by `dlt` Airflow helper instead of local `secrets.toml` which you are familiar with. If your local secrets file contains anything else you want to access on Airflow, you are good to just copy the local `secrets.toml` content to `dlt_secrets_toml` variable.
=======
   - Launch the Airflow UI, head to the **Admin** top-level menu, and select **Variables**.
   - Add a new variable with the name `dlt_secrets_toml`.
   - Paste the `toml` fragment displayed by the `deploy` command.
   - 💡 The content of this variable will be used by the `dlt` Airflow helper instead of the local `secrets.toml` which you are familiar with. If your local secrets file contains anything else you want to access on Airflow, you are good to just copy the local `secrets.toml` content to the `dlt_secrets_toml` variable.
>>>>>>> 6abc5533

1. As environment variables.

   - During the execution of the `deploy` command with `--secrets-format env` (by default),
     environment variables will be displayed in the output:

     ```sh
     3. Add the following secret values (typically stored in ./.dlt/secrets.toml):
     SOURCES__PIPEDRIVE__PIPEDRIVE_API_KEY

     in ENVIRONMENT VARIABLES using Google Composer UI

     Name:
     SOURCES__PIPEDRIVE__PIPEDRIVE_API_KEY
     Secret:
     c66c...
     ```

   - Copy capitalized variables and add them into Airflow’s env variables, then save it. Now, `dlt` can
     pick it up.

     ![add-credential](images/add-credential.png)

### 5. Configure `build/cloudbuild.yaml` to run it with Google Cloud Platform \[[Cloud Composer](https://console.cloud.google.com/composer/environments)\]

- Read our doc
  [How to deploy the main branch of your Airflow project from GitHub to Cloud Composer](../../reference/explainers/airflow-gcp-cloud-composer.md).

  There you can find:

  - How to set up the Cloud Composer Environment.
  - How to create a trigger.
  - How to add the libraries needed.

- Set **\_BUCKET_NAME** up in the `build/cloudbuild.yaml` file.

  The file has the following structure:

  ```yaml
  steps:
  - name: 'gcr.io/google.com/cloudsdktool/cloud-sdk'
    entrypoint: 'bash'
    args:
    - '-c'
    - gsutil -m rsync -d -r ./ gs://${_BUCKET_NAME}/dags

  substitutions:
    _BUCKET_NAME: "set me up!"
  options:
    logging: CLOUD_LOGGING_ONLY
  ```

  This code copies the whole pipeline repository into the bucket’s DAGs folder.

  To fill it, we need to get the name of the DAGs bucket from Cloud Composer, so we know where to
  deploy.

  - Go to [Cloud Composer](https://console.cloud.google.com/composer/environments), click on the
    DAGs folder, and get the bucket name.

    ![dag-folder](images/dag-folder.png)

  - In your `cloudbuild.yaml`, set **\_BUCKET_NAME** up in the `substitutions` section.

    ```yaml
    substitutions:
      _BUCKET_NAME: "set me up!"
    ```

### 6. Finish the Airflow deployment

1. Commit and push the pipeline files to GitHub.

   Add stage deployment files to commit. Use your Git UI or the following command:

   ```sh
   git add dags/dag_pipedrive.py build/cloudbuild.yaml
   ```

   Commit the files above. Use your Git UI or the following command:

   ```sh
   git commit -m 'initiate pipedrive pipeline with Airflow'
   ```

   Push changes to GitHub. Use your Git UI or the following command:

   ```sh
   git push origin
   ```

1. Run the trigger you built (in
   [Cloud Build](https://console.cloud.google.com/cloud-build/dashboard)).

   ![run-trigger](images/run-trigger.png)

1. Wait a minute, and check if your files arrived in the bucket. In our case, we added a whole
   repository with the `pipedrive` project, and we can see it appeared.

## Troubleshooting

This section will cover the most common probable errors and exceptions.

### 1. ModuleNotFoundError: No module named ‘{source_name}’

If you received this error, make sure that your repository has been completely copied to the DAGs folder.

If you are running it locally, check your `airflow.cfg` file (line 4):

```text
# The folder where your airflow pipelines live, most likely a
# subfolder in a code repository. This path must be absolute.
# default: dags_folder = ~/airflow/dags
dags_folder = absolute_path_to_your_project
```

`dags_folder` should not lead to the `absolute_path_to_your_project/dags` folder.

### 2. ValueError: Can only decompose dlt sources

In this case, you perhaps passed a list of sources to the method `add_run` as data or another unacceptable data structure and provided `decompose = "serialize"`.

For example:

```py
tasks.add_run(
    pipeline=pipeline,
    data=[source, activities_source],
    decompose="serialize",
)
```

If `data` is a DltSource and `decompose` is “serialize,” it will decompose the source into disjoint connected components (isolated groups of resources) and execute them one after another as separate Airflow tasks.

PipelineTasksGroup can't handle the list of sources in the “serialize” mode; it can only decompose `DltSource`, so we have to add them sequentially:

```py
tasks.add_run(
    pipeline=pipeline,
    data=source,
    decompose="serialize",
)
tasks.add_run(
    pipeline=pipeline,
    data=activities_source,
    decompose="serialize",
)
```

Or you should set the `decompose = "none"` to run it as one Airflow task.

### 3. DuplicateTaskIdFound: Task id ‘{your_task_id}’ has already been added to the DAG

In the case of the `pipedrive` pipeline, we tried to load data from “custom_fields_mapping” twice.

```py
# First source configured to load everything except activities from the beginning
source = pipedrive_source()
source.resources["activities"].selected = False

# Another source configured to load activities starting at the given date
# (custom_fields_mapping is included to translate custom field hashes to names)
activities_source = pipedrive_source(
    since_timestamp="2023-03-01 00:00:00Z"
).with_resources("activities", "custom_fields_mapping")
```

Because of this, we received the following error:

```sh
airflow.exceptions.DuplicateTaskIdFound:
Task id ‘pipedrive.pipedrive_custom_fields_mapping’ has already been added to the DAG
```

Task ids in the task group should still be unique globally, so in this case, we have to exclude “custom_fields_mapping” from `activities_source`. “Custom_fields_mapping” will be taken from the current state to translate custom field hashes to names:

```py
activities_source = pipedrive_source(
    since_timestamp="2023-03-01 00:00:00Z"
).with_resources("activities")
```
<|MERGE_RESOLUTION|>--- conflicted
+++ resolved
@@ -93,13 +93,7 @@
 pipedrive_api_key = "c66..."
 ```
 
-<<<<<<< HEAD
-:::tip
- `deploy` command will use [Airflow variable](#4-add-credentials) called `dlt_secrets_toml` to store all the required secrets as TOML fragment. You can also use **environment variables** by passing `--secrets-format env` option:
-:::
-=======
-> 💡 The `deploy` command will use an [Airflow variable](#4-add-credentials) called `dlt_secrets_toml` to store all the required secrets as a `toml` fragment. You can also use **environment variables** by passing the `--secrets-format env` option:
->>>>>>> 6abc5533
+The `deploy` command will use an [Airflow variable](#4-add-credentials) called `dlt_secrets_toml` to store all the required secrets as a TOML fragment. You can also use **environment variables** by passing the `--secrets-format env` option:
 
 ```sh
 dlt deploy pipedrive_pipeline.py airflow-composer --secrets-format env
@@ -396,17 +390,10 @@
      pipedrive_api_key = "c66c..."
      ```
 
-<<<<<<< HEAD
-   - Launch the Airflow UI, head to **Admin** top level menu and select **Variables**
-   - Add a new variable with a name `dlt_secrets_toml`
-   - Paste the TOML fragment displayed by the `deploy` command.
-   - 💡 the content of this variable will be used by `dlt` Airflow helper instead of local `secrets.toml` which you are familiar with. If your local secrets file contains anything else you want to access on Airflow, you are good to just copy the local `secrets.toml` content to `dlt_secrets_toml` variable.
-=======
    - Launch the Airflow UI, head to the **Admin** top-level menu, and select **Variables**.
    - Add a new variable with the name `dlt_secrets_toml`.
-   - Paste the `toml` fragment displayed by the `deploy` command.
+   - Paste the TOML fragment displayed by the `deploy` command.
    - 💡 The content of this variable will be used by the `dlt` Airflow helper instead of the local `secrets.toml` which you are familiar with. If your local secrets file contains anything else you want to access on Airflow, you are good to just copy the local `secrets.toml` content to the `dlt_secrets_toml` variable.
->>>>>>> 6abc5533
 
 1. As environment variables.
 
