--- conflicted
+++ resolved
@@ -1,8 +1,5 @@
 def connector_x_snippet() -> None:
-<<<<<<< HEAD
-=======
     # @@@DLT_SNIPPET_START example
->>>>>>> 97ea1154
     # @@@DLT_SNIPPET_START markdown_source
     import connectorx as cx
 
@@ -10,23 +7,6 @@
     from dlt.sources.credentials import ConnectionStringCredentials
 
     def read_sql_x(
-<<<<<<< HEAD
-        conn_str: ConnectionStringCredentials = dlt.secrets.value, query: str = dlt.config.value
-    ):
-        yield cx.read_sql(
-            conn_str.to_native_representation(), query, return_type="arrow2", protocol="binary"
-        )
-
-    # create genome resource with merge on `upid` primary key
-    genome = dlt.resource(
-        name="genome", write_disposition="merge", primary_key="upid", standalone=True
-    )(read_sql_x)(
-        "mysql://rfamro@mysql-rfam-public.ebi.ac.uk:4497/Rfam",  # type: ignore[arg-type]
-        "SELECT * FROM genome ORDER BY created LIMIT 1000",
-    )
-    # add incremental on created at
-    genome.apply_hints(incremental=dlt.sources.incremental("created"))
-=======
         conn_str: ConnectionStringCredentials = dlt.secrets.value,
         query: str = dlt.config.value,
     ):
@@ -52,7 +32,6 @@
         genome.apply_hints(incremental=dlt.sources.incremental("created"))
         return genome
 
->>>>>>> 97ea1154
     # @@@DLT_SNIPPET_END markdown_source
 
     # @@@DLT_SNIPPET_START markdown_pipeline
@@ -66,14 +45,8 @@
         # NOTE: run pipeline again to see that no more records got loaded thanks to incremental loading
     # @@@DLT_SNIPPET_END markdown_pipeline
 
-<<<<<<< HEAD
-    # check that stuff was loaded
-    row_counts = pipeline.last_trace.last_normalize_info.row_counts
-    assert row_counts["genome"] == 1000
-=======
     # check that stuff was loaded # @@@DLT_REMOVE
     row_counts = pipeline.last_trace.last_normalize_info.row_counts  # @@@DLT_REMOVE
     assert row_counts["genome"] == 1000  # @@@DLT_REMOVE
 
-    # @@@DLT_SNIPPET_END example
->>>>>>> 97ea1154
+    # @@@DLT_SNIPPET_END example