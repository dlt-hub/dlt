--- conflicted
+++ resolved
@@ -109,11 +109,7 @@
 * The `runtime` section is analogous to the config.toml [runtime] section and could also be omitted in this case.
 * The `profiles` section is not doing much in this case. There are two implicit profiles: `dev` and `tests` that are present in any project; we will learn about profiles in more detail later.
 
-<<<<<<< HEAD
-You can reference environment variables in the `dlt.yml` file using the `{env.ENV_VARIABLE_NAME}` syntax. Additionally, dltHub provides several [predefined project variables](../features/projects.md#project-settings-and-variable-substitution) that are automatically substituted during loading.
-=======
 You can reference environment variables in the `dlt.yml` file using the `{env.ENV_VARIABLE_NAME}` syntax. Additionally, dlt+ provides several [predefined project variables](../features/project/overview.md#project-settings-and-variable-substitution) that are automatically substituted during loading.
->>>>>>> bc2706b6
 
 :::tip
 You can find more information about the `dlt.yml` structure in the [dltHub Project section](../core-concepts/project.md).
