---
title: "Pipeline runner"
description: Run pipelines with the dltHub runner
keywords: ["runner", "pipeline", "retry", "trace"]
---
# Runner

dltHub provides a production-ready runner for your pipelines. It offers robust error handling, retry mechanisms, and near atomic trace storage to destinations of your choice.

## Usage

The runner will be used automatically if you do `dlt pipeline run` inside a project, or you can use
<<<<<<< HEAD
`dlthub.runner()` directly in your code where you define your pipeline and data.
=======
`dlt.hub.runner()` directly in your code where you define your pipeline and data.
>>>>>>> bc2706b6

<Tabs
  groupId="config-type"
  defaultValue="cli"
  values={[
    {"label": "CLI", "value": "cli"},
    {"label": "Python", "value": "python"}
  ]}>

<TabItem value="cli">

```sh
dlt pipeline my_pipeline run
```

</TabItem>

<TabItem value="python">

```py
import dlt
<<<<<<< HEAD
import dlthub
=======
>>>>>>> bc2706b6

pipeline = dlt.pipeline(pipeline_name="my_pipeline", destination="duckdb")

@dlt.resource(table_name="my_table")
def my_resource():
    return [1, 2, 3]

<<<<<<< HEAD
load_info = dlthub.runner(pipeline).run(my_resource())
=======
load_info = dlt.hub.runner(pipeline).run(my_resource())
>>>>>>> bc2706b6
print(load_info)
```

</TabItem>

</Tabs>

## Configuration

The runner is configured through the `run_config` section of a pipeline in your `dlt.yml` file
<<<<<<< HEAD
or by passing arguments to the `dlthub.runner()` function in your code.
=======
or by passing arguments to the `dlt.hub.runner()` function in your code.
>>>>>>> bc2706b6
Configuration via environment variables or `config.toml` is still under development.

### Complete configuration example

<Tabs
  groupId="config-type"
  defaultValue="yml"
  values={[
    {"label": "dlt.yml", "value": "yml"},
    {"label": "Python", "value": "python"}
  ]}>

<TabItem value="yml">

```yaml
pipelines:
  my_pipeline:
    source: my_source
    destination: duckdb
    run_config:
      store_trace_info: true
      run_from_clean_folder: true
      retry_policy:
        type: backoff
        max_attempts: 5
        multiplier: 2
        min: 1
        max: 10
      retry_pipeline_steps: ["load"]
```

</TabItem>

<TabItem value="python">

```py
<<<<<<< HEAD
import dlthub
=======
import dlt
>>>>>>> bc2706b6
from tenacity import Retrying, stop_after_attempt, wait_exponential

pipeline = dlt.pipeline(pipeline_name="my_pipeline", destination="duckdb")

@dlt.resource(table_name="my_table")
def my_resource():
    return [1, 2, 3]

<<<<<<< HEAD
load_info = dlthub.runner(
=======
load_info = dlt.hub.runner(
>>>>>>> bc2706b6
    pipeline,
    store_trace_info=True,
    run_from_clean_folder=True,
    retry_policy=Retrying(
        stop=stop_after_attempt(5),
        wait=wait_exponential(multiplier=2, min=1, max=10),
        reraise=True
    ),
    retry_pipeline_steps=["load"]
).run(my_resource())
```

</TabItem>

</Tabs>



## Trace storage

The `store_trace_info` parameter enables automatic storage of the pipeline's runtime [trace](https://github.com/dlt-hub/dlt/blob/273420b2574a518a7488443253ab1e0971b136e8/dlt/pipeline/trace.py#L126), which contains detailed information about a run, e.g., timings of each step, schema changes, and load packages (see [here](../../running-in-production/running#inspect-and-save-the-load-info-and-trace)).

The runner will convert the trace into a `dict` and try loading it to the destination using a separate pipeline, which runs directly after each successful or failed attempt of the main pipeline. If any pending data is finalized before running the main pipeline, the trace of that finalization is also stored.

Setting `store_trace_info=True` will derive the configuration of the trace pipeline from the main pipeline.
That trace pipeline will be named `_trace_<pipeline_name>` and will write to the same destination as the main pipeline.

```yaml
pipelines:
  my_pipeline:
    run_config:
      store_trace_info: true
```

Alternatively, you can explicitly define a trace pipeline for example, if you want 
to use store your traces in a different filesystem than your production data:

<Tabs
  groupId="config-type"
  defaultValue="yml"
  values={[
    {"label": "dlt.yml", "value": "yml"},
    {"label": "Python", "value": "python"}
  ]}>

<TabItem value="yml">

```yaml
destination:
  log_filesystem:
    type: filesystem
    bucket_url: "s3://my-bucket/logs/dlt_traces"

pipelines:
  my_pipeline:
    source: my_source
    destination: duckdb
    run_config:
      store_trace_info: trace_pipeline
    
  trace_pipeline:
    source: my_source # << this will not actually be used but cannot be empty
    destination: log_filesystem
```

</TabItem>

<TabItem value="python">
```py
import dlt
<<<<<<< HEAD
import dlthub
=======
>>>>>>> bc2706b6
from tenacity import Retrying, stop_after_attempt

@dlt.resource(table_name="numbers")
def my_resource():
    return [1, 2, 3]

# your main pipeline
pipeline = dlt.pipeline(pipeline_name="my_pipeline", destination="duckdb")

# your trace pipeline
# os.environ["DESTINATION__FILESYSTEM__BUCKET_URL"] = "s3://my-bucket/logs/dlt_traces"
trace_pipeline = dlt.pipeline(
    pipeline_name="my_trace_pipeline",
    destination="filesystem",
    dataset_name="my_pipeline_trace_dataset",
)

<<<<<<< HEAD
load_info = dlthub.runner(pipeline, store_trace_info=trace_pipeline).run(my_resource())
=======
load_info = dlt.hub.runner(pipeline, store_trace_info=trace_pipeline).run(my_resource())
>>>>>>> bc2706b6
print(load_info)
```
</TabItem>

</Tabs>

### Trace table naming

Traces are loaded into a table named `<pipeline_name>_trace`. This means you can use the same trace pipeline for 
multiple pipelines without conflicts.

## Run from clean folder

When the `run_from_clean_folder` option is enabled, the [pipeline working directory](../../general-usage/pipeline#pipeline-working-directory) is removed before the pipeline runs. The state, schema, and all files from previous runs are deleted, and state and schema are synchronized from the destination (see [dlt pipeline sync](../../reference/command-line-interface.md#dlt-pipeline-sync)).

```yaml
pipelines:
  my_pipeline:
    run_config:
      run_from_clean_folder: true
```

:::note
The dltHub runner behaves slightly differently from `pipeline.run()` when there exists pending data in the pipeline's working directory: `pipeline.run()` will load only the pending data and needs to be invoked again, whereas the dltHub runner will run with the pending data, and then automatically run again with the given data.
:::

## Retry policies

The Runner supports configurable retry policies to handle errors during pipeline execution. Retry policies apply to both finalizing pending data from previous loads and running the pipeline with the given data.

For the python interface you can define any retry policy you want using the [tenacity](https://tenacity.readthedocs.io/en/latest/) library. For the yaml interface you can configure three different retry policies:

| Policy type | Description | Configuration |
|-------------|-------------|---------------|
| None | No retry (single attempt) | `type: none` |
| Fixed | Fixed number of attempts with no backoff | `type: fixed`, `max_attempts: N` |
| Backoff | Exponential backoff with configurable parameters | `type: backoff`, `max_attempts: N`, `multiplier: N`, `min: N`, `max: N` |

:::note
When storing the trace, the runner will alternate between trying to load the pipeline and loading the trace. So after the
first attempt fails, it will try to load the trace of the first attempt. If the trace pipeline also fails, the
trace file will be kept as `traces/<transaction_id>_attempt_1_trace.json` in the pipeline's
working directory and the pipeline will be retried. Failures to load the trace will be logged as warnings, but
do not affect the main pipeline's execution.
:::


### Retry pipeline steps

The runner will automatically apply [a helper method](https://github.com/dlt-hub/dlt/blob/273420b2574a518a7488443253ab1e0971b136e8/dlt/pipeline/helpers.py#L30) to all given policies to define whether or not a retry should be attempted. 

It takes into account the type of the exception and the pipeline step at which it occurred.
For example, any exceptions inheriting from `TerminalException` such as those related to missing credentials will end the run immediately,
whereas a `PipelineStepFailed`-exception such as it might occur due to a connection that timed-out could be be retried.

For the latter, the `retry_pipeline_steps` parameter can be used to further control during which pipeline steps a retry will be attempted.

| Configuration | Behavior |
|---------------|----------|
| `retry_pipeline_steps: ["load"]` | Only retry the load step (default) |
| `retry_pipeline_steps: ["normalize", "load"]` | Retry both normalize and load steps |
| `retry_pipeline_steps: ["extract", "normalize", "load"]` | Retry all main steps |

**Example configuration:**
This is how you can configure the runner to retry 5 times unless the error is terminal or occurs during the extract step:

<Tabs
  groupId="config-type"
  defaultValue="yml"
  values={[
    {"label": "dlt.yml", "value": "yml"},
    {"label": "Python", "value": "python"}
  ]}>

<TabItem value="yml">

```yaml
pipelines:
  my_pipeline:
    source: github_source
    run_config:
      retry_policy:
        type: fixed
        max_attempts: 5
      retry_pipeline_steps: ["normalize", "load"]
```

</TabItem>

<TabItem value="python">

```py
import dlt
<<<<<<< HEAD
import dlthub
=======
>>>>>>> bc2706b6
from tenacity import Retrying, stop_after_attempt, wait_fixed

pipeline = dlt.pipeline(pipeline_name="my_pipeline", destination="duckdb")

@dlt.resource(table_name="my_table")
def my_resource():
    return [1, 2, 3]

<<<<<<< HEAD
load_info = dlthub.runner(
=======
load_info = dlt.hub.runner(
>>>>>>> bc2706b6
  pipeline,
  retry_policy=Retrying(stop=stop_after_attempt(5), wait=wait_fixed(2), reraise=True),
  retry_pipeline_steps=["normalize", "load"]
).run(my_resource())
print(load_info)
```

</TabItem>

</Tabs>

## Callbacks

You can implement [custom callbacks](observability.md) by inheriting from dltHub's `PlusLogCollector` class.
If such a collector is attached to a pipeline, the runner will detect it and will call its `on_before`, `on_after` and `on_retry` methods.<|MERGE_RESOLUTION|>--- conflicted
+++ resolved
@@ -10,11 +10,7 @@
 ## Usage
 
 The runner will be used automatically if you do `dlt pipeline run` inside a project, or you can use
-<<<<<<< HEAD
-`dlthub.runner()` directly in your code where you define your pipeline and data.
-=======
 `dlt.hub.runner()` directly in your code where you define your pipeline and data.
->>>>>>> bc2706b6
 
 <Tabs
   groupId="config-type"
@@ -36,10 +32,6 @@
 
 ```py
 import dlt
-<<<<<<< HEAD
-import dlthub
-=======
->>>>>>> bc2706b6
 
 pipeline = dlt.pipeline(pipeline_name="my_pipeline", destination="duckdb")
 
@@ -47,11 +39,7 @@
 def my_resource():
     return [1, 2, 3]
 
-<<<<<<< HEAD
-load_info = dlthub.runner(pipeline).run(my_resource())
-=======
 load_info = dlt.hub.runner(pipeline).run(my_resource())
->>>>>>> bc2706b6
 print(load_info)
 ```
 
@@ -62,11 +50,7 @@
 ## Configuration
 
 The runner is configured through the `run_config` section of a pipeline in your `dlt.yml` file
-<<<<<<< HEAD
-or by passing arguments to the `dlthub.runner()` function in your code.
-=======
 or by passing arguments to the `dlt.hub.runner()` function in your code.
->>>>>>> bc2706b6
 Configuration via environment variables or `config.toml` is still under development.
 
 ### Complete configuration example
@@ -103,11 +87,7 @@
 <TabItem value="python">
 
 ```py
-<<<<<<< HEAD
-import dlthub
-=======
 import dlt
->>>>>>> bc2706b6
 from tenacity import Retrying, stop_after_attempt, wait_exponential
 
 pipeline = dlt.pipeline(pipeline_name="my_pipeline", destination="duckdb")
@@ -116,11 +96,7 @@
 def my_resource():
     return [1, 2, 3]
 
-<<<<<<< HEAD
-load_info = dlthub.runner(
-=======
 load_info = dlt.hub.runner(
->>>>>>> bc2706b6
     pipeline,
     store_trace_info=True,
     run_from_clean_folder=True,
@@ -191,10 +167,6 @@
 <TabItem value="python">
 ```py
 import dlt
-<<<<<<< HEAD
-import dlthub
-=======
->>>>>>> bc2706b6
 from tenacity import Retrying, stop_after_attempt
 
 @dlt.resource(table_name="numbers")
@@ -212,11 +184,7 @@
     dataset_name="my_pipeline_trace_dataset",
 )
 
-<<<<<<< HEAD
-load_info = dlthub.runner(pipeline, store_trace_info=trace_pipeline).run(my_resource())
-=======
 load_info = dlt.hub.runner(pipeline, store_trace_info=trace_pipeline).run(my_resource())
->>>>>>> bc2706b6
 print(load_info)
 ```
 </TabItem>
@@ -310,10 +278,6 @@
 
 ```py
 import dlt
-<<<<<<< HEAD
-import dlthub
-=======
->>>>>>> bc2706b6
 from tenacity import Retrying, stop_after_attempt, wait_fixed
 
 pipeline = dlt.pipeline(pipeline_name="my_pipeline", destination="duckdb")
@@ -322,11 +286,7 @@
 def my_resource():
     return [1, 2, 3]
 
-<<<<<<< HEAD
-load_info = dlthub.runner(
-=======
 load_info = dlt.hub.runner(
->>>>>>> bc2706b6
   pipeline,
   retry_policy=Retrying(stop=stop_after_attempt(5), wait=wait_fixed(2), reraise=True),
   retry_pipeline_steps=["normalize", "load"]
