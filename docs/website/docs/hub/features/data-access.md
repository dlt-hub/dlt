---
title: "Secure data access and sharing"
description: Provide secure data access to your organization
keywords: ["data access", "security", "contracts", "data sharing"]
---

# Secure data access and sharing

dltHub makes it easy for end-users like data scientists or analysts to access high-quality production data in a secure and Python-friendly way. A [dltHub Project](../core-concepts/project.md) exposes a standard Python API which connects to the production data using an "access" [profile](../core-concepts/profiles.md). This profile can be configured to specify how users are allowed to interact with the data, e.g., by applying restrictions on datasets that are not allowed to be modified.

## Project packaging

dltHub Projects can be distributed as Python packages, with which data end-users can easily interact within their own Pythonic workflows.
To package an existing dltHub Project, you need to:

1. Add an `__init__.py` file to the root of your project.

<details>

<summary>__init__.py example</summary>

```py
"""
A demonstration package that sends GitHub events to Delta Lake, aggregates, and shares via Snowflake

>>> import dlt_package_template
>>>
>>> print(dlt_package_template.catalog())  # list datasets
>>> print(dlt_package_template.catalog().dataset_name) # lists tables in dataset
>>> df_ = dlt_package_template.catalog().dataset_name.table_name.df()  # reads table
"""

import os
import dlt as dlt
from dlthub.project import Catalog, EntityFactory, ProjectRunContext, Project, PipelineManager

def access_profile() -> str:
    """Implement this function to select profile assigned to users that import this Python package
    into their own scripts or other modules.
    """
    return "access"


def context() -> ProjectRunContext:
    """Returns the context of this package, including run directory,
    data directory and project config
    """
    from dlthub.project.run_context import ensure_project
    return ensure_project(run_dir=os.path.dirname(__file__), profile=access_profile())


def config() -> Project:
    """Returns project configuration and getters of entities like sources, destinations
    and pipelines"""
    return context().project


def entities() -> EntityFactory:
    """Returns methods to create entities in this package likes sources, pipelines etc."""
    return EntityFactory(config())


def runner() -> PipelineManager:
    return PipelineManager(config())


def catalog() -> Catalog:
    """Returns a catalogue with available datasets, which can be read and written to"""
    return Catalog(context())
```
</details>

2. Package the project using any of the Python package managers (e.g., [uv](https://docs.astral.sh/uv/), [poetry](https://python-poetry.org/), or setuptools).

<details>

<summary>pyproject.toml example</summary>

```toml
[project]
name = "dlt_example_project"
version = "0.0.1"
description = "Description"
requires-python = ">=3.9,<3.13"

dependencies = [
<<<<<<< HEAD
    "dlt>=1.7.0",
    "dlthub==0.7.0"
=======
    "dlt>=1.18.0",
    "dlthub"
>>>>>>> bc2706b6
]

[project.entry-points.dlt_package]
dlt-project = "dlt_example_project"
```
</details>

:::info
cli support for packaging dltHub Projects is currently in development and will be available in future releases.
:::

## Data access and sharing

Once you've created a Python package, you can distribute it via PyPI (private or public) or a git repository. The resulting Python package will allow users to access the data in their Pythonic workflows. An example of such a workflow:

1. Pip install the Python package in your local Python environment (for example, a notebook).

    ```sh
    pip install -U --index-url https://pypi.dlthub.com dlt_example_project
    ```

2. Import the project like any Python module.

    ```py
    import dlt_example_project as dlt_project
    ```

3. Explore the data.

    The datasets declared in the project create a data catalog that can be used to explore which datasets and tables are available and even discover their schema without having to actually load any data into the local machine.

    ```py
    my_catalog = dlt_project.catalog() # Access the data catalog created by dlt
    print(my_catalog) # Inspect datasets and available tables
    print(my_catalog.github_events_dataset) # Access the dataset github_events_dataset from the catalog
    ```

    In this example, `print(my_catalog)` shows two available datasets in the catalog: `github_events_dataset` in an s3 bucket and `reports_dataset` in a Snowflake warehouse.

    ```sh
    Datasets in project dlt_example_project for profile access:
    github_events_dataset@delta_lake[s3://dlt-ci-test-bucket/dlthub_demo/lake_1/]
    reports_dataset@warehouse[snowflake://loader:***@kgiotue-wn98412/dlt_data]
    ```

    And `print(my_catalog.github_events_dataset)` shows the available tables in the dataset `github_events_dataset`.

    ```sh
    Dataset github_events_dataset tables in logical schema events@v2
    pull_request_event
    issues_event
    watch_event
    push_event
    public_event
    pull_request_review_event
    create_event
    issue_comment_event
    delete_event
    fork_event
    release_event
    pull_request_review_comment_event
    gollum_event
    commit_comment_event
    member_event
    gollum_event__payload__pages
    push_event__payload__commits
    ```

4. Access the data.

    Choose the tables from the catalog you want to work with (for example: `issues_event`) and only load those into the local environment:

    ```py
    df = my_catalog.github_events_dataset.issues_event.df()
    ```

    These can be loaded into:
    * Pandas dataframes with `.df()`
    * Arrow tables with `.arrow()`
    * SQL with `.sql()`


5. Do work on the data.

    Once loaded into your environment, you can work on the data just as you would in your regular Python workflow. In the example below, a custom Python function `aggregate_issues()` performs some aggregations on the data.

    ```py
    reports_df = aggregate_issues(df)
    ```

6. Share back the results.

    Using the `.save()` method, you can write back data directly to the destination. For example, the code below writes `reports_df` from Step 5 as a new table `aggregated_issues` in the dataset `reports_dataset`:

    ```py
    print(my_catalog.reports_dataset.save(reports_df, table_name="aggregated_issues"))
    ```

    Running these lines gives the following output:
    ```sh
    Pipeline save_aggregated_issues_pipeline load step completed in 7.85 seconds
    1 load package(s) were loaded to destination warehouse and into dataset reports_dataset
    The warehouse destination used snowflake://loader:***@kgiotue-wn98412/dlt_data location to store data
    Load package 1730314457.4512188 is LOADED and contains no failed jobs
    ```

## Security and contracts

When end-users interact with data using the Python API, they do so through a profile called "access". As a data engineer, you can manage this access by setting configurations and credentials for this profile in `dlt.yml` or in the toml files. Read more about setting secrets and configurations for different profiles [here](../core-concepts/profiles.md).

It's possible to set granular limits on how users can write data through schema and data contracts. These can be set individually per profile per dataset.

```yaml
profiles:
    access:
        datasets:
            github_events_dataset:
                # no new tables, no column changes
                contract: freeze

            reports_dataset:
                # allow new tables but no column changes
                contract:
                    tables: evolve
                    columns: freeze
                    data_type: freeze
```

In this example, users with the profile "access" are restricted from writing any tables or modifying the schema of existing tables in the dataset `github_events_dataset`. So if the end-user from the [previous example](#data-access-and-sharing) tried to write back their tables to this dataset instead of the `reports_dataset`:

```py
print(my_catalog.github_events_dataset.save(reports_df, table_name="aggregated_issues"))
```

then they would get the following error:

```sh
PipelineStepFailed: Pipeline execution failed at stage extract when processing package 1730314603.1941314 with exception:

<class 'dlt.common.schema.exceptions.DataValidationError'>
In schema: events: In Schema: events Table: aggregated_issues. Contract on tables with mode freeze is violated. Trying to add table aggregated_issues but new tables are frozen.
```

There are also contracts set on the `reports_dataset` that allow users to write tables but restrict them from modifying the existing schema. So, if the same user tried to add a new column `id` to the existing table `aggregated_issues` inside the `reports_dataset`:

```py
# Access the aggregated_issues table from the reports_dataset in the catalog
reports_df = my_catalog.reports_dataset.aggregated_issues.df()

# Create a new column "id"
reports_df["id"] = 1

# Push back the modified table
print(my_catalog.reports_dataset.save(reports_df, table_name="aggregated_issues"))
```

then they would get the following error:

```sh
PipelineStepFailed: Pipeline execution failed at stage extract when processing package 1730314610.4309433 with exception:

<class 'dlt.common.schema.exceptions.DataValidationError'>
In schema: out_source: In Schema: out_source Table: aggregated_issues Column: id. Contract on columns with mode freeze is violated. Trying to add column id to table aggregated_issues but columns are frozen.
```
<|MERGE_RESOLUTION|>--- conflicted
+++ resolved
@@ -84,13 +84,8 @@
 requires-python = ">=3.9,<3.13"
 
 dependencies = [
-<<<<<<< HEAD
-    "dlt>=1.7.0",
-    "dlthub==0.7.0"
-=======
     "dlt>=1.18.0",
     "dlthub"
->>>>>>> bc2706b6
 ]
 
 [project.entry-points.dlt_package]
