---
title: Transformations
description: Define Python-based or mixed SQL + Python transformations on data that is **already** in your destination.
keywords: [transformation, dataset, sql, pipeline, ibis, arrow]
---
# Transformations: Reshape data after loading

import Admonition from "@theme/Admonition";

<Admonition type="note" title={<span style={{ textTransform: "lowercase" }}>dltHub</span>}>
    <p>
    Transformations are part of **dltHub**. This module is currently available in 🧪 preview to selected users and projects.
<<<<<<< HEAD
    You can test it with the [self-issued trial license](../../intro.md#)
=======
    Contact us to get your [trial license](../../EULA.md)
>>>>>>> bc2706b6
    <br/>
    <em>[Copyright © 2025 dltHub Inc. All rights reserved.](../../EULA.md)</em>
    </p>
</Admonition>

`dlt transformations` let you build new tables or full datasets from datasets that have _already_ been ingested with `dlt`. `dlt transformations` are written and run in a very similar fashion to dlt source and resources. `dlt transformations` require you to have loaded data to a location, for example a local duckdb database, a bucket or a warehouse on which the transformations may be executed. `dlt transformations` are fully supported for all of our sql destinations including all filesystem and bucket formats.

You create them with the `@dlt.hub.transformation` decorator which has the same signature as the `@dlt.resource` decorator, but does not yield items but rather a SQL query including the resulting
column schema. dlt transformations support the same write_dispositions per destination as dlt resources do.

## Motivations

A few real-world scenarios where dlt transformations can be useful:

- **Build one-stop reporting tables** – Flatten and enrich raw data into a wide table that analysts can pivot, slice, and dice without writing SQL each time.
- **Clean data** – Remove irrelevant columns or anonymize sensitive information before sending it to a layer with lower privacy protections.
- **Normalize JSON into 3-NF** – Break out repeating attributes from nested JSON so updates are consistent and storage isn't wasted.
- **Create dimensional (star-schema) models** – Produce fact and dimension tables so BI users can drag-and-drop metrics and break them down by any dimension.
- **Generate task-specific feature sets** – Deliver slim tables tailored for personalization, forecasting, or other ML workflows.
- **Apply shared business definitions** – Encode rules such as "a *sale* is a transaction whose status became *paid* this month," ensuring every metric is counted the same way.
- **Merge heterogeneous sources** – Combine Shopify, Amazon, WooCommerce (etc.) into one canonical *orders* feed for unified inventory and revenue reporting.
- **Run transformations during ingestion pre-warehouse** – Pre-aggregate or pre-filter data before it hits the warehouse to cut compute and storage costs.
- **…and more** – Any scenario where reshaping, enriching, or aggregating existing data unlocks faster insight or cleaner downstream pipelines.


## Quick-start in three simple steps

For the example below you can copy–paste everything into one script and run it. It is useful to know how to use dlt [Datasets and Relations](../../../general-usage/dataset-access/dataset.md), since these are heavily used in transformations.

### 1. Load some example data

The snippets below assume that we have a simple fruitshop dataset as produced by the dlt fruitshop template:

<!--@@@DLT_SNIPPET ./transformation-snippets.py::quick_start_example-->


### 1.1 Use the fruitshop template as a starting point

Alternatively, you can follow the code examples below by creating a new pipeline with the fruitshop template and running transformations on the resulting dataset:

```sh
dlt init fruitshop duckdb
```

### 2. Inspect the dataset

<!--@@@DLT_SNIPPET ./transformation-snippets.py::dataset_inspection-->

### 3. Write and run a transformation

<!--@@@DLT_SNIPPET ./transformation-snippets.py::basic_transformation-->


### 3.1 Alternatively use pure SQL for the transformation

<!--@@@DLT_SNIPPET ./transformation-snippets.py::sql_queries_short-->

That's it — `copied_customers` is now a new table in **the same** DuckDB schema with the first 5 customers when ordered by name. `dlt` has detected that we are loading into the same dataset
and executed this transformation in SQL - no data was transferred to and from the machine executing this pipeline. Additionally, the new destination table `copied_customers` was automatically evolved
to the correct new schema, and you could also set a different write disposition and even merge data from a transformation.

## Defining a transformation

:::info
Most of the following examples will be using the ibis expressions of the `dlt.Dataset`. Read the detailed [dataset docs](../../../general-usage/dataset-access/dataset.md) to learn how to use these.
:::

<!--@@@DLT_SNIPPET ./transformation-snippets.py::orders_per_user-->

* **Decorator arguments** mirror those accepted by `@dlt.resource`.
* The transformation function signature must contain at least one `dlt.Dataset` which is used inside the function to create the transformation SQL statements and calculate the resulting schema update.
* Yields a `Relation` created with ibis expressions or a select query which will be materialized into the destination table. If the first item yielded is a valid sql query or relation object, data will be interpreted as a transformation. In all other cases, the transformation decorator will work like any other resource.

## Loading to other datasets


### Loading to another dataset on the same physical location

Below we load to the same DuckDB instance with a new pipeline that points to another `dataset`. dlt will be able to detect that both datasets live on the same destination and
will run the transformation as pure SQL.

<!--@@@DLT_SNIPPET ./transformation-snippets.py::loading_to_other_datasets-->

### Loading to another dataset on a different physical location

Below we load the data from our local DuckDB instance to a Postgres instance. dlt will use the query to extract the data as Parquet files and will do a regular dlt load, pushing the data to Postgres. Note that you can use the exact same transformation functions for both scenarios. This can be extremely useful when you want to avoid compute costs in warehouses by running transformations directly from a local duckdb instance or raw data in a bucket into the warehouse, as the compute will happen on the machine executing the pipeline that runs the transformations.

<!--@@@DLT_SNIPPET ./transformation-snippets.py::loading_to_other_datasets_other_engine-->


## Using transformations


### Grouping multiple transformations in a source

`dlt transformations` can be grouped like all other resources into sources and will be executed together. You can even mix regular resources and transformations in one pipeline load.

<!--@@@DLT_SNIPPET ./transformation-snippets.py::multiple_transformations-->

### Yielding multiple transformations from one transformation resource

`dlt transformations` may also yield more than one transformation instruction. If no further table name hints are supplied, the result will be a union of the yielded transformation instructions. dlt will take care of the necessary schema migrations, you will just need to ensure that no columns are marked as non-nullable that are missing from one of the transformation instructions:

<!--@@@DLT_SNIPPET ./transformation-snippets.py::multiple_transformation_instructions-->

### Supplying additional hints

You may supply column and table hints the same way you do for regular resources. `dlt` will derive schema hints from your query, but in some cases you may need to change or amend hints, such as making columns nullable for the example above or change the precision or type of a column to make it work with a given target destination (if different from the source)

<!--@@@DLT_SNIPPET ./transformation-snippets.py::supply_hints-->

### Writing your queries in SQL

If you prefer to write your queries in SQL, you can omit ibis expressions by simply creating a `Relation` from a query on your dataset:

<!--@@@DLT_SNIPPET ./transformation-snippets.py::sql_queries-->

The identifiers (table and column names) used in these raw SQL expressions must correspond to the identifiers as they are present in your dlt schema, NOT in your destination database schema.

## Using pandas dataframes or arrow tables

You can also directly write transformations using pandas or arrow. Please note that your transformation resource will act like a regular resource in this case, you will not have column level hints forward but rather dlt will just see the dataframes or arrow tables you yield and process them like from any other resource. This may change in the future.

<!--@@@DLT_SNIPPET ./transformation-snippets.py::arrow_dataframe_operations-->


## Schema evolution and hints lineage

When executing transformations, dlt computes the resulting schema before the transformation is executed. This allows dlt to:

1. Migrate the destination schema accordingly, creating new columns or tables as needed
2. Fail early if there are schema mismatches that cannot be resolved
3. Preserve column-level hints from source to destination

### Schema evolution

For example, if your transformation joins two tables and creates new columns, dlt will automatically update the destination schema to accommodate these changes. If your transformation would result in incompatible schema changes (like changing a column's data type in a way that could lose data), dlt will fail before executing the transformation, protecting your data and saving execution and debug time.

You can inspect the computed result schema during development by looking at the result of `compute_columns_schema` on your `Relation`:

<!--@@@DLT_SNIPPET ./transformation-snippets.py::computed_schema-->

### Column level hint forwarding

When creating or updating tables with transformation resources, dlt will also forward certain column hints to the new tables. In our fruitshop source, we have applied a custom hint named
`x-annotation-pii` set to True for the `name` column, which indicates that this column contains PII (personally identifiable information). We might want to know downstream of our transformation layer
which columns resulted from origin columns that contain private data:

<!--@@@DLT_SNIPPET ./transformation-snippets.py::column_level_lineage-->

Features and limitations:

* `dlt` will only forward certain types of hints to the resulting tables: custom hints starting with `x-annotation...` and type hints such as `nullable`, `data_type`, `precision`, `scale`, and `timezone`. Other hints, such as `primary_key` or `merge_keys`, will need to be set via the `columns` argument on the transformation decorator, since dlt does not know how the transformed tables will be used.
* `dlt` will not be able to forward hints for columns that are the result of combining two origin columns, for example by concatenating them or similar sql operations.

## Query Normalization

### `dlt` columns

When executing transformations, dlt will add internal dlt columns to your SQL queries depending on the configuration:

- `_dlt_load_id`, which tracks which load operation created or modified each row, is **added by default**. Even if present in your query, the `_dlt_load_id` column will be **replaced with a constant value** corresponding to the current load ID. To disable this behavior, set:
    ```toml
    [normalize.model_normalizer]
    add_dlt_load_id = false
    ```
    In this case, the column will not be added or replaced.

- `_dlt_id`, a unique identifier for each row, is **not added by default**. If your query already includes a `_dlt_id` column, it will be left unchanged. To enable automatic generation of this column when it’s missing, set:
    ```toml
    [normalize.model_normalizer]
    add_dlt_id = true
    ```
    When enabled and the column is not in the query, dlt will generate a `_dlt_id`. Note that if the column is already present, it will **not** be replaced.

    The `_dlt_id` column is generated using the destination's UUID function, such as `generateUUIDv4()` in ClickHouse. For dialects without native UUID support:
     - In **Redshift**, `_dlt_id` is generated using an `MD5` hash of the load ID and row number.
     - In **SQLite**, `_dlt_id` is simulated using `lower(hex(randomblob(16)))`.

Additionally, column names are normalized according to the naming schema selected and the identifier capabilities of the destinations. This ensures compatibility and consistent naming conventions across different data sources and destination systems.

This allows dlt to maintain data lineage and enables features like incremental loading and merging, even when working with raw SQL queries.

:::info
The normalization described here, including automatic injection or replacement of dlt columns, applies only to SQL-based transformations. Python-based transformations, such as those using dataframes or arrow tables, follow the [regular normalization process](../../../reference/explainers/how-dlt-works.md#normalize).
:::

### Query Processing

When you run your transformations, `dlt` takes care of several important steps to ensure your queries are executed smoothly and correctly on the input dataset. Here’s what happens behind the scenes:

1. Expands any `*` (star) selects to include all relevant columns.
2. Adds special dlt columns (see below for details).
3. Fully qualifies all identifiers by adding database and dataset prefixes, so tables are always referenced unambiguously during query execution.
4. Properly quotes and, if necessary, adjusts the case of your identifiers to match the destination’s requirements.
5. Handles differences in naming conventions by aliasing columns and tables as needed, so names always match those in the destination.
6. Reorders columns to match the expected order in the destination table.
7. Fills in default `NULL` values for any columns that exist in the destination table but are not selected in your query.

Given a table of the name `my_table` with the columns `id` and `value` on `duckdb`, on a dataset with the name `my_dataset`, loaded into a dataset named `transformed_dataset`, the following query:

```sql
SELECT id, value FROM table
```

Will be translated to

```sql
INSERT INTO
    "my_pipeline_dataset"."my_transformation" ("id", "value", "_dlt_load_id", "_dlt_id")
SELECT
    _dlt_subquery."id" AS "id",
    _dlt_subquery."value" AS "value",
    '1749134128.17655' AS "_dlt_load_id",
    UUID() AS "_dlt_id"
FROM (
    SELECT
        "my_table"."id" AS "id",
        "my_table"."value" AS "value"
    FROM "my_pipeline_dataset"."my_table" AS "my_table"
    )
AS _dlt_subquery
```

## Examples

### Local in-transit transformations example

If you require aggregated or otherwise transformed data in your warehouse, but would like to avoid or reduce the costs of running queries across many rows in your warehouse tables, you can run some or all of your transformations "in transit" while loading data from your source. The code below demonstrates how you can extract data with our `rest_api` source to a local DuckDB instance and then forward aggregated data to a warehouse destination.

<!--@@@DLT_SNIPPET ./transformation-snippets.py::in_transit_transformations-->

This script demonstrates:
- Fetching data from a REST API using dlt's rest_api_source
- Loading raw data into a local DuckDB instance as an intermediate step
- Transforming the data by joining orders with stores and aggregating order counts directly on the local DuckDB instance, not in the destination warehouse
- Loading only the aggregated results to a production warehouse (Postgres)
- Reducing warehouse compute costs by performing transformations locally in DuckDB
- Using multiple pipelines in a single workflow for different stages of processing

### Incremental transformations example

:::info
This example demonstrates how to perform incremental transformations using an incremental primary key from the original tables. We're actively working to make incremental transformations based on `_dlt_load_id`s even easier in the near future.
:::

<!--@@@DLT_SNIPPET ./transformation-snippets.py::incremental_transformations-->

This example demonstrates how you can incrementally transform incoming new data for the customers table into a cleaned_customers table where the name column has been removed. It:
 * Uses primary key-based incremental loading to process only new data
 * Tracks the highest ID processed so far to filter out already processed records
 * Handles first-time runs with the PipelineNeverRan exception
 * Removes sensitive data (name column) during the transformation
 * Uses write_disposition="append" to add only new records to the destination table
 * Can be run repeatedly as new data arrives, processing only the delta


<|MERGE_RESOLUTION|>--- conflicted
+++ resolved
@@ -10,11 +10,7 @@
 <Admonition type="note" title={<span style={{ textTransform: "lowercase" }}>dltHub</span>}>
     <p>
     Transformations are part of **dltHub**. This module is currently available in 🧪 preview to selected users and projects.
-<<<<<<< HEAD
-    You can test it with the [self-issued trial license](../../intro.md#)
-=======
     Contact us to get your [trial license](../../EULA.md)
->>>>>>> bc2706b6
     <br/>
     <em>[Copyright © 2025 dltHub Inc. All rights reserved.](../../EULA.md)</em>
     </p>
