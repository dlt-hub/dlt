--- conflicted
+++ resolved
@@ -730,7 +730,6 @@
 request_max_retry_delay = 30  # Cap exponential delay to 30 seconds
 ```
 
-<<<<<<< HEAD
 :::note
 `RESTClient` retries by default:
 
@@ -754,7 +753,7 @@
 )
 ```
 will set-up the client for a short connect and read timeouts with no retries.
-=======
+
 ### URL sanitization and secret protection
 
 The RESTClient automatically sanitizes URLs in logs and error messages to prevent exposure of sensitive information. Query parameters with the following names are automatically redacted:
@@ -764,7 +763,6 @@
 
 For example, a URL like `https://api.example.com/data?api_key=secret123&page=1` will appear in logs as `https://api.example.com/data?api_key=***&page=1`.
 
->>>>>>> 823bf386
 
 ## Troubleshooting
 
