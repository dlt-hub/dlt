--- conflicted
+++ resolved
@@ -385,11 +385,7 @@
 
         # Add the cursor to the request body
         request.json["cursor"] = self.cursor
-<<<<<<< HEAD
-       
-=======
-
->>>>>>> 7c07c674
+
 client = RESTClient(
     base_url="https://api.example.com",
     paginator=PostBodyPaginator()
