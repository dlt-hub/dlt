--- conflicted
+++ resolved
@@ -220,13 +220,12 @@
 
 ### Switch from append/replace to merge
 
-<<<<<<< HEAD
 :::tip
 Root key propagation & merge apply only to nested tables. If your resource does not create nested tables you may ignore
 this chapter.
 :::
 
-Merge write disposition requires that the `_dlt_id` (`row_key`) of the root table be propagated to nested tables. This concept is similar to a foreign key but always references the root (top level) table, skipping any intermediate parents. We call it `root key`. The root key is automatically propagated for all tables that have the `merge` write disposition set. We do not enable it everywhere because it takes up storage space.
+Merge write disposition requires that the `_dlt_id` (`row_key`) of the root table be propagated to nested tables. This concept is similar to a foreign key but always references the root (top level) table, skipping any intermediate parents. We call it `root key`. The root key is automatically propagated for all tables that have the `merge` write disposition set. We do not enable it elsewhere because it takes up storage space.
 
 If you plan for some of resources to do merges but your initial backfill is append (or replace / full refresh) you should:
 1. [Enable root key propagation right away](#forcing-root-key-propagation)
@@ -244,9 +243,6 @@
 #### Forcing root key propagation
 
 Nevertheless, in some cases, you may want to permanently enable root key propagation.
-=======
-The merge write disposition requires that the `_dlt_id` (`row_key`) of the root table be propagated to nested tables. This concept is similar to a foreign key but always references the root (top level) table, skipping any intermediate parents. We call this the `root key`.
->>>>>>> 5236e15f
 
 `Root key` propagation is automatically enabled for all tables that have the `merge` write disposition set from the beginning. We do not always enable it by default because it takes up additional storage space. Nevertheless, in some cases, you may want to permanently enable `root key` propagation.
 
