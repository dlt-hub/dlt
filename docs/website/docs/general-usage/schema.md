---
title: Schema
description: Schema
keywords: [schema, dlt schema, yaml]
---

# Schema

The schema describes the structure of normalized data (e.g., tables, columns, data types, etc.) and
provides instructions on how the data should be processed and loaded. dlt generates schemas from
the data during the normalization process. Users can affect this standard behavior by providing
**hints** that change how tables, columns, and other metadata are generated and how the data is
loaded. Such hints can be passed in the code, i.e., to the `dlt.resource` decorator or `pipeline.run`
method. Schemas can also be exported and imported as files, which can be directly modified.

> 💡 `dlt` associates a schema with a [source](source.md) and a table schema with a
> [resource](resource.md).

## Schema content hash and version

Each schema file contains a content-based hash `version_hash` that is used to:

1. Detect manual changes to the schema (i.e., user edits content).
1. Detect if the destination database schema is synchronized with the file schema.

Each time the schema is saved, the version hash is updated.

Each schema contains a numeric version which increases automatically whenever the schema is updated and
saved. The numeric version is meant to be human-readable. There are cases (parallel processing) where
the order is lost.

> 💡 The schema in the destination is migrated if its hash is not stored in the `_dlt_versions` table. In
> principle, many pipelines may send data to a single dataset. If table names clash, then a single
> table with the union of the columns will be created. If columns clash, and they have different
> types, etc., then the load may fail if the data cannot be coerced.

## Naming convention

`dlt` creates tables, nested tables, and column schemas from the data. The data being loaded,
typically JSON documents, contains identifiers (i.e., key names in a dictionary) with any Unicode
characters, any lengths, and naming styles. On the other hand, the destinations accept very strict
namespaces for their identifiers. Like Redshift, that accepts case-insensitive alphanumeric
identifiers with a maximum of 127 characters.

Each schema contains a [naming convention](naming-convention.md) that tells dlt how to translate identifiers to the
namespace that the destination understands. This convention can be configured, changed in code, or enforced via
destination.

The default naming convention:

1. Converts identifiers to snake_case, small caps. Removes all ASCII characters except ASCII
   alphanumerics and underscores.
1. Adds `_` if the name starts with a number.
1. Multiples of `_` are converted into a single `_`.
1. Nesting is expressed as double `_` in names.
1. It shortens the identifier if it exceeds the length at the destination.

> 💡 The standard behavior of `dlt` is to **use the same naming convention for all destinations** so
> users always see the same tables and columns in their databases.

> 💡 If you provide any schema elements that contain identifiers via decorators or arguments (i.e.,
> `table_name` or `columns`), all the names used will be converted via the naming convention when
> adding to the schema. For example, if you execute `dlt.run(... table_name="CamelCase")` the data
> will be loaded into `camel_case`.

> 💡 Use simple, short, small caps identifiers for everything!

To retain the original naming convention (like keeping `"createdAt"` as it is instead of converting it to `"created_at"`), you can use the direct naming convention in "config.toml" as follows:
```toml
[schema]
naming="direct"
```
:::caution
Opting for `"direct"` naming bypasses most name normalization processes. This means any unusual characters present will be carried over unchanged to database tables and columns. Please be aware of this behavior to avoid potential issues.
:::

The naming convention is configurable, and users can easily create their own
conventions that, i.e., pass all the identifiers unchanged if the destination accepts that (i.e.,
DuckDB).

## Data normalizer

The data normalizer changes the structure of the input data so it can be loaded into the destination. The standard `dlt` normalizer creates a relational structure from Python dictionaries and lists. Elements of that structure, such as table and column definitions, are added to the schema.

The data normalizer is configurable, and users can plug in their own normalizers, for example, to handle nested table linking differently or generate parquet-like data structures instead of nested tables.

## Tables and columns

The key components of a schema are tables and columns. You can find a dictionary of tables in the `tables` key or via the `tables` property of the Schema object.

A table schema has the following properties:

1. `name` and `description`.
2. `columns` with a dictionary of table schemas.
3. `write_disposition` hint telling `dlt` how new data coming to the table is loaded.
4. `schema_contract` - describes a [contract on the table](schema-contracts.md).
5. `parent` is a part of the nested reference, defined on a nested table and points to the parent table.

The table schema is extended by the data normalizer. The standard data normalizer adds propagated columns to it.

A column schema contains the following properties:

1. `name` and `description` of a column in a table.

Data type information:

1. `data_type` with a column data type.
2. `precision` is a precision for **text**, **timestamp**, **time**, **bigint**, **binary**, and **decimal** types.
3. `scale` is a scale for the **decimal** type.
4. `timezone` is a flag indicating TZ aware or NTZ **timestamp** and **time**. The default value is **true**.
5. `nullable` tells if the column is nullable or not.
6. `is_variant` indicates that the column was generated as a variant of another column.

A column schema contains the following basic hints:

1. `primary_key` marks a column as part of the primary key.
2. `unique` indicates that the column is unique. On some destinations, this generates a unique index.
3. `merge_key` marks a column as part of the merge key used by [merge load](./merge-loading.md).

Hints below are used to create [nested references](#nested-references-root-and-nested-tables):
1. `row_key` is a special form of primary key created by `dlt` to uniquely identify rows of data.
2. `parent_key` is a special form of foreign key used by nested tables to refer to parent tables.
3. `root_key` marks a column as part of the root key, which is a type of foreign key always referring to the root table.
4. `_dlt_list_idx` is an index on a nested list from which a nested table is created.

`dlt` lets you define additional performance hints:

1. `partition` marks a column to be used to partition data.
2. `cluster` marks a column to be used to cluster data.
3. `sort` marks a column as sortable/having order. On some destinations, this non-unique generates an index.

:::note
Each destination can interpret the hints in its own way. For example, the `cluster` hint is used by Redshift to define table distribution and by BigQuery to specify a cluster column. DuckDB and Postgres ignore it when creating tables.
:::

### Variant columns

Variant columns are generated by a normalizer when it encounters a data item with a type that cannot be coerced into an existing column. Please see our [`coerce_row`](https://github.com/dlt-hub/dlt/blob/7d9baf1b8fdf2813bcf7f1afe5bb3558993305ca/dlt/common/schema/schema.py#L205) if you are interested in seeing how it works internally.

Let's consider our [getting started](../intro) example with a slightly different approach, where `id` is an integer type at the beginning:

```py
data = [
  {"id": 1, "human_name": "Alice"}
]
```

Once the pipeline runs, we will have the following schema:

| name          | data_type     | nullable |
| ------------- | ------------- | -------- |
| id            | bigint        | true     |
| human_name    | text          | true     |

Now imagine the data has changed and the `id` field also contains strings:

```py
data = [
  {"id": 1, "human_name": "Alice"},
  {"id": "idx-nr-456", "human_name": "Bob"}
]
```

So after you run the pipeline, `dlt` will automatically infer type changes and will add a new field in the schema `id__v_text` to reflect that new data type for `id`. For any type that is not compatible with integer, it will create a new field.

| name          | data_type     | nullable |
| ------------- | ------------- | -------- |
| id            | bigint        | true     |
| human_name    | text          | true     |
| id__v_text    | text          | true     |

On the other hand, if the `id` field was already a string, then introducing new data with `id` containing other types will not change the schema because they can be coerced to string.

Now go ahead and try to add a new record where `id` is a float number; you should see a new field `id__v_double` in the schema.

## Data types

| dlt Data Type | Source Value Example                                | Precision and Scale                                     |
| ------------- | --------------------------------------------------- | ------------------------------------------------------- |
| text          | `'hello world'`                                     | Supports precision, typically mapping to **VARCHAR(N)** |
| double        | `45.678`                                            |                                                         |
| bool          | `True`                                              |                                                         |
| timestamp     | `'2023-07-26T14:45:00Z'`, `datetime.datetime.now()` | Supports precision expressed as parts of a second       |
| date          | `datetime.date(2023, 7, 26)`                        |                                                         |
| time          | `'14:01:02'`, `datetime.time(14, 1, 2)`             | Supports precision - see **timestamp**                  |
| bigint        | `9876543210`                                        | Supports precision as number of bits                    |
| binary        | `b'\x00\x01\x02\x03'`                               | Supports precision, like **text**                       |
| json          | `[4, 5, 6]`, `{'a': 1}`                             |                                                         |
| decimal       | `Decimal('4.56')`                                   | Supports precision and scale                            |
| wei           | `2**56`                                             |                                                         |

`wei` is a datatype that tries to best represent native Ethereum 256-bit integers and fixed-point decimals. It works correctly on Postgres and BigQuery. All other destinations have insufficient precision.

`json` data type tells `dlt` to load that element as JSON or string and not attempt to flatten or create a nested table out of it. Note that structured types like arrays or maps are not supported by `dlt` at this point.

`time` data type is saved in the destination **without timezone info**; if timezone is included, time is converted to UTC and then to naive.


### Handling of timestamp and time zones
By default, `dlt` normalizes timestamps (tz-aware and naive) into time zone aware types in UTC timezone. Since `1.16.0`, it fully honors the `timezone` boolean hint if set 
explicitly on a column or by a source/resource. Normalizers do not infer this hint from data. The same rules apply for tabular data (arrow/pandas) and Python objects:

| input timestamp | `timezone` hint | normalized timestamp  |
| --------------- | --------------- | --------------------- |
| naive           | `None`, `True`  | tz-aware in UTC       |
| naive           | `False`         | naive (pass-through)  |
| tz-aware        | `None`, `True`  | tz-aware in UTC       |
| tz-aware        | `False`         | to UTC and then naive |
|                 |                 |                       |

:::caution
naive timestamps will **always be considered as UTC**, system timezone settings are ignored by `dlt`
:::

<<<<<<< HEAD
:::info
You can materialize a schema in the destination without loading data.
See [Materialize schema without loading data](resource.md#materialize-schema-without-loading-data).
:::
=======
Ultimately, the destination will interpret the timestamp values. Some destinations:
- do not support naive timestamps (i.e. BigQuery) and will interpret them as naive UTC by attaching UTC timezone
- do not support tz-aware timestamps (i.e. Dremio, Athena) and will strip timezones from timestamps being loaded
- do not store timezone at all and all timestamps are converted to UTC
- store timezone as column level property and internally convert timestamps to UTC (i.e. postgres)
- store timezone and offset (i.e. MSSQL). However, we could not find any destination that can read back the original timezones

`dlt` sets sessions to UTC timezone to minimize chances of erroneous conversion.

### Handling precision
The precision and scale are interpreted by the particular destination and are validated when a column is created. Destinations that do not support precision for a given data type will ignore it.

The precision for **bigint** is mapped to available integer types, i.e., TINYINT, INT, BIGINT. The default is 64 bits (8 bytes) precision (BIGINT).

Selected destinations honor precision hint on **timestamp**. Precision is a numeric value in range of 0 (seconds) to 9 (nanoseconds) and sets the fractional
number of seconds stored in a column. The default value is 6 (microseconds) which is Python `datetime` precision. `postgres`, `duckdb`, `snowflake`, `synapse` and `mssql` allow setting precision. Additionally, `duckdb` and `filesystem` (via parquet) allow for nanosecond precision if:
* you configure [parquet version](../dlt-ecosystem/file-formats/parquet.md#writer-settings) to **2.6**
* you yield tabular data (arrow tables/pandas). `dlt` coerces all Python datetime objects into `pendulum` with microsecond precision.

### Handling nulls
In general, destinations are responsible for NULL enforcement. `dlt` does not verify nullability of data in arrow tables and Python objects. Note that:

* there's an exception to that rule if a Python object (`dict`) contains explicit `None` for a non-nullable key. This check will be eliminated. Note that if a value
for a key is not present at all, nullability check is not done
* nullability is checked by Arrow when saving parquet files. This is a new behavior and `dlt` normalizes it for older arrow versions.

### Structured types
`dlt` has experimental support for structured types that currently piggyback on `json` data type and may be set only by yielding arrow tables. `dlt` does not
evolve nested types and will not migrate destination schemas to match. Nested types are enabled for `filesystem`, `iceberg`, `delta` and `lancedb` destinations.


>>>>>>> 7614bb75
## Table references
`dlt` tables refer to other tables. It supports two types of such references:
1. **Nested reference** created automatically when nested data (i.e., a `json` document containing a nested list) is converted into relational form. These references use specialized column and table hints and are used, for example, when [merging data](merge-loading.md).
2. **Table references** are optional, user-defined annotations that are not verified and enforced but may be used by downstream tools, for example, to generate automatic tests or models for the loaded data.

### Nested references: root and nested tables
When `dlt` normalizes nested data into a relational schema, it automatically creates [**root** and **nested** tables](destination-tables.md) and links them using **nested references**.

1. All tables receive a column with the `row_key` hint (named `_dlt_id` by default) to uniquely identify each row of data.
2. Nested tables receive a `parent` table hint with the name of the parent table. The root table does not have a `parent` hint defined.
3. Nested tables receive a column with the `parent_key` hint (named `_dlt_parent_id` by default) that refers to the `row_key` of the `parent` table.

`parent` + `row_key` + `parent_key` form a **nested reference**: from the nested table to the `parent` table and are extensively used when loading data. Both `replace` and `merge` write dispositions.

`row_key` is created as follows:
1. A random string on **root** tables, except for [`upsert`](merge-loading.md#upsert-strategy) and
[`scd2`](merge-loading.md#scd2-strategy) merge strategies, where it is a deterministic hash of the `primary_key` (or whole row, so-called `content_hash`, if PK is not defined).
2. A deterministic hash of `parent_key`, `parent` table name, and position in the list (`_dlt_list_idx`)
for **nested** tables.

You are able to bring your own `row_key` by adding a `_dlt_id` column/field to your data (both root and nested). All data types with an equal operator are supported.

`merge` write disposition requires an additional nested reference that goes from **nested** to **root** table, skipping all parent tables in between. This reference is created by [adding a column with a hint](merge-loading.md#forcing-root-key-propagation) `root_key` (named `_dlt_root_id` by default) to nested tables.

### Generate custom linking for nested tables
Using `nested_hints` in `@dlt.resource` you can model your own relations between root and nested tables. You do that by specifying `primary_key` or `merge_key` on
a nested table.
<!--@@@DLT_SNIPPET ./snippets/schema-snippets.py::nested_hints_primary_key-->

In the above example we effectively convert `customers__purchases` table into a top level table that is linked to `customers` table `id` column with `customer_id` foreign key.
1. we declare compound primary key on `purchases` on (customer_id, id) columns
2. we add a mapping function that will push the customer `id` to `purchases` as `customer_id`
3. we declare table reference from `purchases` to `customers` (this is optional)
4. we set `merge` write disposition on `purchases`.

Here's resulting schema. Note that regular linking for nested tables was not generated. Instead `customer__purchases` table has compound
primary key, write disposition, load id but still receives data from `purchases` nested list.

```yaml
tables:
  customers:
    columns:
      id:
        nullable: false
        primary_key: true
        data_type: bigint
      name:
        data_type: text
        nullable: true
      city:
        data_type: text
        nullable: true
      _dlt_id:
        data_type: text
        nullable: false
        unique: true
        row_key: true
      _dlt_load_id:
        data_type: text
        nullable: false
    write_disposition: merge
    resource: customers
  customers__purchases:
    columns:
      customer_id:
        data_type: bigint
        primary_key: true
        nullable: false
      id:
        nullable: false
        primary_key: true
        data_type: bigint
      name:
        data_type: text
        nullable: true
      price:
        data_type: decimal
        nullable: true
      _dlt_root_id:
        data_type: text
        nullable: false
        root_key: true
      _dlt_id:
        data_type: text
        nullable: false
        unique: true
        row_key: true
      _dlt_load_id:
        data_type: text
        nullable: false
    references:
    - referenced_table: customers
      columns:
      - customer_id
      referenced_columns:
      - id
    write_disposition: merge
    resource: customers
```


### Table references
You can annotate tables with table references. `@dlt.resource` implements `references` argument that declares table references. Those references
are not enforced by `dlt`. See [example](#generate-custom-linking-for-nested-tables) above.

## Schema settings

The `settings` section of the schema file lets you define various global rules that impact how tables
and columns are inferred from data. For example, you can assign a **primary_key** hint to all columns named `id` or force a **timestamp** data type on all columns containing `timestamp` with the use of a regex pattern.

### Data type autodetectors

You can define a set of functions that will be used to infer the data type of a column from a
value. The functions are run from top to bottom on the lists. Look in `detections.py` to see what is
available. The **iso_timestamp** detector that looks for ISO 8601 strings and converts them to **timestamp**
is enabled by default.

```yaml
settings:
  detections:
    - timestamp
    - iso_timestamp
    - iso_date
    - large_integer
    - hexbytes_to_text
    - wei_to_double
```

Alternatively, you can add and remove detections from code:
```py
  source = data_source()
  # remove iso time detector
  source.schema.remove_type_detection("iso_timestamp")
  # convert UNIX timestamp (float, within a year from NOW) into timestamp
  source.schema.add_type_detection("timestamp")
```
Above, we modify a schema that comes with a source to detect UNIX timestamps with the **timestamp** detector.

### Column hint rules

You can define global rules that will apply hints to newly inferred columns. These rules apply to normalized column names. You can use column names directly or with regular expressions. `dlt` matches the column names **after they have been normalized with naming conventions**.

By default, the schema adopts hint rules from the json(relational) normalizer to support correct hinting of columns added by the normalizer:

```yaml
settings:
  default_hints:
    row_key:
      - _dlt_id
    parent_key:
      - _dlt_parent_id
    not_null:
      - _dlt_id
      - _dlt_root_id
      - _dlt_parent_id
      - _dlt_list_idx
      - _dlt_load_id
    unique:
      - _dlt_id
    root_key:
      - _dlt_root_id
```
Above, we require an exact column name match for a hint to apply. You can also use a regular expression (which we call `SimpleRegex`) as follows:
```yaml
settings:
    partition:
      - re:_timestamp$
```
Above, we add a `partition` hint to all columns ending with `_timestamp`. You can do the same thing in the code:
```py
  from dlt.common.schema.typing import TSimpleRegex
  
  source = data_source()
  # this will update existing hints with the hints passed
  source.schema.merge_hints({"partition": [TSimpleRegex("re:_timestamp$")]})
```

### Preferred data types

You can define rules that will set the data type for newly created columns. Put the rules under the `preferred_types` key of `settings`. On the left side, there's a rule on a column name; on the right side is the data type. You can use column names directly or with regular expressions. `dlt` matches the column names **after they have been normalized with naming conventions**.

Example:

```yaml
settings:
  preferred_types:
    re:timestamp: timestamp
    inserted_at: timestamp
    created_at: timestamp
    updated_at: timestamp
```

Above, we prefer the `timestamp` data type for all columns containing the **timestamp** substring and define a few exact matches, i.e., **created_at**.
Here's the same thing in code:
```py
  source = data_source()
  source.schema.update_preferred_types(
    {
      TSimpleRegex("re:timestamp"): "timestamp",
      TSimpleRegex("inserted_at"): "timestamp",
      TSimpleRegex("created_at"): "timestamp",
      TSimpleRegex("updated_at"): "timestamp",
    }
  )
```
### Applying data types directly with `@dlt.resource` and `apply_hints`
`dlt` offers the flexibility to directly apply data types and hints in your code, bypassing the need for importing and adjusting schemas. This approach is ideal for rapid prototyping and handling data sources with dynamic schema requirements.

### Direct specification in `@dlt.resource`
Directly define data types and their properties, such as nullability, within the `@dlt.resource` decorator. This eliminates the dependency on external schema files. For example:

```py

@dlt.resource(name='my_table', columns={"my_column": {"data_type": "bool", "nullable": True}})
def my_resource():
    for i in range(10):
        yield {'my_column': i % 2 == 0}
```
This code snippet sets up a nullable boolean column named `my_column` directly in the decorator.

#### Using `apply_hints`
When dealing with dynamically generated resources or needing to programmatically set hints, `apply_hints` is your tool. It's especially useful for applying hints across various collections or tables at once.

For example, to apply a `json` data type across all collections from a MongoDB source:

```py
all_collections = ["collection1", "collection2", "collection3"]  # replace with your actual collection names
source_data = mongodb().with_resources(*all_collections)

for col in all_collections:
    source_data.resources[col].apply_hints(columns={"column_name": {"data_type": "json"}})

pipeline = dlt.pipeline(
    pipeline_name="mongodb_pipeline",
    destination="duckdb",
    dataset_name="mongodb_data"
)
load_info = pipeline.run(source_data)
```
This example iterates through MongoDB collections, applying the **json** [data type](schema#data-types) to a specified column, and then processes the data with `pipeline.run`.

## View and print the schema
To view and print the default schema in a clear YAML format, use the command:

```py
pipeline.default_schema.to_pretty_yaml()
```
This can be used in a pipeline as:

```py
# Create a pipeline
pipeline = dlt.pipeline(
               pipeline_name="chess_pipeline",
               destination='duckdb',
               dataset_name="games_data")

# Run the pipeline
load_info = pipeline.run(source)

# Print the default schema in a pretty YAML format
print(pipeline.default_schema.to_pretty_yaml())
```
This will display a structured YAML representation of your schema, showing details like tables, columns, data types, and metadata, including version, version_hash, and engine_version.

## Export and import schema files

Please follow the guide on [how to adjust a schema](../walkthroughs/adjust-a-schema.md) to export and import YAML
schema files in your pipeline.

## Attaching schemas to sources

We recommend not creating schemas explicitly. Instead, users should provide a few global schema
settings and then let the table and column schemas be generated from the resource hints and the
data itself.

The `dlt.source` decorator accepts a schema instance that you can create yourself and modify in
whatever way you wish. The decorator also supports a few typical use cases:

### Schema created implicitly by decorator

If no schema instance is passed, the decorator creates a schema with the name set to the source name and
all the settings to default.

### Automatically load schema file stored with source python module

If no schema instance is passed, and a file with a name `{source name}_schema.yml` exists in the
same folder as the module with the decorated function, it will be automatically loaded and used as
the schema.

This should make it easier to bundle a fully specified (or pre-configured) schema with a source.

### Schema is modified in the source function body

What if you can configure your schema or add some tables only inside your schema function, when, for example,
you have the source credentials and user settings available? You could, for example, add detailed
schemas of all the database tables when someone requests table data to be loaded. This information
is available only at the moment the source function is called.

Similarly to the `source_state()` and `resource_state()`, the source and resource function has the current
schema available via `dlt.current.source_schema()`.

Example:

```py
@dlt.source
def textual(nesting_level: int):
    # get the source schema from the `current` context
    schema = dlt.current.source_schema()
    # remove date detector
    schema.remove_type_detection("iso_timestamp")
    # convert UNIX timestamp (float, within a year from NOW) into timestamp
    schema.add_type_detection("timestamp")

    return dlt.resource([])
```
<|MERGE_RESOLUTION|>--- conflicted
+++ resolved
@@ -212,12 +212,6 @@
 naive timestamps will **always be considered as UTC**, system timezone settings are ignored by `dlt`
 :::
 
-<<<<<<< HEAD
-:::info
-You can materialize a schema in the destination without loading data.
-See [Materialize schema without loading data](resource.md#materialize-schema-without-loading-data).
-:::
-=======
 Ultimately, the destination will interpret the timestamp values. Some destinations:
 - do not support naive timestamps (i.e. BigQuery) and will interpret them as naive UTC by attaching UTC timezone
 - do not support tz-aware timestamps (i.e. Dremio, Athena) and will strip timezones from timestamps being loaded
@@ -249,7 +243,10 @@
 evolve nested types and will not migrate destination schemas to match. Nested types are enabled for `filesystem`, `iceberg`, `delta` and `lancedb` destinations.
 
 
->>>>>>> 7614bb75
+:::info
+You can materialize a schema in the destination without loading data.
+See [Materialize schema without loading data](resource.md#materialize-schema-without-loading-data).
+:::
 ## Table references
 `dlt` tables refer to other tables. It supports two types of such references:
 1. **Nested reference** created automatically when nested data (i.e., a `json` document containing a nested list) is converted into relational form. These references use specialized column and table hints and are used, for example, when [merging data](merge-loading.md).
