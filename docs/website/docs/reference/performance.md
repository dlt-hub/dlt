--- conflicted
+++ resolved
@@ -325,9 +325,6 @@
     print(pipeline.load())
 ```
 <!--@@@DLT_SNIPPET_END ./performance_snippets/performance-snippets.py::parallel_config-->
-<<<<<<< HEAD
-=======
-
 
 ### Source decomposition for serial and parallel resource execution
 
@@ -361,7 +358,6 @@
   worker. Group them in a task that runs them together - otherwise some resources will be extracted twice.
 - State is per-pipeline. The pipeline identifier is the pipeline name. A single pipeline state
   should be accessed serially to avoid losing details on parallel runs.
->>>>>>> 4e7ef020
 
 
 ## Resources extraction, `fifo` vs. `round robin`
