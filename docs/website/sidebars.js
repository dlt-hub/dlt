--- conflicted
+++ resolved
@@ -106,10 +106,7 @@
         'general-usage/incremental-loading',
         'general-usage/full-loading',
         'general-usage/schema',
-<<<<<<< HEAD
         'general-usage/data-contracts',
-        'general-usage/configuration',
-=======
         {
           type: 'category',
           label: 'Configuration',
@@ -124,7 +121,6 @@
             'general-usage/credentials/config_specs',
           ]
         },
->>>>>>> 0843ff61
         'reference/performance',
         {
           type: 'category',
