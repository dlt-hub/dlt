--- conflicted
+++ resolved
@@ -95,12 +95,7 @@
           type: 'category',
           label: 'Features',
           items: [
-<<<<<<< HEAD
-            'plus/features/projects',
-            'plus/features/security',
-=======
             'plus/features/data-access',
->>>>>>> 93f55ad5
             {
               type: 'category',
               label: 'Data quality & tests',
