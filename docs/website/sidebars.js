/**
 * Creating a sidebar enables you to:
 - create an ordered group of docs
 - render a sidebar for each doc of that group
 - provide next/previous navigation

 The sidebars can be generated from the filesystem, or explicitly defined here.

 Create as many sidebars as you want.
 */

// @ts-check
const fs = require('fs');
const path = require('path');


function *walkSync(dir) {
  const files = fs.readdirSync(dir, { withFileTypes: true });
  for (const file of files) {
    if (file.isDirectory()) {
      yield* walkSync(path.join(dir, file.name));
    } else {
      yield path.join(dir, file.name);
    }
  }
}

/** @type {import('@docusaurus/plugin-content-docs').SidebarsConfig} */
const sidebars = {
  tutorialSidebar: [
    {
      type: 'category',
      label: 'Getting started',
      link: {
        type: 'doc',
        id: 'intro',
      },
      items: [
        'reference/installation',
        'tutorial/rest-api',
        'tutorial/sql-database',
        'tutorial/filesystem',
        // 'getting-started',
        'tutorial/load-data-from-an-api',
<<<<<<< HEAD
        // 'tutorial/grouping-resources',
=======
        'tutorial/grouping-resources',
        'tutorial/sql_database'
>>>>>>> 4df648fc
      ]
    },
    {
      type: 'category',
      label: 'Sources',
      link: {
        type: 'doc',
        id: 'dlt-ecosystem/verified-sources/index',
      },
      items: [
        'dlt-ecosystem/verified-sources/airtable',
        'dlt-ecosystem/verified-sources/amazon_kinesis',
        'dlt-ecosystem/verified-sources/arrow-pandas',
        'dlt-ecosystem/verified-sources/asana',
        'dlt-ecosystem/verified-sources/chess',
        'dlt-ecosystem/verified-sources/facebook_ads',
        {
              type: 'category',
              label: 'Filesystem & buckets',
              description: 'AWS S3, GCP, Azure, local files',
               link: {
                type: 'doc',
                id: 'dlt-ecosystem/verified-sources/filesystem/index',
              },
              items: [
                'dlt-ecosystem/verified-sources/filesystem/basic',
                'dlt-ecosystem/verified-sources/filesystem/advanced',
              ]
            },
        'dlt-ecosystem/verified-sources/freshdesk',
        'dlt-ecosystem/verified-sources/github',
        'dlt-ecosystem/verified-sources/google_ads',
        'dlt-ecosystem/verified-sources/google_analytics',
        'dlt-ecosystem/verified-sources/google_sheets',
        'dlt-ecosystem/verified-sources/hubspot',
        'dlt-ecosystem/verified-sources/inbox',
        'dlt-ecosystem/verified-sources/jira',
        'dlt-ecosystem/verified-sources/kafka',
        'dlt-ecosystem/verified-sources/matomo',
        'dlt-ecosystem/verified-sources/mongodb',
        'dlt-ecosystem/verified-sources/mux',
        'dlt-ecosystem/verified-sources/notion',
        'dlt-ecosystem/verified-sources/personio',
        'dlt-ecosystem/verified-sources/pg_replication',
        'dlt-ecosystem/verified-sources/pipedrive',
        {
          type: 'category',
          label: 'REST APIs',
          description:'Load data from any REST API',
           link: {
            type: 'doc',
            id: 'dlt-ecosystem/verified-sources/rest_api/index',
          },
          items: [
            'dlt-ecosystem/verified-sources/rest_api/basic',
            'dlt-ecosystem/verified-sources/rest_api/advanced',
          ]
        },
        'dlt-ecosystem/verified-sources/openapi-generator',
        'dlt-ecosystem/verified-sources/salesforce',
        'dlt-ecosystem/verified-sources/scrapy',
        'dlt-ecosystem/verified-sources/shopify',
        {
          type: 'category',
          label: '30+ SQL Databases',
          description: 'PostgreSQL, MySQL, MS SQL, BigQuery, Redshift, and more',
           link: {
            type: 'doc',
            id: 'dlt-ecosystem/verified-sources/sql_database/index',
          },
          items: [
            'dlt-ecosystem/verified-sources/sql_database/setup',
            'dlt-ecosystem/verified-sources/sql_database/configuration',
            'dlt-ecosystem/verified-sources/sql_database/usage',
            'dlt-ecosystem/verified-sources/sql_database/troubleshooting',
            'dlt-ecosystem/verified-sources/sql_database/advanced'
          ]
        },
        'dlt-ecosystem/verified-sources/slack',
        'dlt-ecosystem/verified-sources/strapi',
        'dlt-ecosystem/verified-sources/stripe',
        'dlt-ecosystem/verified-sources/workable',
        'dlt-ecosystem/verified-sources/zendesk'
      ]
    },
    {
      type: 'category',
      label: 'Destinations',
      link: {
        type: 'doc',
        id: 'dlt-ecosystem/destinations/index',
      },
      items: [
        'dlt-ecosystem/destinations/bigquery',
        'dlt-ecosystem/destinations/databricks',
        'dlt-ecosystem/destinations/duckdb',
        'dlt-ecosystem/destinations/mssql',
        'dlt-ecosystem/destinations/synapse',
        'dlt-ecosystem/destinations/clickhouse',
        'dlt-ecosystem/destinations/filesystem',
        'dlt-ecosystem/destinations/postgres',
        'dlt-ecosystem/destinations/redshift',
        'dlt-ecosystem/destinations/snowflake',
        'dlt-ecosystem/destinations/athena',
        'dlt-ecosystem/destinations/weaviate',
        'dlt-ecosystem/destinations/lancedb',
        'dlt-ecosystem/destinations/qdrant',
        'dlt-ecosystem/destinations/dremio',
        'dlt-ecosystem/destinations/destination',
        'dlt-ecosystem/destinations/motherduck'
      ]
    },
    {
      type: 'category',
      label: 'Core concepts',
      link: {
        type: 'generated-index',
        title: 'Core concepts',
        slug: 'general-usage',
        keywords: ['concepts', 'usage'],
      },
      items: [
        'reference/explainers/how-dlt-works',
        'general-usage/resource',
        'general-usage/source',
        {
          type: 'category',
          label: 'Configuration and secrets',
           link: {
            type: 'doc',
            id: 'general-usage/credentials/index',
          },
          items: [
            'general-usage/credentials/setup',
            'general-usage/credentials/advanced',
            'general-usage/credentials/complex_types',
          ]
        },
        'general-usage/pipeline',
        'general-usage/destination',
        'general-usage/destination-tables',
        {
          type: 'category',
          label: 'REST API helpers',
          link: {
            type: 'doc',
            id: 'general-usage/http/overview',
          },
          items: [
            'general-usage/http/rest-client',
            'general-usage/http/requests',
          ]
        },
        'dlt-ecosystem/staging',
        'general-usage/state',
        'general-usage/incremental-loading',
        'general-usage/full-loading',
        'general-usage/schema',
        'general-usage/naming-convention',
        'general-usage/schema-contracts',
        'general-usage/schema-evolution',
        'build-a-pipeline-tutorial',
        'reference/performance',
        {
          type: 'category',
          label: 'File formats',
          link: {
            type: 'generated-index',
            title: 'File formats',
            description: 'Overview of our loader file formats',
            slug: 'dlt-ecosystem/file-formats',
            keywords: ['destination'],
          },
          items: [
            'dlt-ecosystem/file-formats/jsonl',
            'dlt-ecosystem/file-formats/parquet',
            'dlt-ecosystem/file-formats/csv',
            'dlt-ecosystem/file-formats/insert-format',
          ]
        },
      ],
    },
    {
      type: 'category',
      label: 'How-to guides',
      link: {
        type: 'generated-index',
        title: 'How-to guides',
        description: 'In this section you will find step-by-step instructions for the common tasks.',
        slug: 'walkthroughs',
        keywords: ['how-to'],
      },
      items: [
        'walkthroughs/create-a-pipeline',
        'walkthroughs/add-a-verified-source',
        'walkthroughs/add-incremental-configuration',
        'walkthroughs/add_credentials',
        'walkthroughs/run-a-pipeline',
        'walkthroughs/adjust-a-schema',
        'walkthroughs/share-a-dataset',
        'dlt-ecosystem/visualizations/exploring-the-data',
        {
          type: 'category',
          label: 'Transform the data',
          link: {
            type: 'generated-index',
            title: 'Transform the data',
            description: 'If you want to transform the data after loading, you can use one of the following methods: dbt, SQL, Pandas.',
            slug: 'dlt-ecosystem/transformations',
            keywords: ['transformations'],
          },
          items: [
            {
              type: 'category',
              label: 'Transforming data with dbt',
              items: [
                'dlt-ecosystem/transformations/dbt/dbt',
                'dlt-ecosystem/transformations/dbt/dbt_cloud',
              ]
            },
            'dlt-ecosystem/transformations/sql',
            'dlt-ecosystem/transformations/pandas',
          ]
        },
        {
          type: 'category',
          label: 'Deploy a pipeline',
          link: {
            type: 'generated-index',
            title: 'Deploy a pipeline',
            description: 'Deploy dlt pipelines with different methods.',
            slug: 'walkthroughs/deploy-a-pipeline',
          },
          items: [
            'walkthroughs/deploy-a-pipeline/deploy-with-github-actions',
            'walkthroughs/deploy-a-pipeline/deploy-with-airflow-composer',
            'reference/explainers/airflow-gcp-cloud-composer',
            'walkthroughs/deploy-a-pipeline/deploy-with-google-cloud-functions',
            'walkthroughs/deploy-a-pipeline/deploy-gcp-cloud-function-as-webhook',
            'walkthroughs/deploy-a-pipeline/deploy-with-kestra',
            'walkthroughs/deploy-a-pipeline/deploy-with-dagster',
            'walkthroughs/deploy-a-pipeline/deploy-with-prefect',
          ]
        },
        {
          type: 'category',
          label: 'Customise pipelines',
          items: [
            'general-usage/customising-pipelines/renaming_columns',
            'general-usage/customising-pipelines/pseudonymizing_columns',
            'general-usage/customising-pipelines/removing_columns',
          ]
        },
        {
          type: 'category',
          label: 'Data enrichments',
          items: [
            'general-usage/data-enrichments/user_agent_device_data_enrichment',
            'general-usage/data-enrichments/currency_conversion_data_enrichment',
            'general-usage/data-enrichments/url-parser-data-enrichment'
          ]
        },
        {
          type: 'category',
          label: 'Run in production',
          link: {
            type: 'generated-index',
            title: 'Run in production',
            description: 'How to run dlt in production.',
            slug: 'running-in-production',
            keywords: ['production'],
          },
          items: [
            'running-in-production/running',
            'running-in-production/monitoring',
            'running-in-production/alerting',
            'running-in-production/tracing',
          ],
        },
        'walkthroughs/dispatch-to-multiple-tables',
        'walkthroughs/create-new-destination',
        'walkthroughs/zendesk-weaviate',
      ],
    },
    {
      type: 'category',
      label: 'Code examples',
      link: {
        type: 'generated-index',
        title: 'Code examples',
        description: 'A list of comprehensive code examples that teach you how to solve real world problem.',
        slug: 'examples',
        keywords: ['examples'],
      },
      items: [
      ],
    },
    {
      type: 'category',
      label: 'Reference',
      link: {
        type: 'generated-index',
        title: 'Reference',
        description: 'The dlthub reference. Learn more about the dlt, CLI, and the telemetry.',
        slug: 'reference',
        keywords: ['reference'],
      },
      items: [
        'reference/command-line-interface',
        'reference/telemetry',
        'reference/frequently-asked-questions',
        'general-usage/glossary',
      ],
    },
    // {
    //   "API Documentation": [
    //   require("./docs/api_reference/sidebar.json")
    // ],
    // }
  ]
};


// insert examples
for (const item of sidebars.tutorialSidebar) {
  if (item.label === 'Code examples') {
    for (let examplePath of walkSync("./docs_processed/examples")) {
      examplePath = examplePath.replace("docs_processed/", "");
      examplePath = examplePath.replace(".md", "");
      item.items.push(examplePath);
    }
  }
}


// inject api reference if it exists
if (fs.existsSync('./docs_processed/api_reference/sidebar.json')) {
  for (const item of sidebars.tutorialSidebar) {
    if (item.label === 'Reference') {
      item.items.splice(0,0,require("./docs_processed/api_reference/sidebar.json"));
    }
  }
}

module.exports = sidebars;<|MERGE_RESOLUTION|>--- conflicted
+++ resolved
@@ -38,16 +38,11 @@
       items: [
         'reference/installation',
         'tutorial/rest-api',
-        'tutorial/sql-database',
+        'tutorial/sql_database'
         'tutorial/filesystem',
         // 'getting-started',
         'tutorial/load-data-from-an-api',
-<<<<<<< HEAD
         // 'tutorial/grouping-resources',
-=======
-        'tutorial/grouping-resources',
-        'tutorial/sql_database'
->>>>>>> 4df648fc
       ]
     },
     {
