--- conflicted
+++ resolved
@@ -305,7 +305,10 @@
           type: 'category',
           label: 'Load data incrementally',
           items: [
-            'general-usage/incremental-loading',            
+            'general-usage/incremental-loading',
+            'general-usage/merge-strategies',
+            'general-usage/cursor-incremental',
+            'general-usage/advanced-state',
             'general-usage/full-loading',
           ]
         },
@@ -358,52 +361,6 @@
             },
             'dlt-ecosystem/transformations/python',
             'dlt-ecosystem/transformations/sql',
-<<<<<<< HEAD
-            'general-usage/customising-pipelines/renaming_columns',
-            'general-usage/customising-pipelines/pseudonymizing_columns',
-            'general-usage/customising-pipelines/removing_columns',
-            'dlt-ecosystem/transformations/encryption'
-          ]
-        },
-        {
-          type: 'category',
-          label: 'Configuration and secrets',
-           link: {
-            type: 'doc',
-            id: 'general-usage/credentials/index',
-          },
-          items: [
-            'general-usage/credentials/setup',
-            'general-usage/credentials/advanced',
-            'general-usage/credentials/complex_types',
-            // Unsure item
-            'walkthroughs/add_credentials'
-          ]
-        },
-        {
-          type: 'category',
-          label: 'Schema',
-          link: {
-            type: 'doc',
-            id: 'general-usage/schema',
-          },
-          items: [
-            'general-usage/schema-contracts',
-            'general-usage/schema-evolution',
-            'walkthroughs/adjust-a-schema',
-          ]
-        },
-        {
-          type: 'category',
-          label: 'Loading behavior',
-          items: [
-            'general-usage/incremental-loading',
-            'general-usage/merge-strategies',
-            'general-usage/cursor-incremental',
-            'general-usage/advanced-state',
-            'walkthroughs/add-incremental-configuration',
-            'general-usage/full-loading',
-=======
             {
               type: 'category',
               label: 'Transform before load',
@@ -413,7 +370,6 @@
                 'general-usage/customising-pipelines/removing_columns',
               ]
             }
->>>>>>> a0c6ea17
           ]
         },        
       ]
