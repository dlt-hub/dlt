/**
 * Creating a sidebar enables you to:
 - create an ordered group of docs
 - render a sidebar for each doc of that group
 - provide next/previous navigation

 The sidebars can be generated from the filesystem, or explicitly defined here.

 Create as many sidebars as you want.
 */

// @ts-check
const fs = require('fs');
const path = require('path');


function *walkSync(dir) {
  const files = fs.readdirSync(dir, { withFileTypes: true });
  for (const file of files) {
    if (file.isDirectory()) {
      yield* walkSync(path.join(dir, file.name));
    } else {
      yield path.join(dir, file.name);
    }
  }
}

/** @type {import('@docusaurus/plugin-content-docs').SidebarsConfig} */
const sidebars = {
  tutorialSidebar: [
    'intro',
    {
      type: 'category',
      label: 'Getting Started',
      items: [
<<<<<<< HEAD
        'getting-started',
        'reference/installation',
=======
        'tutorial/filesystem',
>>>>>>> 62187c72
        'tutorial/load-data-from-an-api',
        'tutorial/grouping-resources',
        'tutorial/sql_database'
      ]
    },
    {
      type: 'category',
      label: 'Core Concepts',
      items: [
        'reference/explainers/how-dlt-works',
        'general-usage/source',
        'general-usage/resource',
        'general-usage/pipeline',
        'general-usage/destination',
        'general-usage/state',
        'general-usage/glossary'
      ]
    },
    {
      type: 'category',
      label: 'Sources',
      link: {
        type: 'doc',
        id: 'dlt-ecosystem/verified-sources/index',
      },
      items: [
        'dlt-ecosystem/verified-sources/airtable',
        'dlt-ecosystem/verified-sources/amazon_kinesis',
        'dlt-ecosystem/verified-sources/arrow-pandas',
        'dlt-ecosystem/verified-sources/asana',
        'dlt-ecosystem/verified-sources/chess',
        'dlt-ecosystem/verified-sources/facebook_ads',
        {
              type: 'category',
              label: 'Filesystem & buckets',
              description: 'AWS S3, GCP, Azure, local files',
               link: {
                type: 'doc',
                id: 'dlt-ecosystem/verified-sources/filesystem/index',
              },
              items: [
                'dlt-ecosystem/verified-sources/filesystem/basic',
                'dlt-ecosystem/verified-sources/filesystem/advanced',
              ]
            },
        'dlt-ecosystem/verified-sources/freshdesk',
        'dlt-ecosystem/verified-sources/github',
        'dlt-ecosystem/verified-sources/google_ads',
        'dlt-ecosystem/verified-sources/google_analytics',
        'dlt-ecosystem/verified-sources/google_sheets',
        'dlt-ecosystem/verified-sources/hubspot',
        'dlt-ecosystem/verified-sources/inbox',
        'dlt-ecosystem/verified-sources/jira',
        'dlt-ecosystem/verified-sources/kafka',
        'dlt-ecosystem/verified-sources/matomo',
        'dlt-ecosystem/verified-sources/mongodb',
        'dlt-ecosystem/verified-sources/mux',
        'dlt-ecosystem/verified-sources/notion',
        'dlt-ecosystem/verified-sources/personio',
        'dlt-ecosystem/verified-sources/pg_replication',
        'dlt-ecosystem/verified-sources/pipedrive',
        {
          type: 'category',
          label: 'REST APIs',
          description:'Load data from any REST API',
           link: {
            type: 'doc',
            id: 'dlt-ecosystem/verified-sources/rest_api/index',
          },
          items: [
            'dlt-ecosystem/verified-sources/rest_api/basic',
            'dlt-ecosystem/verified-sources/rest_api/advanced',
          ]
        },
        'dlt-ecosystem/verified-sources/openapi-generator',
        'dlt-ecosystem/verified-sources/salesforce',
        'dlt-ecosystem/verified-sources/scrapy',
        'dlt-ecosystem/verified-sources/shopify',
        {
          type: 'category',
          label: '30+ SQL Databases',
          description: 'PostgreSQL, MySQL, MS SQL, BigQuery, Redshift, and more',
           link: {
            type: 'doc',
            id: 'dlt-ecosystem/verified-sources/sql_database/index',
          },
          items: [
            'dlt-ecosystem/verified-sources/sql_database/setup',
            'dlt-ecosystem/verified-sources/sql_database/configuration',
            'dlt-ecosystem/verified-sources/sql_database/usage',
            'dlt-ecosystem/verified-sources/sql_database/troubleshooting',
            'dlt-ecosystem/verified-sources/sql_database/advanced'
          ]
        },
        'dlt-ecosystem/verified-sources/slack',
        'dlt-ecosystem/verified-sources/strapi',
        'dlt-ecosystem/verified-sources/stripe',
        'dlt-ecosystem/verified-sources/workable',
        'dlt-ecosystem/verified-sources/zendesk'
      ]
    },
    {
      type: 'category',
      label: 'Destinations',
      link: {
        type: 'doc',
        id: 'dlt-ecosystem/destinations/index',
      },
      items: [
        'dlt-ecosystem/destinations/bigquery',
        'dlt-ecosystem/destinations/databricks',
        'dlt-ecosystem/destinations/duckdb',
        'dlt-ecosystem/destinations/mssql',
        'dlt-ecosystem/destinations/synapse',
        'dlt-ecosystem/destinations/clickhouse',
        'dlt-ecosystem/destinations/filesystem',
        'dlt-ecosystem/destinations/postgres',
        'dlt-ecosystem/destinations/redshift',
        'dlt-ecosystem/destinations/snowflake',
        'dlt-ecosystem/destinations/athena',
        'dlt-ecosystem/destinations/weaviate',
        'dlt-ecosystem/destinations/lancedb',
        'dlt-ecosystem/destinations/qdrant',
        'dlt-ecosystem/destinations/dremio',
        'dlt-ecosystem/destinations/destination',
        'dlt-ecosystem/destinations/motherduck',
        //added
        'walkthroughs/create-new-destination'
      ]
    },
     {
      type: 'category',
      label: 'Using dlt',
      link: {
        type: 'generated-index',
        title: 'Using dlt',
        slug: 'general-usage',
        keywords: ['concepts', 'usage'],
      },
      items: [
        'walkthroughs/create-a-pipeline',
        'walkthroughs/run-a-pipeline',
        'dlt-ecosystem/visualizations/exploring-the-data',
        {
          type: 'category',
          label: 'Transform the data',
          link: {
            type: 'generated-index',
            title: 'Transform the data',
            description: 'If you want to transform the data after loading, you can use one of the following methods: dbt, SQL, Pandas.',
            slug: 'dlt-ecosystem/transformations',
            keywords: ['transformations'],
          },
          items: [
            {
              type: 'category',
              label: 'Transforming data with dbt',
              items: [
                'dlt-ecosystem/transformations/dbt/dbt',
                'dlt-ecosystem/transformations/dbt/dbt_cloud',
              ]
            },
            'dlt-ecosystem/transformations/sql',
            'dlt-ecosystem/transformations/pandas',
            'general-usage/customising-pipelines/renaming_columns',
            'general-usage/customising-pipelines/pseudonymizing_columns',
            'general-usage/customising-pipelines/removing_columns'
          ]
        },
         {
          type: 'category',
          label: 'Configuration and secrets',
           link: {
            type: 'doc',
            id: 'general-usage/credentials/index',
          },
          items: [
            'general-usage/credentials/setup',
            'general-usage/credentials/advanced',
            'general-usage/credentials/complex_types',
            // Unsure item
            'walkthroughs/add_credentials'
          ]
        },
        {
          type: 'category',
          label: 'Schema',
          link: {
            type: 'doc',
            id: 'general-usage/schema',
          },
          items: [
            'general-usage/schema-contracts',
            'general-usage/schema-evolution',
            'walkthroughs/adjust-a-schema',
          ]
        },
        {
          type: 'category',
          label: 'Loading Behavior',
          items: [
            'general-usage/incremental-loading',
            'walkthroughs/add-incremental-configuration',
            'general-usage/full-loading',
          ]
        }
      ]
    },
    {
      type: 'category',
      label: 'Deploying dlt',
      items: [
        'walkthroughs/share-a-dataset',
        {
          type: 'category',
          label: 'Deploy a pipeline',
          link: {
            type: 'generated-index',
            title: 'Deploy a pipeline',
            description: 'Deploy dlt pipelines with different methods.',
            slug: 'walkthroughs/deploy-a-pipeline',
          },
          items: [
            'walkthroughs/deploy-a-pipeline/deploy-with-github-actions',
            'walkthroughs/deploy-a-pipeline/deploy-with-airflow-composer',
            'reference/explainers/airflow-gcp-cloud-composer',
            'walkthroughs/deploy-a-pipeline/deploy-with-google-cloud-functions',
            'walkthroughs/deploy-a-pipeline/deploy-gcp-cloud-function-as-webhook',
            'walkthroughs/deploy-a-pipeline/deploy-with-kestra',
            'walkthroughs/deploy-a-pipeline/deploy-with-dagster',
            'walkthroughs/deploy-a-pipeline/deploy-with-prefect',
          ]
        },
        {
          type: 'category',
          label: 'Run in production',
          link: {
            type: 'generated-index',
            title: 'Run in production',
            description: 'How to run dlt in production.',
            slug: 'running-in-production',
            keywords: ['production'],
          },
          items: [
            'running-in-production/running',
            'running-in-production/monitoring',
            'running-in-production/alerting',
            'running-in-production/tracing',
          ],
        },
      ]
    },
    'reference/performance',
    {
      type: 'category',
      label: 'Code examples',
      link: {
        type: 'generated-index',
        title: 'Code examples',
        description: 'A list of comprehensive code examples that teach you how to solve real world problem.',
        slug: 'examples',
        keywords: ['examples'],
      },
      items: [
        'walkthroughs/dispatch-to-multiple-tables',
      ],
    },
    {
      type: 'category',
      label: 'Reference',
      link: {
        type: 'generated-index',
        title: 'Reference',
        description: 'The dlthub reference. Learn more about the dlt, CLI, and the telemetry.',
        slug: 'reference',
        keywords: ['reference'],
      },
      items: [
        'reference/command-line-interface',
        'reference/telemetry',
        'reference/frequently-asked-questions',
        // Unsure item
        'general-usage/destination-tables',
        'general-usage/naming-convention',
        'dlt-ecosystem/staging',
        {
          type: 'category',
          label: 'File formats',
          link: {
            type: 'generated-index',
            title: 'File formats',
            description: 'Overview of our loader file formats',
            slug: 'dlt-ecosystem/file-formats',
            keywords: ['destination'],
          },
          items: [
            'dlt-ecosystem/file-formats/jsonl',
            'dlt-ecosystem/file-formats/parquet',
            'dlt-ecosystem/file-formats/csv',
            'dlt-ecosystem/file-formats/insert-format',
          ]
        },
      ],
    },
    {
      type: 'category',
      label: 'How-to guides',
      link: {
        type: 'generated-index',
        title: 'How-to guides',
        description: 'In this section you will find step-by-step instructions for the common tasks.',
        slug: 'walkthroughs',
        keywords: ['how-to'],
      },
      items: [
        'walkthroughs/create-a-pipeline',
        'walkthroughs/add-a-verified-source',
        'walkthroughs/add-incremental-configuration',
        'walkthroughs/add_credentials',
        'walkthroughs/run-a-pipeline',
        'walkthroughs/adjust-a-schema',
        'walkthroughs/share-a-dataset',
        'dlt-ecosystem/visualizations/exploring-the-data',
        {
          type: 'category',
          label: 'Customise pipelines',
          items: [
            'general-usage/customising-pipelines/renaming_columns',
            'general-usage/customising-pipelines/pseudonymizing_columns',
            'general-usage/customising-pipelines/removing_columns',
          ]
        },
        {
          type: 'category',
          label: 'Data enrichments',
          items: [
            'general-usage/data-enrichments/user_agent_device_data_enrichment',
            'general-usage/data-enrichments/currency_conversion_data_enrichment',
            'general-usage/data-enrichments/url-parser-data-enrichment'
          ]
        } 
      ]
    }  
  ]
};

// insert examples
for (const item of sidebars.tutorialSidebar) {
  if (item.label === 'Code examples') {
    for (let examplePath of walkSync("./docs_processed/examples")) {
      examplePath = examplePath.replace("docs_processed/", "");
      examplePath = examplePath.replace(".md", "");
      item.items.push(examplePath);
    }
  }
}


// inject api reference if it exists
if (fs.existsSync('./docs_processed/api_reference/sidebar.json')) {
  for (const item of sidebars.tutorialSidebar) {
    if (item.label === 'Reference') {
      item.items.splice(0,0,require("./docs_processed/api_reference/sidebar.json"));
    }
  }
}

module.exports = sidebars;


/*
blog:
'build-a-pipeline-tutorial',
'walkthroughs/zendesk-weaviate',
{
  type: 'category',
  label: 'Data enrichments',
  items: [
    'general-usage/data-enrichments/user_agent_device_data_enrichment',
    'general-usage/data-enrichments/currency_conversion_data_enrichment',
    'general-usage/data-enrichments/url-parser-data-enrichment'
  ]
},
*/<|MERGE_RESOLUTION|>--- conflicted
+++ resolved
@@ -33,12 +33,8 @@
       type: 'category',
       label: 'Getting Started',
       items: [
-<<<<<<< HEAD
-        'getting-started',
         'reference/installation',
-=======
         'tutorial/filesystem',
->>>>>>> 62187c72
         'tutorial/load-data-from-an-api',
         'tutorial/grouping-resources',
         'tutorial/sql_database'
