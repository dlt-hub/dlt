/**
 * Creating a sidebar enables you to:
 - create an ordered group of docs
 - render a sidebar for each doc of that group
 - provide next/previous navigation

 The sidebars can be generated from the filesystem, or explicitly defined here.

 Create as many sidebars as you want.
 */

// @ts-check
const fs = require('fs');
const path = require('path');


function *walkSync(dir) {
  const files = fs.readdirSync(dir, { withFileTypes: true });
  for (const file of files) {
    if (file.isDirectory()) {
      yield* walkSync(path.join(dir, file.name));
    } else {
      yield path.join(dir, file.name);
    }
  }
}

/** @type {import('@docusaurus/plugin-content-docs').SidebarsConfig} */
const sidebars = {
  docsSidebar: [
    {
      type: 'category',
      label: 'Getting started',
      link: {
        type: 'doc',
        id: 'intro',
      },
      items: [
        'reference/installation',
        "dlt-ecosystem/llm-tooling/llm-native-workflow",
        'tutorial/rest-api',
        'tutorial/sql-database',
        'tutorial/filesystem',
        'tutorial/load-data-from-an-api',
        'tutorial/playground',
        {
          type: 'category',
          label: 'Education',
          link: {
            type: 'doc',
            id: 'tutorial/education',
          },
          items: [
            'tutorial/fundamentals-course',
            'tutorial/advanced-course',
          ]
        },
      ]
    },
    {
      type: 'category',
      label: 'Release highlights',
      link: {
        type: 'generated-index',
        title: 'Release highlights',
        slug: '/release-highlights',
        keywords: ['release notes, release highlights'],
      },
      items: [
        'release-notes/1.12.1',
        'release-notes/1.13-1.14',
        'release-notes/1.15'
      ]
    },
    {
      type: 'category',
      label: 'Core concepts',
      items: [
        'reference/explainers/how-dlt-works',
        'general-usage/source',
        'general-usage/resource',
        'general-usage/pipeline',
        'general-usage/destination',
        'general-usage/state',
        {
          type: 'category',
          label: 'Schema',
          link: {
            type: 'doc',
            id: 'general-usage/schema',
          },
          items: [
            'general-usage/schema-contracts',
            'general-usage/schema-evolution',
            'general-usage/naming-convention',
          ]
        },
        'general-usage/glossary'
      ]
    },
    {
      type: 'category',
      label: 'Sources',
      link: {
        type: 'doc',
        id: 'dlt-ecosystem/verified-sources/index',
      },
      items: [
        {
          type: 'category',
          label: 'REST APIs',
          description:'Load data from any REST API',
           link: {
            type: 'doc',
            id: 'dlt-ecosystem/verified-sources/rest_api/index',
          },
          items: [
            'dlt-ecosystem/verified-sources/rest_api/basic',
            'dlt-ecosystem/verified-sources/rest_api/advanced',
            {
              type: 'category',
              label: 'REST API helpers',
              link: {
                type: 'doc',
                id: 'general-usage/http/overview',
              },
              items: [
                'general-usage/http/rest-client',
                'general-usage/http/requests',
              ]
            },
            {
              type: 'link',
              label: '5k+ REST APIs with LLMs',
              description: 'Pick one of 5k+ REST APIs from LLM context',
              href: 'https://dlthub.com/workspace',
            },
          ]
        },
        {
          type: 'category',
          label: '30+ SQL databases',
          description: 'PostgreSQL, MySQL, MS SQL, BigQuery, Redshift, and more',
          link: {
            type: 'doc',
            id: 'dlt-ecosystem/verified-sources/sql_database/index',
           },
          items: [
            'dlt-ecosystem/verified-sources/sql_database/setup',
            'dlt-ecosystem/verified-sources/sql_database/configuration',
            'dlt-ecosystem/verified-sources/sql_database/usage',
            'dlt-ecosystem/verified-sources/sql_database/troubleshooting',
            'dlt-ecosystem/verified-sources/sql_database/advanced',
            'walkthroughs/add-incremental-configuration',
          ]
        },
        {
          type: 'category',
          label: 'Cloud storage and filesystem',
          description: 'AWS S3, Google Cloud Storage, Azure, SFTP, local file system',
            link: {
            type: 'doc',
            id: 'dlt-ecosystem/verified-sources/filesystem/index',
          },
          items: [
            'dlt-ecosystem/verified-sources/filesystem/basic',
            'dlt-ecosystem/verified-sources/filesystem/advanced',
          ]
        },
        'dlt-ecosystem/verified-sources/airtable',
        'dlt-ecosystem/verified-sources/amazon_kinesis',
        'dlt-ecosystem/verified-sources/arrow-pandas',
        'dlt-ecosystem/verified-sources/asana',
        'dlt-ecosystem/verified-sources/chess',
        'dlt-ecosystem/verified-sources/facebook_ads',
        'dlt-ecosystem/verified-sources/freshdesk',
        'dlt-ecosystem/verified-sources/github',
        'dlt-ecosystem/verified-sources/google_ads',
        'dlt-ecosystem/verified-sources/google_analytics',
        'dlt-ecosystem/verified-sources/google_sheets',
        'dlt-ecosystem/verified-sources/hubspot',
        'dlt-ecosystem/verified-sources/inbox',
        'dlt-ecosystem/verified-sources/jira',
        'dlt-ecosystem/verified-sources/kafka',
        'dlt-ecosystem/verified-sources/matomo',
        'dlt-ecosystem/verified-sources/mongodb',
        'dlt-ecosystem/verified-sources/mux',
        'dlt-ecosystem/verified-sources/notion',
        'dlt-ecosystem/verified-sources/personio',
        'dlt-ecosystem/verified-sources/pg_replication',
        'dlt-ecosystem/verified-sources/pipedrive',
        'dlt-ecosystem/verified-sources/openapi-generator',
        'dlt-ecosystem/verified-sources/salesforce',
        'dlt-ecosystem/verified-sources/scrapy',
        'dlt-ecosystem/verified-sources/shopify',
        'dlt-ecosystem/verified-sources/slack',
        'dlt-ecosystem/verified-sources/strapi',
        'dlt-ecosystem/verified-sources/stripe',
        'dlt-ecosystem/verified-sources/workable',
        'dlt-ecosystem/verified-sources/zendesk',
        'walkthroughs/add-a-verified-source',
      ]
    },
    {
      type: 'category',
      label: 'Destinations',
      link: {
        type: 'doc',
        id: 'dlt-ecosystem/destinations/index',
      },
      items: [
        'dlt-ecosystem/destinations/bigquery',
        'dlt-ecosystem/destinations/databricks',
        'dlt-ecosystem/destinations/duckdb',
        'dlt-ecosystem/destinations/mssql',
        'dlt-ecosystem/destinations/synapse',
        'dlt-ecosystem/destinations/clickhouse',
        'dlt-ecosystem/destinations/filesystem',
        'dlt-ecosystem/destinations/delta-iceberg',
        'dlt-ecosystem/destinations/iceberg',
        'dlt-ecosystem/destinations/postgres',
        'dlt-ecosystem/destinations/redshift',
        'dlt-ecosystem/destinations/snowflake',
        'dlt-ecosystem/destinations/athena',
        'dlt-ecosystem/destinations/sqlalchemy',
        'dlt-ecosystem/destinations/weaviate',
        'dlt-ecosystem/destinations/lancedb',
        'dlt-ecosystem/destinations/qdrant',
        'dlt-ecosystem/destinations/dremio',
        'dlt-ecosystem/destinations/destination',
        'dlt-ecosystem/destinations/motherduck',
        'dlt-ecosystem/destinations/ducklake',
        'dlt-ecosystem/destinations/community-destinations',
        'walkthroughs/create-new-destination'
      ]
    },
    {
      type: 'category',
      label: 'Using dlt',
      link: {
        type: 'generated-index',
        title: 'Using dlt',
        slug: 'general-usage',
        keywords: ['concepts', 'usage'],
      },
      items: [
        'walkthroughs/create-a-pipeline',
        'walkthroughs/run-a-pipeline',
        /*{
          type: "category",
          label: "Build with LLMs",
          link: {
            type: 'generated-index',
            title: 'Build with LLMs',
            description: 'Learn to build dlt pipelines with LLMs',
            slug: 'dlt-ecosystem/llm-tooling',
          },
          items: [
            "dlt-ecosystem/llm-tooling/llm-native-workflow",
          ]
        },*/
        {
          type: 'category',
          label: 'Load data incrementally',
          items: [
            'general-usage/full-loading',
            'general-usage/merge-loading',
            'general-usage/incremental-loading',
            'general-usage/incremental/cursor',
            'general-usage/incremental/lag',
            'general-usage/incremental/advanced-state',
            'general-usage/incremental/troubleshooting',
          ]
        },
        {
          type: 'category',
          label: 'Configure pipelines and credentials',
           link: {
            type: 'doc',
            id: 'general-usage/credentials/index',
          },
          items: [
            'general-usage/credentials/setup',
            'general-usage/credentials/advanced',
            'general-usage/credentials/vaults',
            'general-usage/credentials/complex_types',
            // Unsure item
            'walkthroughs/add_credentials'
          ]
        },
        'walkthroughs/adjust-a-schema',
        'general-usage/dashboard',
        {
          type: 'category',
          label: 'Access loaded data',
           link: {
            type: 'doc',
            id: 'general-usage/dataset-access/index',
          },
          items: [
            'general-usage/dataset-access/marimo',
            'general-usage/dataset-access/dataset',
            'general-usage/dataset-access/ibis-backend',
            'general-usage/dataset-access/sql-client',
            'general-usage/dataset-access/view-dlt-schema',
            'general-usage/destination-tables',
            'general-usage/dataset-access/streamlit',
          ]
        },
        {
          type: 'category',
          label: 'Transform data',
          link: {
            type: 'doc',
            id: 'dlt-ecosystem/transformations/index',
          },
          items: [
            {
              type: 'category',
              label: 'Transform data with dbt',
              items: [
                'dlt-ecosystem/transformations/dbt/dbt',
                'dlt-ecosystem/transformations/dbt/dbt_cloud',
              ]
            },
            'dlt-ecosystem/transformations/python',
            'dlt-ecosystem/transformations/sql',
            {
              type: 'category',
              label: 'Transform before load',
              items: [
                'dlt-ecosystem/transformations/add-map',
                'general-usage/customising-pipelines/renaming_columns',
                'general-usage/customising-pipelines/pseudonymizing_columns',
                'general-usage/customising-pipelines/removing_columns',
              ]
            }
          ]
        },
      ]
    },
    {
      type: 'category',
      label: 'Deploying dlt',
      items: [
        'walkthroughs/share-a-dataset',
        {
          type: 'category',
          label: 'Deploy a pipeline',
          link: {
            type: 'generated-index',
            title: 'Deploy a pipeline',
            description: 'Deploy dlt pipelines with different methods.',
            slug: 'walkthroughs/deploy-a-pipeline',
          },
          items: [
            'walkthroughs/deploy-a-pipeline/deploy-with-github-actions',
            'walkthroughs/deploy-a-pipeline/deploy-with-airflow-composer',
            'reference/explainers/airflow-gcp-cloud-composer',
            'walkthroughs/deploy-a-pipeline/deploy-with-google-cloud-functions',
            'walkthroughs/deploy-a-pipeline/deploy-with-google-cloud-run',
            'walkthroughs/deploy-a-pipeline/deploy-gcp-cloud-function-as-webhook',
            'walkthroughs/deploy-a-pipeline/deploy-with-kestra',
            'walkthroughs/deploy-a-pipeline/deploy-with-dagster',
            'walkthroughs/deploy-a-pipeline/deploy-with-prefect',
            'walkthroughs/deploy-a-pipeline/deploy-with-modal',
            'walkthroughs/deploy-a-pipeline/deploy-with-orchestra',
          ]
        },
        {
          type: 'category',
          label: 'Run in production',
          link: {
            type: 'generated-index',
            title: 'Run in production',
            description: 'How to run dlt in production.',
            slug: 'running-in-production',
            keywords: ['production'],
          },
          items: [
            'running-in-production/running',
            'running-in-production/monitoring',
            'running-in-production/alerting',
            'running-in-production/tracing',
          ],
        },
        {
          type: "category",
          label: "Run in Snowflake",
          link: {
            type: "doc",
            id: "walkthroughs/run-in-snowflake/index",
          },
          items: [
<<<<<<< HEAD
            "walkthroughs/run-in-snowflake/run-in-snowflake",
            "walkthroughs/run-in-snowflake/database-connector-app"
=======
            "walkthroughs/run-in-snowflake/application-architecture"
>>>>>>> db8a66b0
          ]
        }
      ]
    },
    {
      type: 'category',
      label: 'Optimizing dlt',
      items: [
        'reference/performance',
      ],
    },
    {
      type: 'category',
      label: 'Code examples',
      link: {
        type: 'doc',
        id: 'examples/index',
      },
      items: [
        'walkthroughs/dispatch-to-multiple-tables',
      ],
    },
    {
      type: 'category',
      label: 'Reference',
      link: {
        type: 'generated-index',
        title: 'Reference',
        description: 'Learn more about the dlt, CLI, and the telemetry.',
        slug: 'reference',
        keywords: ['reference'],
      },
      items: [
        'reference/command-line-interface',
        'reference/telemetry',
        'dlt-ecosystem/staging',
        {
          type: 'category',
          label: 'File formats',
          link: {
            type: 'generated-index',
            title: 'File formats',
            description: 'Overview of our loader file formats',
            slug: 'dlt-ecosystem/file-formats',
            keywords: ['destination', 'file formats'],
          },
          items: [
            'dlt-ecosystem/file-formats/jsonl',
            'dlt-ecosystem/file-formats/parquet',
            'dlt-ecosystem/file-formats/csv',
            'dlt-ecosystem/file-formats/insert-format',
          ]
        },
        {
          type: 'category',
          label: 'Table formats',
          link: {
            type: 'generated-index',
            title: 'Table formats',
            slug: 'dlt-ecosystem/table-formats',
            keywords: ['destination, table formats'],
          },
          items: [
            'dlt-ecosystem/table-formats/delta',
            'dlt-ecosystem/table-formats/iceberg',
          ]
        },
        'general-usage/dataset-access/data-quality-dashboard',
        'reference/frequently-asked-questions',
      ],
    },
    /*
    {
      type: 'category',
      label: 'How-to guides',
      link: {
        type: 'generated-index',
        title: 'How-to guides',
        description: 'In this section you will find step-by-step instructions for the common tasks.',
        slug: 'walkthroughs',
        keywords: ['how-to'],
      },
      items: [
        {
          type: 'category',
          label: 'Data enrichments',
          items: [
            'general-usage/data-enrichments/user_agent_device_data_enrichment',
            'general-usage/data-enrichments/currency_conversion_data_enrichment',
            'general-usage/data-enrichments/url-parser-data-enrichment'
          ]
        }
      ]
    }
    */
  ],
  hubSidebar: [
    {
      type: 'category',
      label: 'Getting started',
      items: [
        'hub/intro',
        'hub/getting-started/installation',
        { type: 'ref', id: 'dlt-ecosystem/llm-tooling/llm-native-workflow' },
        'hub/getting-started/runtime-tutorial',
      ]
    },
    {
      type: 'category',
      label: 'Workspace',
       link: {
         type: 'doc',
         id: 'hub/workspace/overview',
       },
      items: [
         'hub/workspace/overview',
        {
          type: 'category',
          label: 'Create pipeline',
          items: [
          'hub/workspace/init',
          'hub/ecosystem/ms-sql',
          ]
        },
        {
          type: 'category',
          label: 'Ensure data quality',
          items: [
            { type: 'ref', id: 'general-usage/dashboard' },
            'hub/features/mcp-server',
            'hub/features/quality/data-quality',
          ]
        },
        {
          type: 'category',
          label: 'Create reports and transformations',
          items: [
            { type: 'ref', id: 'general-usage/dataset-access/marimo' },
            { type: 'ref', id: 'general-usage/dataset-access/dataset' },
            'hub/features/transformations/index',
            'hub/features/transformations/dbt-transformations',
          ]
        },
        {
          type: 'category',
          label: 'Deploy workspace',
          items: [
            'hub/core-concepts/profiles-dlthub',
          ]
        },
      ]
    },
    {
      type: 'category',
      label: 'Runtime',
      items: [
        'hub/runtime/overview',
      ]
    },
    {
      type: 'category',
      label: 'Storage',
      items: [
        'hub/ecosystem/delta',
        'hub/ecosystem/iceberg',
        'hub/ecosystem/snowflake_plus',
      ]
    },
    'hub/command-line-interface',
    'hub/EULA',
    ],
};

 // insert examples
for (const item of sidebars.docsSidebar) {
    if (item.label === 'Code examples') {
      for (let examplePath of walkSync("./docs_processed/examples")) {
        examplePath = examplePath.replace("docs_processed/", "");
        examplePath = examplePath.replace(".mdx", "");
        examplePath = examplePath.replace(".md", "");
        item.items.push(examplePath);
    }
  }
}


 // inject api reference if it exists
if (fs.existsSync('./docs_processed/api_reference/sidebar.json')) {
  for (const item of sidebars.docsSidebar) {
    if (item.label === 'Reference') {
      item.items.splice(0,0,require("./docs_processed/api_reference/sidebar.json"));
    }
  }
}

module.exports = sidebars;


/*
blog:
'build-a-pipeline-tutorial',
'walkthroughs/zendesk-weaviate',
{
  type: 'category',
  label: 'Data enrichments',
  items: [
    'general-usage/data-enrichments/user_agent_device_data_enrichment',
    'general-usage/data-enrichments/currency_conversion_data_enrichment',
    'general-usage/data-enrichments/url-parser-data-enrichment'
  ]
},
*/<|MERGE_RESOLUTION|>--- conflicted
+++ resolved
@@ -392,12 +392,9 @@
             id: "walkthroughs/run-in-snowflake/index",
           },
           items: [
-<<<<<<< HEAD
             "walkthroughs/run-in-snowflake/run-in-snowflake",
             "walkthroughs/run-in-snowflake/database-connector-app"
-=======
             "walkthroughs/run-in-snowflake/application-architecture"
->>>>>>> db8a66b0
           ]
         }
       ]
