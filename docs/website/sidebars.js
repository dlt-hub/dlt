/**
 * Creating a sidebar enables you to:
 - create an ordered group of docs
 - render a sidebar for each doc of that group
 - provide next/previous navigation

 The sidebars can be generated from the filesystem, or explicitly defined here.

 Create as many sidebars as you want.
 */

// @ts-check
const fs = require('fs');
const path = require('path');


function *walkSync(dir) {
  const files = fs.readdirSync(dir, { withFileTypes: true });
  for (const file of files) {
    if (file.isDirectory()) {
      yield* walkSync(path.join(dir, file.name));
    } else {
      yield path.join(dir, file.name);
    }
  }
}

/** @type {import('@docusaurus/plugin-content-docs').SidebarsConfig} */
const sidebars = {
  tutorialSidebar: [
    'intro',
    {
      type: 'category',
<<<<<<< HEAD
      label: 'Getting Started',
      items: [
        'getting-started',
        'reference/installation',
        {
          type: 'category',
          label: 'Core Sources',
          items: [
            'tutorial/load-data-from-an-api',
            //do these exist?
            //'walkthroughs/load-data-from-rest-api',
            //'walkthroughs/load-data-from-sql-database',
            //'walkthroughs/load-data-from-filesystem-cloud',
          ]
        }
=======
      label: 'Tutorial',
      link: {
        type: 'doc',
        id: 'tutorial/intro',
      },
      items: [
        'tutorial/load-data-from-an-api',
        'tutorial/grouping-resources',
        'tutorial/sql_database'
      ]
    },
    {
      type: 'category',
      label: 'Sources',
      link: {
        type: 'doc',
        id: 'dlt-ecosystem/verified-sources/index',
      },
      items: [
        'dlt-ecosystem/verified-sources/airtable',
        'dlt-ecosystem/verified-sources/amazon_kinesis',
        'dlt-ecosystem/verified-sources/arrow-pandas',
        'dlt-ecosystem/verified-sources/asana',
        'dlt-ecosystem/verified-sources/chess',
        'dlt-ecosystem/verified-sources/facebook_ads',
        {
              type: 'category',
              label: 'Filesystem & buckets',
              description: 'AWS S3, GCP, Azure, local files',
               link: {
                type: 'doc',
                id: 'dlt-ecosystem/verified-sources/filesystem/index',
              },
              items: [
                'dlt-ecosystem/verified-sources/filesystem/basic',
                'dlt-ecosystem/verified-sources/filesystem/advanced',
              ]
            },
        'dlt-ecosystem/verified-sources/freshdesk',
        'dlt-ecosystem/verified-sources/github',
        'dlt-ecosystem/verified-sources/google_ads',
        'dlt-ecosystem/verified-sources/google_analytics',
        'dlt-ecosystem/verified-sources/google_sheets',
        'dlt-ecosystem/verified-sources/hubspot',
        'dlt-ecosystem/verified-sources/inbox',
        'dlt-ecosystem/verified-sources/jira',
        'dlt-ecosystem/verified-sources/kafka',
        'dlt-ecosystem/verified-sources/matomo',
        'dlt-ecosystem/verified-sources/mongodb',
        'dlt-ecosystem/verified-sources/mux',
        'dlt-ecosystem/verified-sources/notion',
        'dlt-ecosystem/verified-sources/personio',
        'dlt-ecosystem/verified-sources/pg_replication',
        'dlt-ecosystem/verified-sources/pipedrive',
        {
          type: 'category',
          label: 'REST APIs',
          description:'Load data from any REST API',
           link: {
            type: 'doc',
            id: 'dlt-ecosystem/verified-sources/rest_api/index',
          },
          items: [
            'dlt-ecosystem/verified-sources/rest_api/basic',
            'dlt-ecosystem/verified-sources/rest_api/advanced',
          ]
        },
        'dlt-ecosystem/verified-sources/openapi-generator',
        'dlt-ecosystem/verified-sources/salesforce',
        'dlt-ecosystem/verified-sources/scrapy',
        'dlt-ecosystem/verified-sources/shopify',
        {
          type: 'category',
          label: '30+ SQL Databases',
          description: 'PostgreSQL, MySQL, MS SQL, BigQuery, Redshift, and more',
           link: {
            type: 'doc',
            id: 'dlt-ecosystem/verified-sources/sql_database/index',
          },
          items: [
            'dlt-ecosystem/verified-sources/sql_database/setup',
            'dlt-ecosystem/verified-sources/sql_database/configuration',
            'dlt-ecosystem/verified-sources/sql_database/usage',
            'dlt-ecosystem/verified-sources/sql_database/troubleshooting',
            'dlt-ecosystem/verified-sources/sql_database/advanced'
          ]
        },
        'dlt-ecosystem/verified-sources/slack',
        'dlt-ecosystem/verified-sources/strapi',
        'dlt-ecosystem/verified-sources/stripe',
        'dlt-ecosystem/verified-sources/workable',
        'dlt-ecosystem/verified-sources/zendesk'
      ]
    },
    {
      type: 'category',
      label: 'Destinations',
      link: {
        type: 'doc',
        id: 'dlt-ecosystem/destinations/index',
      },
      items: [
        'dlt-ecosystem/destinations/bigquery',
        'dlt-ecosystem/destinations/databricks',
        'dlt-ecosystem/destinations/duckdb',
        'dlt-ecosystem/destinations/mssql',
        'dlt-ecosystem/destinations/synapse',
        'dlt-ecosystem/destinations/clickhouse',
        'dlt-ecosystem/destinations/filesystem',
        'dlt-ecosystem/destinations/postgres',
        'dlt-ecosystem/destinations/redshift',
        'dlt-ecosystem/destinations/snowflake',
        'dlt-ecosystem/destinations/athena',
        'dlt-ecosystem/destinations/weaviate',
        'dlt-ecosystem/destinations/lancedb',
        'dlt-ecosystem/destinations/qdrant',
        'dlt-ecosystem/destinations/dremio',
        'dlt-ecosystem/destinations/destination',
        'dlt-ecosystem/destinations/motherduck'
>>>>>>> 9e46b5c3
      ]
    },
    {
      type: 'category',
      label: 'Core Concepts',
      items: [
        'reference/explainers/how-dlt-works',
        'general-usage/source',
        'general-usage/resource',
        'general-usage/pipeline',
        'general-usage/destination',
        'general-usage/state',
        'general-usage/glossary'
      ]
    },
    {
      type: 'category',
      label: 'Sources',
      link: {
        type: 'doc',
        id: 'dlt-ecosystem/verified-sources/index',
      },
      items: [
        'dlt-ecosystem/verified-sources/airtable',
        'dlt-ecosystem/verified-sources/amazon_kinesis',
        'dlt-ecosystem/verified-sources/arrow-pandas',
        'dlt-ecosystem/verified-sources/asana',
        'dlt-ecosystem/verified-sources/chess',
        'dlt-ecosystem/verified-sources/facebook_ads',
        'dlt-ecosystem/verified-sources/filesystem',
        'dlt-ecosystem/verified-sources/freshdesk',
        'dlt-ecosystem/verified-sources/github',
        'dlt-ecosystem/verified-sources/google_ads',
        'dlt-ecosystem/verified-sources/google_analytics',
        'dlt-ecosystem/verified-sources/google_sheets',
        'dlt-ecosystem/verified-sources/hubspot',
        'dlt-ecosystem/verified-sources/inbox',
        'dlt-ecosystem/verified-sources/jira',
        'dlt-ecosystem/verified-sources/kafka',
        'dlt-ecosystem/verified-sources/matomo',
        'dlt-ecosystem/verified-sources/mongodb',
        'dlt-ecosystem/verified-sources/mux',
        'dlt-ecosystem/verified-sources/notion',
        'dlt-ecosystem/verified-sources/personio',
        'dlt-ecosystem/verified-sources/pg_replication',
        'dlt-ecosystem/verified-sources/pipedrive',
        'dlt-ecosystem/verified-sources/rest_api',
        'dlt-ecosystem/verified-sources/openapi-generator',
        'dlt-ecosystem/verified-sources/salesforce',
        'dlt-ecosystem/verified-sources/scrapy',
        'dlt-ecosystem/verified-sources/shopify',
        'dlt-ecosystem/verified-sources/sql_database',
        'dlt-ecosystem/verified-sources/slack',
        'dlt-ecosystem/verified-sources/strapi',
        'dlt-ecosystem/verified-sources/stripe',
        'dlt-ecosystem/verified-sources/workable',
        'dlt-ecosystem/verified-sources/zendesk',
        //added
        'walkthroughs/add-a-verified-source',
        {
          type: 'category',
          label: 'REST API helpers',
          link: {
            type: 'doc',
            id: 'general-usage/http/overview',
          },
          items: [
            'general-usage/http/rest-client',
            'general-usage/http/requests',
          ]
        },
      ]
    },
    {
      type: 'category',
      label: 'Destinations',
      link: {
        type: 'doc',
        id: 'dlt-ecosystem/destinations/index',
      },
      items: [
        'dlt-ecosystem/destinations/bigquery',
        'dlt-ecosystem/destinations/databricks',
        'dlt-ecosystem/destinations/duckdb',
        'dlt-ecosystem/destinations/mssql',
        'dlt-ecosystem/destinations/synapse',
        'dlt-ecosystem/destinations/clickhouse',
        'dlt-ecosystem/destinations/filesystem',
        'dlt-ecosystem/destinations/postgres',
        'dlt-ecosystem/destinations/redshift',
        'dlt-ecosystem/destinations/snowflake',
        'dlt-ecosystem/destinations/athena',
        'dlt-ecosystem/destinations/weaviate',
        'dlt-ecosystem/destinations/lancedb',
        'dlt-ecosystem/destinations/qdrant',
        'dlt-ecosystem/destinations/dremio',
        'dlt-ecosystem/destinations/destination',
        'dlt-ecosystem/destinations/motherduck',
        //added
        'walkthroughs/create-new-destination'
      ]
    },
     {
      type: 'category',
      label: 'Using dlt',
      link: {
        type: 'generated-index',
        title: 'Using dlt',
        slug: 'general-usage',
        keywords: ['concepts', 'usage'],
      },
      items: [
        'walkthroughs/create-a-pipeline',
        'walkthroughs/run-a-pipeline',
        'dlt-ecosystem/visualizations/exploring-the-data',
        {
          type: 'category',
          label: 'Transform the data',
          link: {
            type: 'generated-index',
            title: 'Transform the data',
            description: 'If you want to transform the data after loading, you can use one of the following methods: dbt, SQL, Pandas.',
            slug: 'dlt-ecosystem/transformations',
            keywords: ['transformations'],
          },
          items: [
            {
              type: 'category',
              label: 'Transforming data with dbt',
              items: [
                'dlt-ecosystem/transformations/dbt/dbt',
                'dlt-ecosystem/transformations/dbt/dbt_cloud',
              ]
            },
            'dlt-ecosystem/transformations/sql',
            'dlt-ecosystem/transformations/pandas',
            'general-usage/customising-pipelines/renaming_columns',
            'general-usage/customising-pipelines/pseudonymizing_columns',
            'general-usage/customising-pipelines/removing_columns'
          ]
        },
         {
          type: 'category',
          label: 'Configuration and secrets',
           link: {
            type: 'doc',
            id: 'general-usage/credentials/index',
          },
          items: [
            'general-usage/credentials/setup',
            'general-usage/credentials/advanced',
            'general-usage/credentials/complex_types',
            // Unsure item
            'walkthroughs/add_credentials'
          ]
        },
        {
          type: 'category',
          label: 'Schema',
          link: {
            type: 'doc',
            id: 'general-usage/schema',
          },
          items: [
            'general-usage/schema-contracts',
            'general-usage/schema-evolution',
            'walkthroughs/adjust-a-schema',
          ]
        },
        {
          type: 'category',
          label: 'Loading Behavior',
          items: [
            'general-usage/incremental-loading',
            'walkthroughs/add-incremental-configuration',
            'general-usage/full-loading',
          ]
        }
      ]
    },
    {
      type: 'category',
      label: 'Deploying dlt',
      items: [
        'walkthroughs/share-a-dataset',
        {
          type: 'category',
          label: 'Deploy a pipeline',
          link: {
            type: 'generated-index',
            title: 'Deploy a pipeline',
            description: 'Deploy dlt pipelines with different methods.',
            slug: 'walkthroughs/deploy-a-pipeline',
          },
          items: [
            'walkthroughs/deploy-a-pipeline/deploy-with-github-actions',
            'walkthroughs/deploy-a-pipeline/deploy-with-airflow-composer',
            'reference/explainers/airflow-gcp-cloud-composer',
            'walkthroughs/deploy-a-pipeline/deploy-with-google-cloud-functions',
            'walkthroughs/deploy-a-pipeline/deploy-gcp-cloud-function-as-webhook',
            'walkthroughs/deploy-a-pipeline/deploy-with-kestra',
            'walkthroughs/deploy-a-pipeline/deploy-with-dagster',
            'walkthroughs/deploy-a-pipeline/deploy-with-prefect',
          ]
        },
        {
          type: 'category',
          label: 'Run in production',
          link: {
            type: 'generated-index',
            title: 'Run in production',
            description: 'How to run dlt in production.',
            slug: 'running-in-production',
            keywords: ['production'],
          },
          items: [
            'running-in-production/running',
            'running-in-production/monitoring',
            'running-in-production/alerting',
            'running-in-production/tracing',
          ],
        },
      ]
    },
    'reference/performance',
    {
      type: 'category',
      label: 'Code examples',
      link: {
        type: 'generated-index',
        title: 'Code examples',
        description: 'A list of comprehensive code examples that teach you how to solve real world problem.',
        slug: 'examples',
        keywords: ['examples'],
      },
      items: [
        'walkthroughs/dispatch-to-multiple-tables',
      ],
    },
    {
      type: 'category',
      label: 'Reference',
      link: {
        type: 'generated-index',
        title: 'Reference',
        description: 'The dlthub reference. Learn more about the dlt, CLI, and the telemetry.',
        slug: 'reference',
        keywords: ['reference'],
      },
      items: [
        'reference/command-line-interface',
        'reference/telemetry',
        'reference/frequently-asked-questions',
        // Unsure item
        'general-usage/destination-tables',
        'general-usage/naming-convention',
        'dlt-ecosystem/staging',
        {
          type: 'category',
          label: 'File formats',
          link: {
            type: 'generated-index',
            title: 'File formats',
            description: 'Overview of our loader file formats',
            slug: 'dlt-ecosystem/file-formats',
            keywords: ['destination'],
          },
          items: [
            'dlt-ecosystem/file-formats/jsonl',
            'dlt-ecosystem/file-formats/parquet',
            'dlt-ecosystem/file-formats/csv',
            'dlt-ecosystem/file-formats/insert-format',
          ]
        },
      ],
    },
    {
      type: 'category',
      label: 'How-to guides',
      link: {
        type: 'generated-index',
        title: 'How-to guides',
        description: 'In this section you will find step-by-step instructions for the common tasks.',
        slug: 'walkthroughs',
        keywords: ['how-to'],
      },
      items: [
        'walkthroughs/create-a-pipeline',
        'walkthroughs/add-a-verified-source',
        'walkthroughs/add-incremental-configuration',
        'walkthroughs/add_credentials',
        'walkthroughs/run-a-pipeline',
        'walkthroughs/adjust-a-schema',
        'walkthroughs/share-a-dataset',
        'dlt-ecosystem/visualizations/exploring-the-data',
        {
          type: 'category',
          label: 'Customise pipelines',
          items: [
            'general-usage/customising-pipelines/renaming_columns',
            'general-usage/customising-pipelines/pseudonymizing_columns',
            'general-usage/customising-pipelines/removing_columns',
          ]
        },
        {
          type: 'category',
          label: 'Data enrichments',
          items: [
            'general-usage/data-enrichments/user_agent_device_data_enrichment',
            'general-usage/data-enrichments/currency_conversion_data_enrichment',
            'general-usage/data-enrichments/url-parser-data-enrichment'
          ]
        } 
      ]
    }  
  ]
};

// insert examples
for (const item of sidebars.tutorialSidebar) {
  if (item.label === 'Code examples') {
    for (let examplePath of walkSync("./docs_processed/examples")) {
      examplePath = examplePath.replace("docs_processed/", "");
      examplePath = examplePath.replace(".md", "");
      item.items.push(examplePath);
    }
  }
}


// inject api reference if it exists
if (fs.existsSync('./docs_processed/api_reference/sidebar.json')) {
  for (const item of sidebars.tutorialSidebar) {
    if (item.label === 'Reference') {
      item.items.splice(0,0,require("./docs_processed/api_reference/sidebar.json"));
    }
  }
}

<<<<<<< HEAD
// on the master branch link to devel and vice versa
if (process.env.IS_MASTER_BRANCH) {
  sidebars.tutorialSidebar.push(    {
    type: 'link',
    label: 'Switch to Devel Docs',
    href: 'https://dlthub.com/devel/intro',
    className: 'learn-more-link',
  })
} else {
  sidebars.tutorialSidebar.push(    {
    type: 'link',
    label: 'Switch to Stable Docs',
    href: 'https://dlthub.com/docs/intro',
    className: 'learn-more-link',
  })
}

module.exports = sidebars;


/*
blog:
'build-a-pipeline-tutorial',
'walkthroughs/zendesk-weaviate',
{
  type: 'category',
  label: 'Data enrichments',
  items: [
    'general-usage/data-enrichments/user_agent_device_data_enrichment',
    'general-usage/data-enrichments/currency_conversion_data_enrichment',
    'general-usage/data-enrichments/url-parser-data-enrichment'
  ]
},
*/
=======
module.exports = sidebars;
>>>>>>> 9e46b5c3
<|MERGE_RESOLUTION|>--- conflicted
+++ resolved
@@ -31,32 +31,26 @@
     'intro',
     {
       type: 'category',
-<<<<<<< HEAD
       label: 'Getting Started',
       items: [
         'getting-started',
         'reference/installation',
-        {
-          type: 'category',
-          label: 'Core Sources',
-          items: [
-            'tutorial/load-data-from-an-api',
-            //do these exist?
-            //'walkthroughs/load-data-from-rest-api',
-            //'walkthroughs/load-data-from-sql-database',
-            //'walkthroughs/load-data-from-filesystem-cloud',
-          ]
-        }
-=======
-      label: 'Tutorial',
-      link: {
-        type: 'doc',
-        id: 'tutorial/intro',
-      },
-      items: [
         'tutorial/load-data-from-an-api',
         'tutorial/grouping-resources',
         'tutorial/sql_database'
+      ]
+    },
+    {
+      type: 'category',
+      label: 'Core Concepts',
+      items: [
+        'reference/explainers/how-dlt-works',
+        'general-usage/source',
+        'general-usage/resource',
+        'general-usage/pipeline',
+        'general-usage/destination',
+        'general-usage/state',
+        'general-usage/glossary'
       ]
     },
     {
@@ -166,105 +160,6 @@
         'dlt-ecosystem/destinations/qdrant',
         'dlt-ecosystem/destinations/dremio',
         'dlt-ecosystem/destinations/destination',
-        'dlt-ecosystem/destinations/motherduck'
->>>>>>> 9e46b5c3
-      ]
-    },
-    {
-      type: 'category',
-      label: 'Core Concepts',
-      items: [
-        'reference/explainers/how-dlt-works',
-        'general-usage/source',
-        'general-usage/resource',
-        'general-usage/pipeline',
-        'general-usage/destination',
-        'general-usage/state',
-        'general-usage/glossary'
-      ]
-    },
-    {
-      type: 'category',
-      label: 'Sources',
-      link: {
-        type: 'doc',
-        id: 'dlt-ecosystem/verified-sources/index',
-      },
-      items: [
-        'dlt-ecosystem/verified-sources/airtable',
-        'dlt-ecosystem/verified-sources/amazon_kinesis',
-        'dlt-ecosystem/verified-sources/arrow-pandas',
-        'dlt-ecosystem/verified-sources/asana',
-        'dlt-ecosystem/verified-sources/chess',
-        'dlt-ecosystem/verified-sources/facebook_ads',
-        'dlt-ecosystem/verified-sources/filesystem',
-        'dlt-ecosystem/verified-sources/freshdesk',
-        'dlt-ecosystem/verified-sources/github',
-        'dlt-ecosystem/verified-sources/google_ads',
-        'dlt-ecosystem/verified-sources/google_analytics',
-        'dlt-ecosystem/verified-sources/google_sheets',
-        'dlt-ecosystem/verified-sources/hubspot',
-        'dlt-ecosystem/verified-sources/inbox',
-        'dlt-ecosystem/verified-sources/jira',
-        'dlt-ecosystem/verified-sources/kafka',
-        'dlt-ecosystem/verified-sources/matomo',
-        'dlt-ecosystem/verified-sources/mongodb',
-        'dlt-ecosystem/verified-sources/mux',
-        'dlt-ecosystem/verified-sources/notion',
-        'dlt-ecosystem/verified-sources/personio',
-        'dlt-ecosystem/verified-sources/pg_replication',
-        'dlt-ecosystem/verified-sources/pipedrive',
-        'dlt-ecosystem/verified-sources/rest_api',
-        'dlt-ecosystem/verified-sources/openapi-generator',
-        'dlt-ecosystem/verified-sources/salesforce',
-        'dlt-ecosystem/verified-sources/scrapy',
-        'dlt-ecosystem/verified-sources/shopify',
-        'dlt-ecosystem/verified-sources/sql_database',
-        'dlt-ecosystem/verified-sources/slack',
-        'dlt-ecosystem/verified-sources/strapi',
-        'dlt-ecosystem/verified-sources/stripe',
-        'dlt-ecosystem/verified-sources/workable',
-        'dlt-ecosystem/verified-sources/zendesk',
-        //added
-        'walkthroughs/add-a-verified-source',
-        {
-          type: 'category',
-          label: 'REST API helpers',
-          link: {
-            type: 'doc',
-            id: 'general-usage/http/overview',
-          },
-          items: [
-            'general-usage/http/rest-client',
-            'general-usage/http/requests',
-          ]
-        },
-      ]
-    },
-    {
-      type: 'category',
-      label: 'Destinations',
-      link: {
-        type: 'doc',
-        id: 'dlt-ecosystem/destinations/index',
-      },
-      items: [
-        'dlt-ecosystem/destinations/bigquery',
-        'dlt-ecosystem/destinations/databricks',
-        'dlt-ecosystem/destinations/duckdb',
-        'dlt-ecosystem/destinations/mssql',
-        'dlt-ecosystem/destinations/synapse',
-        'dlt-ecosystem/destinations/clickhouse',
-        'dlt-ecosystem/destinations/filesystem',
-        'dlt-ecosystem/destinations/postgres',
-        'dlt-ecosystem/destinations/redshift',
-        'dlt-ecosystem/destinations/snowflake',
-        'dlt-ecosystem/destinations/athena',
-        'dlt-ecosystem/destinations/weaviate',
-        'dlt-ecosystem/destinations/lancedb',
-        'dlt-ecosystem/destinations/qdrant',
-        'dlt-ecosystem/destinations/dremio',
-        'dlt-ecosystem/destinations/destination',
         'dlt-ecosystem/destinations/motherduck',
         //added
         'walkthroughs/create-new-destination'
@@ -507,24 +402,6 @@
   }
 }
 
-<<<<<<< HEAD
-// on the master branch link to devel and vice versa
-if (process.env.IS_MASTER_BRANCH) {
-  sidebars.tutorialSidebar.push(    {
-    type: 'link',
-    label: 'Switch to Devel Docs',
-    href: 'https://dlthub.com/devel/intro',
-    className: 'learn-more-link',
-  })
-} else {
-  sidebars.tutorialSidebar.push(    {
-    type: 'link',
-    label: 'Switch to Stable Docs',
-    href: 'https://dlthub.com/docs/intro',
-    className: 'learn-more-link',
-  })
-}
-
 module.exports = sidebars;
 
 
@@ -541,7 +418,4 @@
     'general-usage/data-enrichments/url-parser-data-enrichment'
   ]
 },
-*/
-=======
-module.exports = sidebars;
->>>>>>> 9e46b5c3
+*/