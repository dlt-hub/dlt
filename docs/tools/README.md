# DLT docs tools

This is a collection of useful tools to manage our docs. Some of these require additional dependencies not added
to our pyproject.toml in the root dir. To install these with pip, run:

```sh
pip3 install -r requirements.txt
```

from this folder.

## `check_embedded_snippets.py`
This script find's all embedded snippets in our docs, extracts them and performs the following checks:

* Snippet must have a valid language set, e.g. ```py
* Snippet must be parseable (works for py, toml, yaml and json snippets)
* Snippet must pass linting (works for py)
* Coming soon: snippet must pass type checking with mypy

This script is run on CI to ensure code quality in our docs.

### Usage

```sh
# Run a full check on all snippets
python check_embedded_snippets.py full

# Show all available commands and arguments for this script
python check_embedded_snippets.py --help

# Only run the linting stage
python check_embedded_snippets.py lint

# Run all stages but only for snippets in files that have the string "walkthrough" in the filepath
# you will probably be using this a lot when working on one doc page
python check_embedded_snippets.py full -f walkthrough

# Run the parsing stage, but only on snippets 49, 345 and 789
python check_embedded_snippets.py parse -s 49,345,789

# run all checks but with a bit more output to the terminal
python check_embedded_snippets.py full -v
```

### Snippet numbers
Each snippet will be assigned an index in the order it is encountered. This is useful during creation of new snippets in the docs to selectively only run a few snippets. These numbers will change as snippets are inserted into the docs.

<<<<<<< HEAD
=======
## `fix_grammar_gpt.py`
This script will run all (or selected) docs markdown files through the open ai api to correct grammar. You will need to place the open ai key in an `.env` file in this or the root folder. See `.env.example`. We pay for each openai api call, so be a bit considerate of your usage :). It is good to check the grammar on new pages.

### Usage

```sh
# Fix all pages
python fix_grammar_gpt.py

# Fix grammar for all files that have the string "walkthrough" in the filepath
python fix_grammar_gpt.py -f walkthrough

# Fix grammar for the particular file
python fix_grammar_gpt.py -f ../website/docs/intro.md
```
>>>>>>> f1ec9018
<|MERGE_RESOLUTION|>--- conflicted
+++ resolved
@@ -45,8 +45,6 @@
 ### Snippet numbers
 Each snippet will be assigned an index in the order it is encountered. This is useful during creation of new snippets in the docs to selectively only run a few snippets. These numbers will change as snippets are inserted into the docs.
 
-<<<<<<< HEAD
-=======
 ## `fix_grammar_gpt.py`
 This script will run all (or selected) docs markdown files through the open ai api to correct grammar. You will need to place the open ai key in an `.env` file in this or the root folder. See `.env.example`. We pay for each openai api call, so be a bit considerate of your usage :). It is good to check the grammar on new pages.
 
@@ -61,5 +59,4 @@
 
 # Fix grammar for the particular file
 python fix_grammar_gpt.py -f ../website/docs/intro.md
-```
->>>>>>> f1ec9018
+```