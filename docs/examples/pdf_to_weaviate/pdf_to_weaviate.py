--- conflicted
+++ resolved
@@ -54,11 +54,6 @@
         page_item["page_id"] = file_item["file_name"] + "_" + str(page_no)
         yield page_item
 
-<<<<<<< HEAD
-
-pipeline = dlt.pipeline(pipeline_name="pdf_to_text", destination="weaviate")
-=======
->>>>>>> b67eda45
 
 if __name__ == "__main__":
     pipeline = dlt.pipeline(pipeline_name="pdf_to_text", destination="weaviate")
