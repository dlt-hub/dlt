import contextlib
import os
import datetime  # noqa: 251
from contextlib import contextmanager
from functools import wraps
from collections.abc import Sequence as C_Sequence
from typing import Any, Callable, ClassVar, List, Iterator, Optional, Sequence, Tuple, cast, get_type_hints, ContextManager

from dlt import version
from dlt.common import json, logger, pendulum
from dlt.common.configuration import inject_section, known_sections
from dlt.common.configuration.specs import RunConfiguration, CredentialsConfiguration
from dlt.common.configuration.container import Container
from dlt.common.configuration.exceptions import ConfigFieldMissingException, ContextDefaultCannotBeCreated
from dlt.common.configuration.specs.config_section_context import ConfigSectionContext
from dlt.common.configuration.resolve import initialize_credentials
from dlt.common.exceptions import (DestinationLoadingViaStagingNotSupported, DestinationLoadingWithoutStagingNotSupported, DestinationNoStagingMode,
                                   MissingDependencyException, DestinationUndefinedEntity, DestinationIncompatibleLoaderFileFormatException)
from dlt.common.normalizers import explicit_normalizers, import_normalizers
from dlt.common.runtime import signals, initialize_runtime
from dlt.common.schema.typing import TColumnNames, TColumnSchema, TSchemaTables, TWriteDisposition, TAnySchemaColumns, TSchemaContractSettings
from dlt.common.storages.load_storage import LoadJobInfo, LoadPackageInfo
from dlt.common.typing import TFun, TSecretValue, is_optional_type
from dlt.common.runners import pool_runner as runner
from dlt.common.storages import LiveSchemaStorage, NormalizeStorage, LoadStorage, SchemaStorage, FileStorage, NormalizeStorageConfiguration, SchemaStorageConfiguration, LoadStorageConfiguration
from dlt.common.destination import DestinationCapabilitiesContext
from dlt.common.destination.reference import (DestinationClientDwhConfiguration, WithStateSync, DestinationReference, JobClientBase, DestinationClientConfiguration,
                                              TDestinationReferenceArg, DestinationClientStagingConfiguration,  DestinationClientStagingConfiguration,
                                              DestinationClientDwhWithStagingConfiguration)
from dlt.common.destination.capabilities import INTERNAL_LOADER_FILE_FORMATS
from dlt.common.pipeline import ExtractInfo, LoadInfo, NormalizeInfo, PipelineContext, SupportsPipeline, TPipelineLocalState, TPipelineState, StateInjectableContext
from dlt.common.schema import Schema
from dlt.common.utils import is_interactive
from dlt.common.data_writers import TLoaderFileFormat

from dlt.extract.exceptions import SourceExhausted
from dlt.extract.extract import ExtractorStorage, extract_with_schema
from dlt.extract.source import DltResource, DltSource
from dlt.normalize import Normalize
from dlt.normalize.configuration import NormalizeConfiguration
from dlt.destinations.sql_client import SqlClientBase
from dlt.destinations.job_client_impl import SqlJobClientBase
from dlt.load.configuration import LoaderConfiguration
from dlt.load import Load

from dlt.pipeline.configuration import PipelineConfiguration
from dlt.pipeline.progress import _Collector, _NULL_COLLECTOR
from dlt.pipeline.exceptions import CannotRestorePipelineException, InvalidPipelineName, PipelineConfigMissing, PipelineNotActive, PipelineStepFailed, SqlClientNotAvailable
from dlt.pipeline.trace import PipelineTrace, PipelineStepTrace, load_trace, merge_traces, start_trace, start_trace_step, end_trace_step, end_trace, describe_extract_data
from dlt.pipeline.typing import TPipelineStep
from dlt.pipeline.state_sync import STATE_ENGINE_VERSION, load_state_from_destination, merge_state_if_changed, migrate_state, state_resource, json_encode_state, json_decode_state

from dlt.common.schema.utils import normalize_schema_name


def with_state_sync(may_extract_state: bool = False) -> Callable[[TFun], TFun]:

    def decorator(f: TFun) -> TFun:
        @wraps(f)
        def _wrap(self: "Pipeline", *args: Any, **kwargs: Any) -> Any:
            # activate pipeline so right state is always provided
            self.activate()
            # backup and restore state
            should_extract_state = may_extract_state and self.config.restore_from_destination
            with self.managed_state(extract_state=should_extract_state) as state:
                # add the state to container as a context
                with self._container.injectable_context(StateInjectableContext(state=state)):
                    return f(self, *args, **kwargs)

        return _wrap  # type: ignore

    return decorator


def with_schemas_sync(f: TFun) -> TFun:

    @wraps(f)
    def _wrap(self: "Pipeline", *args: Any, **kwargs: Any) -> Any:
        for name in self._schema_storage.live_schemas:
            # refresh live schemas in storage or import schema path
            self._schema_storage.commit_live_schema(name)
        rv = f(self, *args, **kwargs)
        # refresh list of schemas if any new schemas are added
        self.schema_names = self._schema_storage.list_schemas()
        return rv

    return _wrap  # type: ignore


def with_runtime_trace(f: TFun) -> TFun:

    @wraps(f)
    def _wrap(self: "Pipeline", *args: Any, **kwargs: Any) -> Any:
        trace: PipelineTrace = self._trace
        trace_step: PipelineStepTrace = None
        step_info: Any = None
        is_new_trace = self._trace is None and self.config.enable_runtime_trace

        # create a new trace if we enter a traced function and there's no current trace
        if is_new_trace:
            self._trace = trace = start_trace(cast(TPipelineStep, f.__name__), self)

        try:
            # start a trace step for wrapped function
            if trace:
                trace_step = start_trace_step(trace, cast(TPipelineStep, f.__name__), self)

            step_info = f(self, *args, **kwargs)
            return step_info
        except Exception as ex:
            step_info = ex  # step info is an exception
            raise
        finally:
            try:
                if trace_step:
                    # if there was a step, finish it
                    end_trace_step(self._trace, trace_step, self, step_info)
                if is_new_trace:
                    assert trace is self._trace, f"Messed up trace reference {id(self._trace)} vs {id(trace)}"
                    end_trace(trace, self, self._pipeline_storage.storage_path)
            finally:
                # always end trace
                if is_new_trace:
                    assert self._trace == trace, f"Messed up trace reference {id(self._trace)} vs {id(trace)}"
                    # if we end new trace that had only 1 step, add it to previous trace
                    # this way we combine several separate calls to extract, normalize, load as single trace
                    # the trace of "run" has many steps and will not be merged
                    self._last_trace = merge_traces(self._last_trace, trace)
                    self._trace = None

    return _wrap  # type: ignore


def with_config_section(sections: Tuple[str, ...]) -> Callable[[TFun], TFun]:

    def decorator(f: TFun) -> TFun:

        @wraps(f)
        def _wrap(self: "Pipeline", *args: Any, **kwargs: Any) -> Any:
            # add section context to the container to be used by all configuration without explicit sections resolution
            with inject_section(ConfigSectionContext(pipeline_name=self.pipeline_name, sections=sections)):
                return f(self, *args, **kwargs)

        return _wrap  # type: ignore

    return decorator


class Pipeline(SupportsPipeline):

    STATE_FILE: ClassVar[str] = "state.json"
    STATE_PROPS: ClassVar[List[str]] = list(get_type_hints(TPipelineState).keys())
    LOCAL_STATE_PROPS: ClassVar[List[str]] = list(get_type_hints(TPipelineLocalState).keys())
    DEFAULT_DATASET_SUFFIX: ClassVar[str] = "_dataset"

    pipeline_name: str
    """Name of the pipeline"""
    default_schema_name: str = None
    schema_names: List[str] = []
    first_run: bool = False
    """Indicates a first run of the pipeline, where run ends with successful loading of the data"""
    full_refresh: bool
    must_attach_to_local_pipeline: bool
    pipelines_dir: str
    """A directory where the pipelines' working directories are created"""
    working_dir: str
    """A working directory of the pipeline"""
    destination: DestinationReference = None
    staging: DestinationReference = None
    """The destination reference which is ModuleType. `destination.__name__` returns the name string"""
    dataset_name: str = None
    """Name of the dataset to which pipeline will be loaded to"""
    credentials: Any = None
    is_active: bool = False
    """Tells if instance is currently active and available via dlt.pipeline()"""
    collector: _Collector
    config: PipelineConfiguration
    runtime_config: RunConfiguration

    def __init__(
            self,
            pipeline_name: str,
            pipelines_dir: str,
            pipeline_salt: TSecretValue,
            destination: DestinationReference,
            staging: DestinationReference,
            dataset_name: str,
            credentials: Any,
            import_schema_path: str,
            export_schema_path: str,
            full_refresh: bool,
            progress: _Collector,
            must_attach_to_local_pipeline: bool,
            config: PipelineConfiguration,
            runtime: RunConfiguration,
        ) -> None:
        """Initializes the Pipeline class which implements `dlt` pipeline. Please use `pipeline` function in `dlt` module to create a new Pipeline instance."""
        self.pipeline_salt = pipeline_salt
        self.config = config
        self.runtime_config = runtime
        self.full_refresh = full_refresh
        self.collector = progress or _NULL_COLLECTOR
        self.destination = None
        self.staging = None

        self._container = Container()
        self._pipeline_instance_id = self._create_pipeline_instance_id()
        self._pipeline_storage: FileStorage = None
        self._schema_storage: LiveSchemaStorage = None
        self._schema_storage_config: SchemaStorageConfiguration = None
        self._normalize_storage_config: NormalizeStorageConfiguration = None
        self._load_storage_config: LoadStorageConfiguration = None
        self._trace: PipelineTrace = None
        self._last_trace: PipelineTrace = None
        self._state_restored: bool = False

        initialize_runtime(self.runtime_config)
        # initialize pipeline working dir
        self._init_working_dir(pipeline_name, pipelines_dir)

        with self.managed_state() as state:
            # set the pipeline properties from state
            self._state_to_props(state)

            # we overwrite the state with the values from init
            # changing the destination could be dangerous if pipeline has pending load packages
            self._set_destinations(destination, staging)
            self._set_dataset_name(dataset_name)
            self.credentials = credentials
            self._configure(import_schema_path, export_schema_path, must_attach_to_local_pipeline)

    def drop(self) -> "Pipeline":
        """Deletes local pipeline state, schemas and any working files"""
        # reset the pipeline working dir
        self._create_pipeline()
        # clone the pipeline
        return Pipeline(
            self.pipeline_name,
            self.pipelines_dir,
            self.pipeline_salt,
            self.destination,
            self.staging,
            self.dataset_name,
            self.credentials,
            self._schema_storage.config.import_schema_path,
            self._schema_storage.config.export_schema_path,
            self.full_refresh,
            self.collector,
            False,
            self.config,
            self.runtime_config
        )

    @with_runtime_trace
    @with_schemas_sync  # this must precede with_state_sync
    @with_state_sync(may_extract_state=True)
    @with_config_section((known_sections.EXTRACT,))
    def extract(
        self,
        data: Any,
        *,
        table_name: str = None,
        parent_table_name: str = None,
        write_disposition: TWriteDisposition = None,
        columns: TAnySchemaColumns = None,
        primary_key: TColumnNames = None,
        schema: Schema = None,
        max_parallel_items: int = None,
        workers: int = None,
        schema_contract_settings: TSchemaContractSettings = None
    ) -> ExtractInfo:
        """Extracts the `data` and prepare it for the normalization. Does not require destination or credentials to be configured. See `run` method for the arguments' description."""
        # create extract storage to which all the sources will be extracted
        storage = ExtractorStorage(self._normalize_storage_config)
        extract_ids: List[str] = []
        try:
            with self._maybe_destination_capabilities():
                # extract all sources
                for source in self._data_to_sources(data, schema, table_name, parent_table_name, write_disposition, columns, primary_key):
                    if source.exhausted:
                        raise SourceExhausted(source.name)
                    # TODO: merge infos for all the sources
                    extract_ids.append(
                        self._extract_source(storage, source, max_parallel_items, workers)
                    )
                # commit extract ids
                # TODO: if we fail here we should probably wipe out the whole extract folder
                for extract_id in extract_ids:
                    storage.commit_extract_files(extract_id)

                # update global schema contract settings
                if schema_contract_settings is not None:
                    self.default_schema.set_schema_contract_settings(schema_contract_settings, True)

                return ExtractInfo(describe_extract_data(data))
        except Exception as exc:
            # TODO: provide metrics from extractor
            raise PipelineStepFailed(self, "extract", exc, ExtractInfo(describe_extract_data(data))) from exc

    @with_runtime_trace
    @with_schemas_sync
    @with_config_section((known_sections.NORMALIZE,))
    def normalize(self, workers: int = 1, loader_file_format: TLoaderFileFormat = None) -> NormalizeInfo:
        """Normalizes the data prepared with `extract` method, infers the schema and creates load packages for the `load` method. Requires `destination` to be known."""
        if is_interactive():
            workers = 1
        if loader_file_format and loader_file_format in INTERNAL_LOADER_FILE_FORMATS:
            raise ValueError(f"{loader_file_format} is one of internal dlt file formats.")
        # check if any schema is present, if not then no data was extracted
        if not self.default_schema_name:
            return None

        # make sure destination capabilities are available
        self._get_destination_capabilities()
        # create default normalize config
        normalize_config = NormalizeConfiguration(
            workers=workers,
            _schema_storage_config=self._schema_storage_config,
            _normalize_storage_config=self._normalize_storage_config,
            _load_storage_config=self._load_storage_config
        )
        # run with destination context
        with self._maybe_destination_capabilities(loader_file_format=loader_file_format):
            # shares schema storage with the pipeline so we do not need to install
            normalize = Normalize(collector=self.collector, config=normalize_config, schema_storage=self._schema_storage)
            try:
                with signals.delayed_signals():
                    runner.run_pool(normalize.config, normalize)
                return normalize.get_normalize_info()
            except Exception as n_ex:
                raise PipelineStepFailed(self, "normalize", n_ex, normalize.get_normalize_info()) from n_ex

    @with_runtime_trace
    @with_schemas_sync
    @with_state_sync()
    @with_config_section((known_sections.LOAD,))
    def load(
        self,
        destination: TDestinationReferenceArg = None,
        dataset_name: str = None,
        credentials: Any = None,
        *,
        workers: int = 20,
        raise_on_failed_jobs: bool = False
    ) -> LoadInfo:
        """Loads the packages prepared by `normalize` method into the `dataset_name` at `destination`, using provided `credentials`"""
        # set destination and default dataset if provided
        self._set_destinations(destination, None)
        self._set_dataset_name(dataset_name)
        self.credentials = credentials or self.credentials

        # check if any schema is present, if not then no data was extracted
        if not self.default_schema_name:
            return None

        # make sure that destination is set and client is importable and can be instantiated
        client, staging_client = self._get_destination_clients(self.default_schema)

        # create default loader config and the loader
        load_config = LoaderConfiguration(
            workers=workers,
            raise_on_failed_jobs=raise_on_failed_jobs,
            _load_storage_config=self._load_storage_config
        )
        load = Load(
            self.destination,
            staging_destination=self.staging,
            collector=self.collector,
            is_storage_owner=False,
            config=load_config,
            initial_client_config=client.config,
            initial_staging_client_config=staging_client.config if staging_client else None
        )
        try:
            with signals.delayed_signals():
                runner.run_pool(load.config, load)
            info = self._get_load_info(load)
            self.first_run = False
            return info
        except Exception as l_ex:
            raise PipelineStepFailed(self, "load", l_ex, self._get_load_info(load)) from l_ex

    @with_runtime_trace
    @with_config_section(("run",))
    def run(
        self,
        data: Any = None,
        *,
        destination: TDestinationReferenceArg = None,
        staging: TDestinationReferenceArg = None,
        dataset_name: str = None,
        credentials: Any = None,
        table_name: str = None,
        write_disposition: TWriteDisposition = None,
        columns: TAnySchemaColumns = None,
        primary_key: TColumnNames = None,
        schema: Schema = None,
        loader_file_format: TLoaderFileFormat = None,
        schema_contract_settings: TSchemaContractSettings = None
    ) -> LoadInfo:
        """Loads the data from `data` argument into the destination specified in `destination` and dataset specified in `dataset_name`.

        #### Note:
        This method will `extract` the data from the `data` argument, infer the schema, `normalize` the data into a load package (ie. jsonl or PARQUET files representing tables) and then `load` such packages into the `destination`.

        The data may be supplied in several forms:
        * a `list` or `Iterable` of any JSON-serializable objects ie. `dlt.run([1, 2, 3], table_name="numbers")`
        * any `Iterator` or a function that yield (`Generator`) ie. `dlt.run(range(1, 10), table_name="range")`
        * a function or a list of functions decorated with @dlt.resource ie. `dlt.run([chess_players(title="GM"), chess_games()])`
        * a function or a list of functions decorated with @dlt.source.

        Please note that `dlt` deals with `bytes`, `datetime`, `decimal` and `uuid` objects so you are free to load documents containing ie. binary data or dates.

        #### Execution:
        The `run` method will first use `sync_destination` method to synchronize pipeline state and schemas with the destination. You can disable this behavior with `restore_from_destination` configuration option.
        Next it will make sure that data from the previous is fully processed. If not, `run` method normalizes, loads pending data items and **exits**
        If there was no pending data, new data from `data` argument is extracted, normalized and loaded.

        #### Args:
            data (Any): Data to be loaded to destination

            destination (str | DestinationReference, optional): A name of the destination to which dlt will load the data, or a destination module imported from `dlt.destination`.
            If not provided, the value passed to `dlt.pipeline` will be used.

            dataset_name (str, optional):A name of the dataset to which the data will be loaded. A dataset is a logical group of tables ie. `schema` in relational databases or folder grouping many files.
            If not provided, the value passed to `dlt.pipeline` will be used. If not provided at all then defaults to the `pipeline_name`


            credentials (Any, optional): Credentials for the `destination` ie. database connection string or a dictionary with google cloud credentials.
            In most cases should be set to None, which lets `dlt` to use `secrets.toml` or environment variables to infer right credentials values.

            table_name (str, optional): The name of the table to which the data should be loaded within the `dataset`. This argument is required for a `data` that is a list/Iterable or Iterator without `__name__` attribute.
            The behavior of this argument depends on the type of the `data`:
            * generator functions: the function name is used as table name, `table_name` overrides this default
            * `@dlt.resource`: resource contains the full table schema and that includes the table name. `table_name` will override this property. Use with care!
            * `@dlt.source`: source contains several resources each with a table schema. `table_name` will override all table names within the source and load the data into single table.

            write_disposition (Literal["skip", "append", "replace", "merge"], optional): Controls how to write data to a table. `append` will always add new data at the end of the table. `replace` will replace existing data with new data. `skip` will prevent data from loading. "merge" will deduplicate and merge data based on "primary_key" and "merge_key" hints. Defaults to "append".
            Please note that in case of `dlt.resource` the table schema value will be overwritten and in case of `dlt.source`, the values in all resources will be overwritten.

            columns (Sequence[TColumnSchema], optional): A list of column schemas. Typed dictionary describing column names, data types, write disposition and performance hints that gives you full control over the created table schema.

            primary_key (str | Sequence[str]): A column name or a list of column names that comprise a private key. Typically used with "merge" write disposition to deduplicate loaded data.

            schema (Schema, optional): An explicit `Schema` object in which all table schemas will be grouped. By default `dlt` takes the schema from the source (if passed in `data` argument) or creates a default one itself.

            loader_file_format (Literal["jsonl", "insert_values", "parquet"], optional). The file format the loader will use to create the load package. Not all file_formats are compatible with all destinations. Defaults to the preferred file format of the selected destination.

<<<<<<< HEAD
            schema_contract_settings (TSchemaContractSettings, optional): On override for the schema contract settings, this will replace the schema contract settings for all tables in the schema. Defaults to None.

        ### Raises:
=======
        Raises:
>>>>>>> 8daba954
            PipelineStepFailed when a problem happened during `extract`, `normalize` or `load` steps.
        Returns:
            LoadInfo: Information on loaded data including the list of package ids and failed job statuses. Please not that `dlt` will not raise if a single job terminally fails. Such information is provided via LoadInfo.
        """
        signals.raise_if_signalled()
        self._set_destinations(destination, staging)
        self._set_dataset_name(dataset_name)
        # sync state with destination
        if self.config.restore_from_destination and not self.full_refresh and not self._state_restored and (self.destination or destination):
            self.sync_destination(destination, staging, dataset_name)
            # sync only once
            self._state_restored = True

        # normalize and load pending data
        if self.list_extracted_resources():
            self.normalize(loader_file_format=loader_file_format)
        if self.list_normalized_load_packages():
            # if there were any pending loads, load them and **exit**
            if data is not None:
                logger.warn("The pipeline `run` method will now load the pending load packages. The data you passed to the run function will not be loaded. In order to do that you must run the pipeline again")
            return self.load(destination, dataset_name, credentials=credentials)


        # extract from the source
        if data is not None:
            self.extract(data, table_name=table_name, write_disposition=write_disposition, columns=columns, primary_key=primary_key, schema=schema, schema_contract_settings=schema_contract_settings)
            self.normalize(loader_file_format=loader_file_format)
            return self.load(destination, dataset_name, credentials=credentials)
        else:
            return None

    @with_schemas_sync
    def sync_destination(self, destination: TDestinationReferenceArg = None, staging: TDestinationReferenceArg = None, dataset_name: str = None) -> None:
        """Synchronizes pipeline state with the `destination`'s state kept in `dataset_name`

        #### Note:
        Attempts to restore pipeline state and schemas from the destination. Requires the state that is present at the destination to have a higher version number that state kept locally in working directory.
        In such a situation the local state, schemas and intermediate files with the data will be deleted and replaced with the state and schema present in the destination.

        A special case where the pipeline state exists locally but the dataset does not exist at the destination will wipe out the local state.

        Note: this method is executed by the `run` method before any operation on data. Use `restore_from_destination` configuration option to disable that behavior.

        """
        self._set_destinations(destination, staging)
        self._set_dataset_name(dataset_name)

        state = self._get_state()
        local_state = state.pop("_local")
        merged_state: TPipelineState = None
        try:
            try:
                restored_schemas: Sequence[Schema] = None
                remote_state = self._restore_state_from_destination()

                # if remote state is newer or same
                # print(f'REMOTE STATE: {(remote_state or {}).get("_state_version")} >= {state["_state_version"]}')
                if remote_state and remote_state["_state_version"] >= state["_state_version"]:
                    # compare changes and updates local state
                    merged_state = merge_state_if_changed(state, remote_state, increase_version=False)
                    # print(f"MERGED STATE: {bool(merged_state)}")
                    if merged_state:
                        # see if state didn't change the pipeline name
                        if state["pipeline_name"] != remote_state["pipeline_name"]:
                            raise CannotRestorePipelineException(
                                state["pipeline_name"],
                                self.pipelines_dir,
                                f"destination state contains state for pipeline with name {remote_state['pipeline_name']}"
                            )
                        # if state was modified force get all schemas
                        restored_schemas = self._get_schemas_from_destination(merged_state["schema_names"], always_download=True)
                        # TODO: we should probably wipe out pipeline here

                # if we didn't full refresh schemas, get only missing schemas
                if restored_schemas is None:
                    restored_schemas = self._get_schemas_from_destination(state["schema_names"], always_download=False)
                # commit all the changes locally
                if merged_state:
                    # set the pipeline props from merged state
                    state["_local"] = local_state
                    # add that the state is already extracted
                    state["_local"]["_last_extracted_at"] = pendulum.now()
                    self._state_to_props(merged_state)
                    # on merge schemas are replaced so we delete all old versions
                    self._schema_storage.clear_storage()
                for schema in restored_schemas:
                    self._schema_storage.save_schema(schema)
                # if the remote state is present then unset first run
                if remote_state is not None:
                    self.first_run = False
            except DestinationUndefinedEntity:
                # storage not present. wipe the pipeline if pipeline not new
                # do it only if pipeline has any data
                if self.has_data:
                    should_wipe = False
                    if self.default_schema_name is None:
                        should_wipe = True
                    else:
                        with self._get_destination_clients(self.default_schema)[0] as job_client:
                            # and storage is not initialized
                            should_wipe = not job_client.is_storage_initialized()
                    if should_wipe:
                        # reset pipeline
                        self._wipe_working_folder()
                        state = self._get_state()
                        self._configure(self._schema_storage_config.export_schema_path, self._schema_storage_config.import_schema_path, False)


            # write the state back
            state = merged_state or state
            if "_local" not in state:
                state["_local"] = local_state
            self._props_to_state(state)
            self._save_state(state)
        except Exception as ex:
            raise PipelineStepFailed(self, "run", ex, None) from ex

    def activate(self) -> None:
        """Activates the pipeline

        The active pipeline is used as a context for several `dlt` components. It provides state to sources and resources evaluated outside of
        `pipeline.run` and `pipeline.extract` method. For example, if the source you use is accessing state in `dlt.source` decorated function, the state is provided
        by active pipeline.

        The name of active pipeline is used when resolving secrets and config values as the optional most outer section during value lookup. For example if pipeline
        with name `chess_pipeline` is active and `dlt` looks for `BigQuery` configuration, it will look in `chess_pipeline.destination.bigquery.credentials` first and then in
        `destination.bigquery.credentials`.

        Active pipeline also provides the current DestinationCapabilitiesContext to other components ie. Schema instances. Among others, it sets the naming convention
        and maximum identifier length.

        Only one pipeline is active at a given time.

        Pipeline created or attached with `dlt.pipeline`/'dlt.attach` is automatically activated. `run`, `load` and `extract` methods also activate pipeline.
        """
        Container()[PipelineContext].activate(self)

    def deactivate(self) -> None:
        """Deactivates the pipeline

        Pipeline must be active in order to use this method. Please refer to `activate()` method for the explanation of active pipeline concept.
        """
        if not self.is_active:
            raise PipelineNotActive(self.pipeline_name)
        Container()[PipelineContext].deactivate()

    @property
    def has_data(self) -> bool:
        """Tells if the pipeline contains any data: schemas, extracted files, load packages or loaded packages in the destination"""
        return not self.first_run or bool(self.schema_names) or len(self.list_extracted_resources()) > 0 or len(self.list_normalized_load_packages()) > 0

    @property
    def has_pending_data(self) -> bool:
        """Tells if the pipeline contains any extracted files or pending load packages"""
        return bool(self.list_normalized_load_packages() or self.list_extracted_resources())

    @property
    def schemas(self) -> SchemaStorage:
        return self._schema_storage

    @property
    def default_schema(self) -> Schema:
        return self.schemas[self.default_schema_name]

    @property
    def state(self) -> TPipelineState:
        """Returns a dictionary with the pipeline state"""
        return self._get_state()

    @property
    def last_trace(self) -> PipelineTrace:
        """Returns or loads last trace generated by pipeline. The trace is loaded from standard location."""
        if self._last_trace:
            return self._last_trace
        return load_trace(self.working_dir)

    def list_extracted_resources(self) -> Sequence[str]:
        """Returns a list of all the files with extracted resources that will be normalized."""
        return self._get_normalize_storage().list_files_to_normalize_sorted()

    def list_normalized_load_packages(self) -> Sequence[str]:
        """Returns a list of all load packages ids that are or will be loaded."""
        return self._get_load_storage().list_packages()

    def list_completed_load_packages(self) -> Sequence[str]:
        """Returns a list of all load package ids that are completely loaded"""
        return self._get_load_storage().list_completed_packages()

    def get_load_package_info(self, load_id: str) -> LoadPackageInfo:
        """Returns information on normalized/completed package with given load_id, all jobs and their statuses."""
        return self._get_load_storage().get_load_package_info(load_id)

    def list_failed_jobs_in_package(self, load_id: str) -> Sequence[LoadJobInfo]:
        """List all failed jobs and associated error messages for a specified `load_id`"""
        return self._get_load_storage().get_load_package_info(load_id).jobs.get("failed_jobs", [])

    @with_schemas_sync
    def sync_schema(self, schema_name: str = None, credentials: Any = None) -> TSchemaTables:
        """Synchronizes the schema `schema_name` with the destination. If no name is provided, the default schema will be synchronized."""
        if not schema_name and not self.default_schema_name:
            raise PipelineConfigMissing(self.pipeline_name, "default_schema_name", "load", "Pipeline contains no schemas. Please extract any data with `extract` or `run` methods.")

        schema = self.schemas[schema_name] if schema_name else self.default_schema
        client_config = self._get_destination_client_initial_config(credentials)
        with self._get_destination_clients(schema, client_config)[0] as client:
            client.initialize_storage()
            return client.update_stored_schema()

    def set_local_state_val(self, key: str, value: Any) -> None:
        """Sets value in local state. Local state is not synchronized with destination."""
        try:
            # get managed state that is read/write
            state = self._container[StateInjectableContext].state
            state["_local"][key] = value  # type: ignore
        except ContextDefaultCannotBeCreated:
            state = self._get_state()
            state["_local"][key] = value  # type: ignore
            self._save_state(state)

    def get_local_state_val(self, key: str) -> Any:
        """Gets value from local state. Local state is not synchronized with destination."""
        try:
            # get managed state that is read/write
            state = self._container[StateInjectableContext].state
        except ContextDefaultCannotBeCreated:
            state = self._get_state()
        return state["_local"][key]   # type: ignore

    def sql_client(self, schema_name: str = None, credentials: Any = None) -> SqlClientBase[Any]:
        """Returns a sql client configured to query/change the destination and dataset that were used to load the data.
           Use the client with `with` statement to manage opening and closing connection to the destination:
           >>> with pipeline.sql_client() as client:
           >>>     with client.execute_query(
           >>>         "SELECT id, name, email FROM customers WHERE id = %s", 10
           >>>     ) as cursor:
           >>>         print(cursor.fetchall())

           The client is authenticated and defaults all queries to dataset_name used by the pipeline. You can provide alternative
           `schema_name` which will be used to normalize dataset name and alternative `credentials`.
        """
        # if not self.default_schema_name and not schema_name:
        #     raise PipelineConfigMissing(
        #         self.pipeline_name,
        #         "default_schema_name",
        #         "load",
        #         "Sql Client is not available in a pipeline without a default schema. Extract some data first or restore the pipeline from the destination using 'restore_from_destination' flag. There's also `_inject_schema` method for advanced users."
        #     )
        schema = self._get_schema_or_create(schema_name)
        return self._sql_job_client(schema, credentials).sql_client

    def destination_client(self, schema_name: str = None, credentials: Any = None) -> JobClientBase:
        """Get the destination job client for the configured destination
           Use the client with `with` statement to manage opening and closing connection to the destination:
           >>> with pipeline.destination_client() as client:
           >>>     client.drop_storage()  # removes storage which typically wipes all data in it

           The client is authenticated. You can provide alternative `schema_name` which will be used to normalize dataset name and alternative `credentials`.
           If no schema name is provided and no default schema is present in the pipeline, and ad hoc schema will be created and discarded after use.
        """
        schema = self._get_schema_or_create(schema_name)
        client_config = self._get_destination_client_initial_config(credentials)
        return self._get_destination_clients(schema, client_config)[0]

    def _get_schema_or_create(self, schema_name: str = None) -> Schema:
        if schema_name:
            return self.schemas[schema_name]
        if self.default_schema_name:
            return self.default_schema
        with self._maybe_destination_capabilities():
            return Schema(self.pipeline_name)

    def _sql_job_client(self, schema: Schema, credentials: Any = None) -> SqlJobClientBase:
        client_config = self._get_destination_client_initial_config(credentials)
        client = self._get_destination_clients(schema, client_config)[0]
        if isinstance(client, SqlJobClientBase):
            return client
        else:
            raise SqlClientNotAvailable(self.pipeline_name, self.destination.__name__)

    def _get_normalize_storage(self) -> NormalizeStorage:
        return NormalizeStorage(True, self._normalize_storage_config)

    def _get_load_storage(self) -> LoadStorage:
        caps = self._get_destination_capabilities()
        return LoadStorage(True, caps.preferred_loader_file_format, caps.supported_loader_file_formats, self._load_storage_config)

    def _init_working_dir(self, pipeline_name: str, pipelines_dir: str) -> None:
        self.pipeline_name = pipeline_name
        self.pipelines_dir = pipelines_dir
        self._validate_pipeline_name()
        # compute the folder that keeps all of the pipeline state
        self.working_dir = os.path.join(pipelines_dir, pipeline_name)
        # create pipeline storage, do not create working dir yet
        self._pipeline_storage = FileStorage(self.working_dir, makedirs=False)
        # if full refresh was requested, wipe out all data from working folder, if exists
        if self.full_refresh:
            self._wipe_working_folder()

    def _configure(self, import_schema_path: str, export_schema_path: str, must_attach_to_local_pipeline: bool) -> None:
        # create schema storage and folders
        self._schema_storage_config = SchemaStorageConfiguration(
            schema_volume_path=os.path.join(self.working_dir, "schemas"),
            import_schema_path=import_schema_path,
            export_schema_path=export_schema_path
        )
        # create default configs
        self._normalize_storage_config = NormalizeStorageConfiguration(normalize_volume_path=os.path.join(self.working_dir, "normalize"))
        self._load_storage_config = LoadStorageConfiguration(load_volume_path=os.path.join(self.working_dir, "load"),)

        # are we running again?
        has_state = self._pipeline_storage.has_file(Pipeline.STATE_FILE)
        if must_attach_to_local_pipeline and not has_state:
            raise CannotRestorePipelineException(self.pipeline_name, self.pipelines_dir, f"the pipeline was not found in {self.working_dir}.")

        self.must_attach_to_local_pipeline = must_attach_to_local_pipeline
        # attach to pipeline if folder exists and contains state
        if has_state:
            self._attach_pipeline()
        else:
            # this will erase the existing working folder
            self._create_pipeline()

        # create schema storage
        self._schema_storage = LiveSchemaStorage(self._schema_storage_config, makedirs=True)

    def _create_pipeline(self) -> None:
        self._wipe_working_folder()
        self._pipeline_storage.create_folder("", exists_ok=False)
        self.default_schema_name = None
        self.schema_names = []
        self.first_run = True

    def _wipe_working_folder(self) -> None:
        # kill everything inside the working folder
        if self._pipeline_storage.has_folder(""):
            self._pipeline_storage.delete_folder("", recursively=True, delete_ro=True)

    def _attach_pipeline(self) -> None:
        pass

    def _data_to_sources(self,
        data: Any,
        schema: Schema,
        table_name: str = None,
        parent_table_name: str = None,
        write_disposition: TWriteDisposition = None,
        columns: TAnySchemaColumns = None,
        primary_key: TColumnNames = None
    ) -> List[DltSource]:

        def apply_hint_args(resource: DltResource) -> None:
            # apply hints only if any of the hints is present, table_name must be always present
            if table_name or parent_table_name or write_disposition or columns or primary_key:
                resource.apply_hints(table_name or resource.table_name or resource.name, parent_table_name, write_disposition, columns, primary_key)

        def choose_schema() -> Schema:
            """Except of explicitly passed schema, use a clone that will get discarded if extraction fails"""
            if schema:
                return schema
            if self.default_schema_name:
                return self.default_schema.clone()
            return self._make_schema_with_default_name()

        effective_schema = choose_schema()

        # a list of sources or a list of resources may be passed as data
        sources: List[DltSource] = []
        resources: List[DltResource] = []

        def append_data(data_item: Any) -> None:
            if isinstance(data_item, DltSource):
                # if schema is explicit then override source schema
                if schema:
                    data_item.schema = schema
                # try to apply hints to resources
                _resources = data_item.resources.values()
                for r in _resources:
                    apply_hint_args(r)
                sources.append(data_item)
            elif isinstance(data_item, DltResource):
                # apply hints
                apply_hint_args(data_item)
                sources.append(
                    DltSource(effective_schema.name, data_item.section or self.pipeline_name, effective_schema, [data_item])
                    )
            else:
                # iterator/iterable/generator
                # create resource first without table template
                resource = DltResource.from_data(data_item, name=table_name, section=self.pipeline_name)
                # apply hints
                apply_hint_args(resource)
                resources.append(resource)

        if isinstance(data, C_Sequence) and len(data) > 0:
            # if first element is source or resource
            if isinstance(data[0], (DltResource, DltSource)):
                for item in data:
                    append_data(item)
            else:
                append_data(data)
        else:
            append_data(data)

        if resources:
            # add all the appended resources in one source
            sources.append(DltSource(effective_schema.name, self.pipeline_name, effective_schema, resources))

        return sources

    def _extract_source(self, storage: ExtractorStorage, source: DltSource, max_parallel_items: int, workers: int) -> str:
        # discover the schema from source
        source_schema = source.schema
        source_schema.update_normalizers()

        extract_id = extract_with_schema(storage, source, source_schema, self.collector, max_parallel_items, workers)

        # if source schema does not exist in the pipeline
        if source_schema.name not in self._schema_storage:
            # save schema into the pipeline
            self._schema_storage.save_schema(source_schema)

        # and set as default if this is first schema in pipeline
        if not self.default_schema_name:
            # this performs additional validations as schema contains the naming module
            self._set_default_schema_name(source_schema)

        pipeline_schema = self._schema_storage[source_schema.name]

        # initialize import with fully discovered schema
        self._schema_storage.save_import_schema_if_not_exists(source_schema)

        # get the current schema and merge tables from source_schema
        pipeline_schema.update_schema(source_schema)

        return extract_id

    def _get_destination_client_initial_config(self, destination: DestinationReference = None, credentials: Any = None, as_staging: bool = False) -> DestinationClientConfiguration:
        destination = destination or self.destination
        if not destination:
            raise PipelineConfigMissing(
                self.pipeline_name,
                "destination",
                "load",
                "Please provide `destination` argument to `pipeline`, `run` or `load` method directly or via .dlt config.toml file or environment variable."
            )
        # create initial destination client config
        client_spec = destination.spec()
        # initialize explicit credentials
        if not as_staging:
            # explicit credentials passed to dlt.pipeline should not be applied to staging
            credentials = credentials or self.credentials
        if credentials is not None and not isinstance(credentials, CredentialsConfiguration):
            # use passed credentials as initial value. initial value may resolve credentials
            credentials = initialize_credentials(
                client_spec.get_resolvable_fields()["credentials"],
                credentials
            )

        # this client support many schemas and datasets
        if issubclass(client_spec, DestinationClientDwhConfiguration):
            if not self.dataset_name and self.full_refresh:
                logger.warning("Full refresh may not work if dataset name is not set. Please set the dataset_name argument in dlt.pipeline or run method")
            # set default schema name to load all incoming data to a single dataset, no matter what is the current schema name
            default_schema_name = None if self.config.use_single_dataset else self.default_schema_name

            if issubclass(client_spec, DestinationClientStagingConfiguration):
                return client_spec(dataset_name=self.dataset_name, default_schema_name=default_schema_name, credentials=credentials, as_staging=as_staging)
            return client_spec(dataset_name=self.dataset_name, default_schema_name=default_schema_name, credentials=credentials)

        return client_spec(credentials=credentials)

    def _get_destination_clients(self,
        schema: Schema,
        initial_config: DestinationClientConfiguration = None,
        initial_staging_config: DestinationClientConfiguration = None
    ) -> Tuple[JobClientBase, JobClientBase]:
        try:
            # resolve staging config in order to pass it to destination client config
            staging_client = None
            if self.staging:
                if not initial_staging_config:
                    # this is just initial config - without user configuration injected
                    initial_staging_config = self._get_destination_client_initial_config(self.staging, as_staging=True)
                # create the client - that will also resolve the config
                staging_client = self.staging.client(schema, initial_staging_config)
            if not initial_config:
                # config is not provided then get it with injected credentials
                initial_config = self._get_destination_client_initial_config(self.destination)
            # attach the staging client config to destination client config - if its type supports it
            if self.staging and isinstance(initial_config, DestinationClientDwhWithStagingConfiguration) and isinstance(staging_client.config ,DestinationClientStagingConfiguration):
                initial_config.staging_config = staging_client.config
            # create instance with initial_config properly set
            client = self.destination.client(schema, initial_config)
            return client, staging_client
        except ModuleNotFoundError:
            client_spec = self.destination.spec()
            raise MissingDependencyException(
                f"{client_spec.destination_name} destination",
                [f"{version.DLT_PKG_NAME}[{client_spec.destination_name}]"],
                "Dependencies for specific destinations are available as extras of dlt"
            )

    def _get_destination_capabilities(self) -> DestinationCapabilitiesContext:
        if not self.destination:
                raise PipelineConfigMissing(
                    self.pipeline_name,
                    "destination",
                    "normalize",
                    "Please provide `destination` argument to `pipeline`, `run` or `load` method directly or via .dlt config.toml file or environment variable."
                )
        return self.destination.capabilities()

    def _get_staging_capabilities(self) -> DestinationCapabilitiesContext:
        return self.staging.capabilities() if self.staging is not None else None

    def _validate_pipeline_name(self) -> None:
        try:
            FileStorage.validate_file_name_component(self.pipeline_name)
        except ValueError as ve_ex:
            raise InvalidPipelineName(self.pipeline_name, str(ve_ex))

    def _make_schema_with_default_name(self) -> Schema:
        """Make a schema from the pipeline name using the name normalizer. "_pipeline" suffix is removed if present"""
        if self.pipeline_name.endswith("_pipeline"):
            schema_name = self.pipeline_name[:-9]
        else:
            schema_name = self.pipeline_name
        return Schema(normalize_schema_name(schema_name))

    def _set_context(self, is_active: bool) -> None:
        self.is_active = is_active
        if is_active:
            # set destination context on activation
            if self.destination:
                # inject capabilities context
                self._container[DestinationCapabilitiesContext] = self._get_destination_capabilities()
        else:
            # remove destination context on deactivation
            if DestinationCapabilitiesContext in self._container:
                del self._container[DestinationCapabilitiesContext]

    def _set_destinations(self, destination: TDestinationReferenceArg, staging: TDestinationReferenceArg) -> None:
        destination_mod = DestinationReference.from_name(destination)
        self.destination = destination_mod or self.destination

        if destination and not self.destination.capabilities().supported_loader_file_formats and not staging:
            logger.warning(f"The destination {destination_mod.__name__} requires the filesystem staging destination to be set, but it was not provided. Setting it to 'filesystem'.")
            staging = "filesystem"

        if staging:
            staging_module = DestinationReference.from_name(staging)
            if staging_module and not issubclass(staging_module.spec(), DestinationClientStagingConfiguration):
                raise DestinationNoStagingMode(staging_module.__name__)
            self.staging = staging_module or self.staging

        with self._maybe_destination_capabilities():
            # default normalizers must match the destination
            self._set_default_normalizers()

    @contextmanager
    def _maybe_destination_capabilities(self, loader_file_format: TLoaderFileFormat = None) -> Iterator[DestinationCapabilitiesContext]:
        try:
            caps: DestinationCapabilitiesContext = None
            injected_caps: ContextManager[DestinationCapabilitiesContext] = None
            if self.destination:
                destination_caps = self._get_destination_capabilities()
                stage_caps = self._get_staging_capabilities()
                injected_caps = self._container.injectable_context(destination_caps)
                caps = injected_caps.__enter__()

                caps.preferred_loader_file_format = self._resolve_loader_file_format(
                    DestinationReference.to_name(self.destination),
                    DestinationReference.to_name(self.staging) if self.staging else None,
                    destination_caps, stage_caps, loader_file_format)
            yield caps
        finally:
            if injected_caps:
                injected_caps.__exit__(None, None, None)

    @staticmethod
    def _resolve_loader_file_format(
            destination: str,
            staging: str,
            dest_caps: DestinationCapabilitiesContext,
            stage_caps: DestinationCapabilitiesContext,
            file_format: TLoaderFileFormat) -> TLoaderFileFormat:

        possible_file_formats = dest_caps.supported_loader_file_formats
        if stage_caps:
            if not dest_caps.supported_staging_file_formats:
                raise DestinationLoadingViaStagingNotSupported(destination)
            possible_file_formats = [f for f in dest_caps.supported_staging_file_formats if f in stage_caps.supported_loader_file_formats]
        if not file_format:
            if not stage_caps:
                if not dest_caps.preferred_loader_file_format:
                    raise DestinationLoadingWithoutStagingNotSupported(destination)
                file_format = dest_caps.preferred_loader_file_format
            elif stage_caps and dest_caps.preferred_staging_file_format in possible_file_formats:
                file_format = dest_caps.preferred_staging_file_format
            else:
                file_format = possible_file_formats[0] if len(possible_file_formats) > 0 else None
        if file_format not in possible_file_formats:
            raise DestinationIncompatibleLoaderFileFormatException(destination, staging, file_format, set(possible_file_formats) - INTERNAL_LOADER_FILE_FORMATS)
        return file_format

    def _set_default_normalizers(self) -> None:
        _, self._default_naming, _ = import_normalizers(explicit_normalizers())

    def _set_dataset_name(self, new_dataset_name: str) -> None:
        if not new_dataset_name and not self.dataset_name:
            # dataset name is required but not provided - generate the default now
            destination_needs_dataset = False
            if self.destination:
                fields = self.destination.spec().get_resolvable_fields()
                dataset_name_type = fields.get("dataset_name")
                # if dataset is required (default!) we create a default dataset name
                destination_needs_dataset = dataset_name_type is not None and not is_optional_type(dataset_name_type)
            # if destination is not specified - generate dataset
            if not self.destination or destination_needs_dataset:
                new_dataset_name = self.pipeline_name + self.DEFAULT_DATASET_SUFFIX

        if not new_dataset_name:
            return

        # in case of full refresh add unique suffix
        if self.full_refresh:
            # dataset must be specified
            # double _ is not allowed
            if new_dataset_name.endswith("_"):
                new_dataset_name += self._pipeline_instance_id[1:]
            else:
                new_dataset_name += self._pipeline_instance_id
        self.dataset_name = new_dataset_name

    def _set_default_schema_name(self, schema: Schema) -> None:
        assert self.default_schema_name is None
        self.default_schema_name = schema.name

    def _create_pipeline_instance_id(self) -> str:
        return pendulum.now().format("_YYYYMMDDhhmmss")  # type: ignore

    @with_schemas_sync
    @with_state_sync()
    def _inject_schema(self, schema: Schema) -> None:
        """Injects a schema into the pipeline. Existing schema will be overwritten"""
        schema.update_normalizers()
        self._schema_storage.save_schema(schema)
        if not self.default_schema_name:
            self._set_default_schema_name(schema)

    def _get_load_info(self, load: Load) -> LoadInfo:
        started_at: datetime.datetime = None
        if self._trace:
            started_at = self._trace.started_at
        return load.get_load_info(self, started_at)

    def _get_state(self) -> TPipelineState:
        try:
            state = json_decode_state(self._pipeline_storage.load(Pipeline.STATE_FILE))
            return migrate_state(self.pipeline_name, state, state["_state_engine_version"], STATE_ENGINE_VERSION)
        except FileNotFoundError:
            return {
                "_state_version": 0,
                "_state_engine_version": STATE_ENGINE_VERSION,
                "_local": {
                    "first_run": True
                }
            }

    def _optional_sql_job_client(self, schema_name: str) -> Optional[SqlJobClientBase]:
        try:
            return self._sql_job_client(Schema(schema_name))
        except PipelineConfigMissing as pip_ex:
            # fallback to regular init if destination not configured
            logger.info(f"Sql Client not available: {pip_ex}")
        except SqlClientNotAvailable:
            # fallback is sql client not available for destination
            logger.info("Client not available because destination does not support sql client")
        except ConfigFieldMissingException:
            # probably credentials are missing
            logger.info("Client not available due to missing credentials")
        return None

    def _restore_state_from_destination(self) -> Optional[TPipelineState]:
        # if state is not present locally, take the state from the destination
        dataset_name = self.dataset_name
        use_single_dataset = self.config.use_single_dataset
        try:
            # force the main dataset to be used
            self.config.use_single_dataset = True
            schema_name = normalize_schema_name(self.pipeline_name)
            with self._maybe_destination_capabilities():
                schema = Schema(schema_name)
            with self._get_destination_clients(schema)[0] as job_client:
                if isinstance(job_client, WithStateSync):
                    state = load_state_from_destination(self.pipeline_name, job_client)
                    if state is None:
                        logger.info(f"The state was not found in the destination {self.destination.__name__}:{dataset_name}")
                    else:
                        logger.info(f"The state was restored from the destination {self.destination.__name__}:{dataset_name}")
                else:
                    state = None
                    logger.info(f"Destination does not support metadata storage {self.destination.__name__}:{dataset_name}")
            return state
        finally:
            # restore the use_single_dataset option
            self.config.use_single_dataset = use_single_dataset

    def _get_schemas_from_destination(self, schema_names: Sequence[str], always_download: bool = False) -> Sequence[Schema]:
        # check which schemas are present in the pipeline and restore missing schemas
        restored_schemas: List[Schema] = []
        for schema_name in schema_names:
            with self._maybe_destination_capabilities():
                schema = Schema(schema_name)
            if not self._schema_storage.has_schema(schema.name) or always_download:
                with self._get_destination_clients(schema)[0] as job_client:
                    if not isinstance(job_client, WithStateSync):
                        logger.info(f"Destination does not support metadata storage {self.destination.__name__}")
                        return restored_schemas
                    schema_info = job_client.get_stored_schema()
                    if schema_info is None:
                        logger.info(f"The schema {schema.name} was not found in the destination {self.destination.__name__}:{self.dataset_name}")
                        # try to import schema
                        with contextlib.suppress(FileNotFoundError):
                            self._schema_storage.load_schema(schema.name)
                    else:
                        schema = Schema.from_dict(json.loads(schema_info.schema))
                        logger.info(f"The schema {schema.name} version {schema.version} hash {schema.stored_version_hash} was restored from the destination {self.destination.__name__}:{self.dataset_name}")
                        restored_schemas.append(schema)
        return restored_schemas

    @contextmanager
    def managed_state(self, *, extract_state: bool = False) -> Iterator[TPipelineState]:
        # load or restore state
        state = self._get_state()
        # TODO: we should backup schemas here
        try:
            yield state
        except Exception:
            backup_state = self._get_state()
            # restore original pipeline props
            self._state_to_props(backup_state)
            # synchronize schema storage with initial list of schemas, note that we'll not be able to synchronize the schema content
            if self._schema_storage:
                # TODO: we should restore schemas backup here
                for existing_schema_name in self._schema_storage.list_schemas():
                    if existing_schema_name not in self.schema_names:
                        self._schema_storage.remove_schema(existing_schema_name)
            # raise original exception
            raise
        else:
            self._props_to_state(state)

            backup_state = self._get_state()
            # do not compare local states
            local_state = state.pop("_local")
            backup_state.pop("_local")

            # check if any state element was changed
            merged_state = merge_state_if_changed(backup_state, state)
            # extract state only when there's change in the state or state was not yet extracted AND we actually want to do it
            if (merged_state or "_last_extracted_at" not in local_state) and extract_state:
                # print(f'EXTRACT STATE merged: {bool(merged_state)} extracted timestamp in {"_last_extracted_at" not in local_state}')
                merged_state = self._extract_state(merged_state or state)
                local_state["_last_extracted_at"] = pendulum.now()

            # if state is modified and is not being extracted, mark it to be extracted next time
            if not extract_state and merged_state:
                local_state.pop("_last_extracted_at", None)

            # always save state locally as local_state is not compared
            merged_state = merged_state or state
            merged_state["_local"] = local_state
            self._save_state(merged_state)

    def _state_to_props(self, state: TPipelineState) -> None:
        """Write `state` to pipeline props."""
        for prop in Pipeline.STATE_PROPS:
            if prop in state and not prop.startswith("_"):
                setattr(self, prop, state[prop])  # type: ignore
        for prop in Pipeline.LOCAL_STATE_PROPS:
            if prop in state["_local"] and not prop.startswith("_"):
                setattr(self, prop, state["_local"][prop])  # type: ignore
        if "destination" in state:
            self._set_destinations(DestinationReference.from_name(self.destination), DestinationReference.from_name(self.staging) if "staging" in state else None )

    def _props_to_state(self, state: TPipelineState) -> None:
        """Write pipeline props to `state`"""
        for prop in Pipeline.STATE_PROPS:
            if not prop.startswith("_"):
                state[prop] = getattr(self, prop)  # type: ignore
        for prop in Pipeline.LOCAL_STATE_PROPS:
            if not prop.startswith("_"):
                state["_local"][prop] = getattr(self, prop)  # type: ignore
        if self.destination:
            state["destination"] = self.destination.__name__
        if self.staging:
            state["staging"] = self.staging.__name__
        state["schema_names"] = self._schema_storage.list_schemas()

    def _save_state(self, state: TPipelineState) -> None:
        self._pipeline_storage.save(Pipeline.STATE_FILE, json_encode_state(state))

    def _extract_state(self, state: TPipelineState) -> TPipelineState:
        # this will extract the state into current load package and update the schema with the _dlt_pipeline_state table
        # note: the schema will be persisted because the schema saving decorator is over the state manager decorator for extract
        state_source = DltSource(self.default_schema.name, self.pipeline_name, self.default_schema, [state_resource(state)])
        storage = ExtractorStorage(self._normalize_storage_config)
        extract_id = extract_with_schema(storage, state_source, self.default_schema, _NULL_COLLECTOR, 1, 1)
        storage.commit_extract_files(extract_id)
        return state

    def __getstate__(self) -> Any:
        # pickle only the SupportsPipeline protocol fields
        return {"pipeline_name": self.pipeline_name}<|MERGE_RESOLUTION|>--- conflicted
+++ resolved
@@ -446,13 +446,9 @@
 
             loader_file_format (Literal["jsonl", "insert_values", "parquet"], optional). The file format the loader will use to create the load package. Not all file_formats are compatible with all destinations. Defaults to the preferred file format of the selected destination.
 
-<<<<<<< HEAD
             schema_contract_settings (TSchemaContractSettings, optional): On override for the schema contract settings, this will replace the schema contract settings for all tables in the schema. Defaults to None.
 
-        ### Raises:
-=======
         Raises:
->>>>>>> 8daba954
             PipelineStepFailed when a problem happened during `extract`, `normalize` or `load` steps.
         Returns:
             LoadInfo: Information on loaded data including the list of package ids and failed job statuses. Please not that `dlt` will not raise if a single job terminally fails. Such information is provided via LoadInfo.
