--- conflicted
+++ resolved
@@ -860,7 +860,7 @@
                 # do not set section to prevent source that represent a standalone resource
                 # to overwrite other standalone resources (ie. parents) in that source
                 sources.append(
-                    DltSource("", effective_schema, [data_item])
+                    DltSource(effective_schema.name, "", effective_schema, [data_item])
                     )
             else:
                 # iterator/iterable/generator
@@ -881,12 +881,7 @@
 
         # add all the appended resources in one source
         if resources:
-<<<<<<< HEAD
-            # add all the appended resources in one source
-            sources.append(DltSource( self.pipeline_name, effective_schema, resources))
-=======
             sources.append(DltSource(effective_schema.name, self.pipeline_name, effective_schema, resources))
->>>>>>> 3fb2c306
 
         # apply hints and settings
         for source in sources:
@@ -1298,7 +1293,7 @@
     def _extract_state(self, state: TPipelineState) -> TPipelineState:
         # this will extract the state into current load package and update the schema with the _dlt_pipeline_state table
         # note: the schema will be persisted because the schema saving decorator is over the state manager decorator for extract
-        state_source = DltSource(self.pipeline_name, self.default_schema, [state_resource(state)])
+        state_source = DltSource(self.default_schema.name, self.pipeline_name, self.default_schema, [state_resource(state)])
         storage = ExtractorStorage(self._normalize_storage_config)
         extract_id = extract_with_schema(storage, state_source, _NULL_COLLECTOR, 1, 1)
         storage.commit_extract_files(extract_id)
