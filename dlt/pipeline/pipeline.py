import contextlib
import os
import datetime  # noqa: 251
from contextlib import contextmanager
from functools import wraps
from collections.abc import Sequence as C_Sequence
from typing import Any, Callable, ClassVar, List, Iterator, Optional, Sequence, Tuple, cast, get_type_hints, ContextManager

from dlt import version
from dlt.common import json, logger, pendulum
from dlt.common.configuration import inject_section, known_sections
from dlt.common.configuration.specs import RunConfiguration, CredentialsConfiguration
from dlt.common.configuration.container import Container
from dlt.common.configuration.exceptions import ConfigFieldMissingException, ContextDefaultCannotBeCreated
from dlt.common.configuration.specs.config_section_context import ConfigSectionContext
from dlt.common.configuration.resolve import initialize_credentials
from dlt.common.exceptions import (DestinationLoadingViaStagingNotSupported, DestinationLoadingWithoutStagingNotSupported, DestinationNoStagingMode,
                                   MissingDependencyException, DestinationUndefinedEntity, DestinationIncompatibleLoaderFileFormatException)
from dlt.common.normalizers import explicit_normalizers, import_normalizers
from dlt.common.runtime import signals, initialize_runtime
from dlt.common.schema.typing import TColumnNames, TColumnSchema, TSchemaTables, TWriteDisposition, TAnySchemaColumns, TSchemaEvolutionSettings
from dlt.common.storages.load_storage import LoadJobInfo, LoadPackageInfo
from dlt.common.typing import TFun, TSecretValue, is_optional_type
from dlt.common.runners import pool_runner as runner
from dlt.common.storages import LiveSchemaStorage, NormalizeStorage, LoadStorage, SchemaStorage, FileStorage, NormalizeStorageConfiguration, SchemaStorageConfiguration, LoadStorageConfiguration
from dlt.common.destination import DestinationCapabilitiesContext
from dlt.common.destination.reference import (DestinationClientDwhConfiguration, WithStateSync, DestinationReference, JobClientBase, DestinationClientConfiguration,
                                              TDestinationReferenceArg, DestinationClientStagingConfiguration,  DestinationClientStagingConfiguration,
                                              DestinationClientDwhWithStagingConfiguration)
from dlt.common.destination.capabilities import INTERNAL_LOADER_FILE_FORMATS
from dlt.common.pipeline import ExtractInfo, LoadInfo, NormalizeInfo, PipelineContext, SupportsPipeline, TPipelineLocalState, TPipelineState, StateInjectableContext
from dlt.common.schema import Schema
from dlt.common.utils import is_interactive
from dlt.common.data_writers import TLoaderFileFormat

from dlt.extract.exceptions import SourceExhausted
from dlt.extract.extract import ExtractorStorage, extract_with_schema
from dlt.extract.source import DltResource, DltSource
from dlt.normalize import Normalize
from dlt.normalize.configuration import NormalizeConfiguration
from dlt.destinations.sql_client import SqlClientBase
from dlt.destinations.job_client_impl import SqlJobClientBase
from dlt.load.configuration import LoaderConfiguration
from dlt.load import Load

from dlt.pipeline.configuration import PipelineConfiguration
from dlt.pipeline.progress import _Collector, _NULL_COLLECTOR
from dlt.pipeline.exceptions import CannotRestorePipelineException, InvalidPipelineName, PipelineConfigMissing, PipelineNotActive, PipelineStepFailed, SqlClientNotAvailable
from dlt.pipeline.trace import PipelineTrace, PipelineStepTrace, load_trace, merge_traces, start_trace, start_trace_step, end_trace_step, end_trace, describe_extract_data
from dlt.pipeline.typing import TPipelineStep
from dlt.pipeline.state_sync import STATE_ENGINE_VERSION, load_state_from_destination, merge_state_if_changed, migrate_state, state_resource, json_encode_state, json_decode_state

from dlt.common.schema.utils import normalize_schema_name


def with_state_sync(may_extract_state: bool = False) -> Callable[[TFun], TFun]:

    def decorator(f: TFun) -> TFun:
        @wraps(f)
        def _wrap(self: "Pipeline", *args: Any, **kwargs: Any) -> Any:
            # activate pipeline so right state is always provided
            self.activate()
            # backup and restore state
            should_extract_state = may_extract_state and self.config.restore_from_destination
            with self.managed_state(extract_state=should_extract_state) as state:
                # add the state to container as a context
                with self._container.injectable_context(StateInjectableContext(state=state)):
                    return f(self, *args, **kwargs)

        return _wrap  # type: ignore

    return decorator


def with_schemas_sync(f: TFun) -> TFun:

    @wraps(f)
    def _wrap(self: "Pipeline", *args: Any, **kwargs: Any) -> Any:
        for name in self._schema_storage.live_schemas:
            # refresh live schemas in storage or import schema path
            self._schema_storage.commit_live_schema(name)
        rv = f(self, *args, **kwargs)
        # refresh list of schemas if any new schemas are added
        self.schema_names = self._schema_storage.list_schemas()
        return rv

    return _wrap  # type: ignore


def with_runtime_trace(f: TFun) -> TFun:

    @wraps(f)
    def _wrap(self: "Pipeline", *args: Any, **kwargs: Any) -> Any:
        trace: PipelineTrace = self._trace
        trace_step: PipelineStepTrace = None
        step_info: Any = None
        is_new_trace = self._trace is None and self.config.enable_runtime_trace

        # create a new trace if we enter a traced function and there's no current trace
        if is_new_trace:
            self._trace = trace = start_trace(cast(TPipelineStep, f.__name__), self)

        try:
            # start a trace step for wrapped function
            if trace:
                trace_step = start_trace_step(trace, cast(TPipelineStep, f.__name__), self)

            step_info = f(self, *args, **kwargs)
            return step_info
        except Exception as ex:
            step_info = ex  # step info is an exception
            raise
        finally:
            try:
                if trace_step:
                    # if there was a step, finish it
                    end_trace_step(self._trace, trace_step, self, step_info)
                if is_new_trace:
                    assert trace is self._trace, f"Messed up trace reference {id(self._trace)} vs {id(trace)}"
                    end_trace(trace, self, self._pipeline_storage.storage_path)
            finally:
                # always end trace
                if is_new_trace:
                    assert self._trace == trace, f"Messed up trace reference {id(self._trace)} vs {id(trace)}"
                    # if we end new trace that had only 1 step, add it to previous trace
                    # this way we combine several separate calls to extract, normalize, load as single trace
                    # the trace of "run" has many steps and will not be merged
                    self._last_trace = merge_traces(self._last_trace, trace)
                    self._trace = None

    return _wrap  # type: ignore


def with_config_section(sections: Tuple[str, ...]) -> Callable[[TFun], TFun]:

    def decorator(f: TFun) -> TFun:

        @wraps(f)
        def _wrap(self: "Pipeline", *args: Any, **kwargs: Any) -> Any:
            # add section context to the container to be used by all configuration without explicit sections resolution
            with inject_section(ConfigSectionContext(pipeline_name=self.pipeline_name, sections=sections)):
                return f(self, *args, **kwargs)

        return _wrap  # type: ignore

    return decorator


class Pipeline(SupportsPipeline):

    STATE_FILE: ClassVar[str] = "state.json"
    STATE_PROPS: ClassVar[List[str]] = list(get_type_hints(TPipelineState).keys())
    LOCAL_STATE_PROPS: ClassVar[List[str]] = list(get_type_hints(TPipelineLocalState).keys())
    DEFAULT_DATASET_SUFFIX: ClassVar[str] = "_dataset"

    pipeline_name: str
    """Name of the pipeline"""
    default_schema_name: str = None
    schema_names: List[str] = []
    first_run: bool = False
    """Indicates a first run of the pipeline, where run ends with successful loading of the data"""
    full_refresh: bool
    must_attach_to_local_pipeline: bool
    pipelines_dir: str
    """A directory where the pipelines' working directories are created"""
    working_dir: str
    """A working directory of the pipeline"""
    destination: DestinationReference = None
    staging: DestinationReference = None
    """The destination reference which is ModuleType. `destination.__name__` returns the name string"""
    dataset_name: str = None
    """Name of the dataset to which pipeline will be loaded to"""
    credentials: Any = None
    is_active: bool = False
    """Tells if instance is currently active and available via dlt.pipeline()"""
    collector: _Collector
    config: PipelineConfiguration
    runtime_config: RunConfiguration

    def __init__(
            self,
            pipeline_name: str,
            pipelines_dir: str,
            pipeline_salt: TSecretValue,
            destination: DestinationReference,
            staging: DestinationReference,
            dataset_name: str,
            credentials: Any,
            import_schema_path: str,
            export_schema_path: str,
            full_refresh: bool,
            progress: _Collector,
            must_attach_to_local_pipeline: bool,
            config: PipelineConfiguration,
            runtime: RunConfiguration,
        ) -> None:
        """Initializes the Pipeline class which implements `dlt` pipeline. Please use `pipeline` function in `dlt` module to create a new Pipeline instance."""
        self.pipeline_salt = pipeline_salt
        self.config = config
        self.runtime_config = runtime
        self.full_refresh = full_refresh
        self.collector = progress or _NULL_COLLECTOR
        self.destination = None
        self.staging = None

        self._container = Container()
        self._pipeline_instance_id = self._create_pipeline_instance_id()
        self._pipeline_storage: FileStorage = None
        self._schema_storage: LiveSchemaStorage = None
        self._schema_storage_config: SchemaStorageConfiguration = None
        self._normalize_storage_config: NormalizeStorageConfiguration = None
        self._load_storage_config: LoadStorageConfiguration = None
        self._trace: PipelineTrace = None
        self._last_trace: PipelineTrace = None
        self._state_restored: bool = False

        initialize_runtime(self.runtime_config)
        # initialize pipeline working dir
        self._init_working_dir(pipeline_name, pipelines_dir)

        with self.managed_state() as state:
            # set the pipeline properties from state
            self._state_to_props(state)

            # we overwrite the state with the values from init
            # changing the destination could be dangerous if pipeline has pending load packages
            self._set_destinations(destination, staging)
            self._set_dataset_name(dataset_name)
            self.credentials = credentials
            self._configure(import_schema_path, export_schema_path, must_attach_to_local_pipeline)

    def drop(self) -> "Pipeline":
        """Deletes local pipeline state, schemas and any working files"""
        # reset the pipeline working dir
        self._create_pipeline()
        # clone the pipeline
        return Pipeline(
            self.pipeline_name,
            self.pipelines_dir,
            self.pipeline_salt,
            self.destination,
            self.staging,
            self.dataset_name,
            self.credentials,
            self._schema_storage.config.import_schema_path,
            self._schema_storage.config.export_schema_path,
            self.full_refresh,
            self.collector,
            False,
            self.config,
            self.runtime_config
        )

    @with_runtime_trace
    @with_schemas_sync  # this must precede with_state_sync
    @with_state_sync(may_extract_state=True)
    @with_config_section((known_sections.EXTRACT,))
    def extract(
        self,
        data: Any,
        *,
        table_name: str = None,
        parent_table_name: str = None,
        write_disposition: TWriteDisposition = None,
        columns: TAnySchemaColumns = None,
        primary_key: TColumnNames = None,
        schema: Schema = None,
        max_parallel_items: int = None,
        workers: int = None
    ) -> ExtractInfo:
        """Extracts the `data` and prepare it for the normalization. Does not require destination or credentials to be configured. See `run` method for the arguments' description."""
        # create extract storage to which all the sources will be extracted
        storage = ExtractorStorage(self._normalize_storage_config)
        extract_ids: List[str] = []
        try:
            with self._maybe_destination_capabilities():
                # extract all sources
                for source in self._data_to_sources(data, schema, table_name, parent_table_name, write_disposition, columns, primary_key):
                    if source.exhausted:
                        raise SourceExhausted(source.name)
                    # TODO: merge infos for all the sources
                    extract_ids.append(
                        self._extract_source(storage, source, max_parallel_items, workers)
                    )
                # commit extract ids
                # TODO: if we fail here we should probably wipe out the whole extract folder
                for extract_id in extract_ids:
                    storage.commit_extract_files(extract_id)
                return ExtractInfo(describe_extract_data(data))
        except Exception as exc:
            # TODO: provide metrics from extractor
            raise PipelineStepFailed(self, "extract", exc, ExtractInfo(describe_extract_data(data))) from exc

    @with_runtime_trace
    @with_schemas_sync
    @with_config_section((known_sections.NORMALIZE,))
    def normalize(self, workers: int = 1, loader_file_format: TLoaderFileFormat = None, schema_evolution_settings: TSchemaEvolutionSettings = None) -> NormalizeInfo:
        """Normalizes the data prepared with `extract` method, infers the schema and creates load packages for the `load` method. Requires `destination` to be known."""
        if is_interactive():
            workers = 1
        if loader_file_format and loader_file_format in INTERNAL_LOADER_FILE_FORMATS:
            raise ValueError(f"{loader_file_format} is one of internal dlt file formats.")
        # check if any schema is present, if not then no data was extracted
        if not self.default_schema_name:
            return None

        # make sure destination capabilities are available
        self._get_destination_capabilities()
        # create default normalize config
        normalize_config = NormalizeConfiguration(
            workers=workers,
            _schema_storage_config=self._schema_storage_config,
            _normalize_storage_config=self._normalize_storage_config,
            _load_storage_config=self._load_storage_config
        )
        # run with destination context
        with self._maybe_destination_capabilities(loader_file_format=loader_file_format):
            # shares schema storage with the pipeline so we do not need to install
            normalize = Normalize(collector=self.collector, config=normalize_config, schema_storage=self._schema_storage, schema_evolution_settings=schema_evolution_settings)
            try:
                with signals.delayed_signals():
                    runner.run_pool(normalize.config, normalize)
                return normalize.get_normalize_info()
            except Exception as n_ex:
                raise PipelineStepFailed(self, "normalize", n_ex, normalize.get_normalize_info()) from n_ex

    @with_runtime_trace
    @with_schemas_sync
    @with_state_sync()
    @with_config_section((known_sections.LOAD,))
    def load(
        self,
        destination: TDestinationReferenceArg = None,
        dataset_name: str = None,
        credentials: Any = None,
        *,
        workers: int = 20,
        raise_on_failed_jobs: bool = False
    ) -> LoadInfo:
        """Loads the packages prepared by `normalize` method into the `dataset_name` at `destination`, using provided `credentials`"""
        # set destination and default dataset if provided
        self._set_destinations(destination, None)
        self._set_dataset_name(dataset_name)
        self.credentials = credentials or self.credentials

        # check if any schema is present, if not then no data was extracted
        if not self.default_schema_name:
            return None

        # make sure that destination is set and client is importable and can be instantiated
        client, staging_client = self._get_destination_clients(self.default_schema)

        # create default loader config and the loader
        load_config = LoaderConfiguration(
            workers=workers,
            raise_on_failed_jobs=raise_on_failed_jobs,
            _load_storage_config=self._load_storage_config
        )
        load = Load(
            self.destination,
            staging_destination=self.staging,
            collector=self.collector,
            is_storage_owner=False,
            config=load_config,
            initial_client_config=client.config,
            initial_staging_client_config=staging_client.config if staging_client else None
        )
        try:
            with signals.delayed_signals():
                runner.run_pool(load.config, load)
            info = self._get_load_info(load)
            self.first_run = False
            return info
        except Exception as l_ex:
            raise PipelineStepFailed(self, "load", l_ex, self._get_load_info(load)) from l_ex

    @with_runtime_trace
    @with_config_section(("run",))
    def run(
        self,
        data: Any = None,
        *,
        destination: TDestinationReferenceArg = None,
        staging: TDestinationReferenceArg = None,
        dataset_name: str = None,
        credentials: Any = None,
        table_name: str = None,
        write_disposition: TWriteDisposition = None,
        columns: TAnySchemaColumns = None,
        primary_key: TColumnNames = None,
        schema: Schema = None,
        loader_file_format: TLoaderFileFormat = None,
        schema_evolution_settings: TSchemaEvolutionSettings = None
    ) -> LoadInfo:
        """Loads the data from `data` argument into the destination specified in `destination` and dataset specified in `dataset_name`.

        ### Summary
        This method will `extract` the data from the `data` argument, infer the schema, `normalize` the data into a load package (ie. jsonl or PARQUET files representing tables) and then `load` such packages into the `destination`.

        The data may be supplied in several forms:
        * a `list` or `Iterable` of any JSON-serializable objects ie. `dlt.run([1, 2, 3], table_name="numbers")`
        * any `Iterator` or a function that yield (`Generator`) ie. `dlt.run(range(1, 10), table_name="range")`
        * a function or a list of functions decorated with @dlt.resource ie. `dlt.run([chess_players(title="GM"), chess_games()])`
        * a function or a list of functions decorated with @dlt.source.

        Please note that `dlt` deals with `bytes`, `datetime`, `decimal` and `uuid` objects so you are free to load documents containing ie. binary data or dates.

        ### Execution
        The `run` method will first use `sync_destination` method to synchronize pipeline state and schemas with the destination. You can disable this behavior with `restore_from_destination` configuration option.
        Next it will make sure that data from the previous is fully processed. If not, `run` method normalizes, loads pending data items and **exits**
        If there was no pending data, new data from `data` argument is extracted, normalized and loaded.

        ### Args:
            data (Any): Data to be loaded to destination

            destination (str | DestinationReference, optional): A name of the destination to which dlt will load the data, or a destination module imported from `dlt.destination`.
            If not provided, the value passed to `dlt.pipeline` will be used.

            dataset_name (str, optional):A name of the dataset to which the data will be loaded. A dataset is a logical group of tables ie. `schema` in relational databases or folder grouping many files.
            If not provided, the value passed to `dlt.pipeline` will be used. If not provided at all then defaults to the `pipeline_name`


            credentials (Any, optional): Credentials for the `destination` ie. database connection string or a dictionary with google cloud credentials.
            In most cases should be set to None, which lets `dlt` to use `secrets.toml` or environment variables to infer right credentials values.

            table_name (str, optional): The name of the table to which the data should be loaded within the `dataset`. This argument is required for a `data` that is a list/Iterable or Iterator without `__name__` attribute.
            The behavior of this argument depends on the type of the `data`:
            * generator functions: the function name is used as table name, `table_name` overrides this default
            * `@dlt.resource`: resource contains the full table schema and that includes the table name. `table_name` will override this property. Use with care!
            * `@dlt.source`: source contains several resources each with a table schema. `table_name` will override all table names within the source and load the data into single table.

            write_disposition (Literal["skip", "append", "replace", "merge"], optional): Controls how to write data to a table. `append` will always add new data at the end of the table. `replace` will replace existing data with new data. `skip` will prevent data from loading. "merge" will deduplicate and merge data based on "primary_key" and "merge_key" hints. Defaults to "append".
            Please note that in case of `dlt.resource` the table schema value will be overwritten and in case of `dlt.source`, the values in all resources will be overwritten.

            columns (Sequence[TColumnSchema], optional): A list of column schemas. Typed dictionary describing column names, data types, write disposition and performance hints that gives you full control over the created table schema.

            primary_key (str | Sequence[str]): A column name or a list of column names that comprise a private key. Typically used with "merge" write disposition to deduplicate loaded data.

            schema (Schema, optional): An explicit `Schema` object in which all table schemas will be grouped. By default `dlt` takes the schema from the source (if passed in `data` argument) or creates a default one itself.

            loader_file_format (Literal["jsonl", "insert_values", "parquet"], optional). The file format the loader will use to create the load package. Not all file_formats are compatible with all destinations. Defaults to the preferred file format of the selected destination.

        ### Raises:
            PipelineStepFailed when a problem happened during `extract`, `normalize` or `load` steps.
        ### Returns:
            LoadInfo: Information on loaded data including the list of package ids and failed job statuses. Please not that `dlt` will not raise if a single job terminally fails. Such information is provided via LoadInfo.
        """
        signals.raise_if_signalled()
        self._set_destinations(destination, staging)
        self._set_dataset_name(dataset_name)

        # sync state with destination
        if self.config.restore_from_destination and not self.full_refresh and not self._state_restored and (self.destination or destination):
            self.sync_destination(destination, staging, dataset_name)
            # sync only once
            self._state_restored = True

        # normalize and load pending data
        if self.list_extracted_resources():
            self.normalize(loader_file_format=loader_file_format, schema_evolution_settings=schema_evolution_settings)
        if self.list_normalized_load_packages():
            # if there were any pending loads, load them and **exit**
            if data is not None:
                logger.warn("The pipeline `run` method will now load the pending load packages. The data you passed to the run function will not be loaded. In order to do that you must run the pipeline again")
            return self.load(destination, dataset_name, credentials=credentials)

        # extract from the source
        if data is not None:
            self.extract(data, table_name=table_name, write_disposition=write_disposition, columns=columns, primary_key=primary_key, schema=schema)
            self.normalize(loader_file_format=loader_file_format, schema_evolution_settings=schema_evolution_settings)
            return self.load(destination, dataset_name, credentials=credentials)
        else:
            return None

    @with_schemas_sync
    def sync_destination(self, destination: TDestinationReferenceArg = None, staging: TDestinationReferenceArg = None, dataset_name: str = None) -> None:
        """Synchronizes pipeline state with the `destination`'s state kept in `dataset_name`

        ### Summary
        Attempts to restore pipeline state and schemas from the destination. Requires the state that is present at the destination to have a higher version number that state kept locally in working directory.
        In such a situation the local state, schemas and intermediate files with the data will be deleted and replaced with the state and schema present in the destination.

        A special case where the pipeline state exists locally but the dataset does not exist at the destination will wipe out the local state.

        Note: this method is executed by the `run` method before any operation on data. Use `restore_from_destination` configuration option to disable that behavior.

        """
        self._set_destinations(destination, staging)
        self._set_dataset_name(dataset_name)

        state = self._get_state()
        local_state = state.pop("_local")
        merged_state: TPipelineState = None
        try:
            try:
                restored_schemas: Sequence[Schema] = None
                remote_state = self._restore_state_from_destination()

                # if remote state is newer or same
                # print(f'REMOTE STATE: {(remote_state or {}).get("_state_version")} >= {state["_state_version"]}')
                if remote_state and remote_state["_state_version"] >= state["_state_version"]:
                    # compare changes and updates local state
                    merged_state = merge_state_if_changed(state, remote_state, increase_version=False)
                    # print(f"MERGED STATE: {bool(merged_state)}")
                    if merged_state:
                        # see if state didn't change the pipeline name
                        if state["pipeline_name"] != remote_state["pipeline_name"]:
                            raise CannotRestorePipelineException(
                                state["pipeline_name"],
                                self.pipelines_dir,
                                f"destination state contains state for pipeline with name {remote_state['pipeline_name']}"
                            )
                        # if state was modified force get all schemas
                        restored_schemas = self._get_schemas_from_destination(merged_state["schema_names"], always_download=True)
                        # TODO: we should probably wipe out pipeline here

                # if we didn't full refresh schemas, get only missing schemas
                if restored_schemas is None:
                    restored_schemas = self._get_schemas_from_destination(state["schema_names"], always_download=False)
                # commit all the changes locally
                if merged_state:
                    # set the pipeline props from merged state
                    state["_local"] = local_state
                    # add that the state is already extracted
                    state["_local"]["_last_extracted_at"] = pendulum.now()
                    self._state_to_props(merged_state)
                    # on merge schemas are replaced so we delete all old versions
                    self._schema_storage.clear_storage()
                for schema in restored_schemas:
                    self._schema_storage.save_schema(schema)
                # if the remote state is present then unset first run
                if remote_state is not None:
                    self.first_run = False
            except DestinationUndefinedEntity:
                # storage not present. wipe the pipeline if pipeline not new
                # do it only if pipeline has any data
                if self.has_data:
                    should_wipe = False
                    if self.default_schema_name is None:
                        should_wipe = True
                    else:
                        with self._get_destination_clients(self.default_schema)[0] as job_client:
                            # and storage is not initialized
                            should_wipe = not job_client.is_storage_initialized()
                    if should_wipe:
                        # reset pipeline
                        self._wipe_working_folder()
                        state = self._get_state()
                        self._configure(self._schema_storage_config.export_schema_path, self._schema_storage_config.import_schema_path, False)


            # write the state back
            state = merged_state or state
            if "_local" not in state:
                state["_local"] = local_state
            self._props_to_state(state)
            self._save_state(state)
        except Exception as ex:
            raise PipelineStepFailed(self, "run", ex, None) from ex

    def activate(self) -> None:
        """Activates the pipeline

        The active pipeline is used as a context for several `dlt` components. It provides state to sources and resources evaluated outside of
        `pipeline.run` and `pipeline.extract` method. For example, if the source you use is accessing state in `dlt.source` decorated function, the state is provided
        by active pipeline.

        The name of active pipeline is used when resolving secrets and config values as the optional most outer section during value lookup. For example if pipeline
        with name `chess_pipeline` is active and `dlt` looks for `BigQuery` configuration, it will look in `chess_pipeline.destination.bigquery.credentials` first and then in
        `destination.bigquery.credentials`.

        Active pipeline also provides the current DestinationCapabilitiesContext to other components ie. Schema instances. Among others, it sets the naming convention
        and maximum identifier length.

        Only one pipeline is active at a given time.

        Pipeline created or attached with `dlt.pipeline`/'dlt.attach` is automatically activated. `run`, `load` and `extract` methods also activate pipeline.
        """
        Container()[PipelineContext].activate(self)

    def deactivate(self) -> None:
        """Deactivates the pipeline

        Pipeline must be active in order to use this method. Please refer to `activate()` method for the explanation of active pipeline concept.
        """
        if not self.is_active:
            raise PipelineNotActive(self.pipeline_name)
        Container()[PipelineContext].deactivate()

    @property
    def has_data(self) -> bool:
        """Tells if the pipeline contains any data: schemas, extracted files, load packages or loaded packages in the destination"""
        return not self.first_run or bool(self.schema_names) or len(self.list_extracted_resources()) > 0 or len(self.list_normalized_load_packages()) > 0

    @property
    def has_pending_data(self) -> bool:
        """Tells if the pipeline contains any extracted files or pending load packages"""
        return bool(self.list_normalized_load_packages() or self.list_extracted_resources())

    @property
    def schemas(self) -> SchemaStorage:
        return self._schema_storage

    @property
    def default_schema(self) -> Schema:
        return self.schemas[self.default_schema_name]

    @property
    def state(self) -> TPipelineState:
        """Returns a dictionary with the pipeline state"""
        return self._get_state()

    @property
    def last_trace(self) -> PipelineTrace:
        """Returns or loads last trace generated by pipeline. The trace is loaded from standard location."""
        if self._last_trace:
            return self._last_trace
        return load_trace(self.working_dir)

    def list_extracted_resources(self) -> Sequence[str]:
        """Returns a list of all the files with extracted resources that will be normalized."""
        return self._get_normalize_storage().list_files_to_normalize_sorted()

    def list_normalized_load_packages(self) -> Sequence[str]:
        """Returns a list of all load packages ids that are or will be loaded."""
        return self._get_load_storage().list_packages()

    def list_completed_load_packages(self) -> Sequence[str]:
        """Returns a list of all load package ids that are completely loaded"""
        return self._get_load_storage().list_completed_packages()

    def get_load_package_info(self, load_id: str) -> LoadPackageInfo:
        """Returns information on normalized/completed package with given load_id, all jobs and their statuses."""
        return self._get_load_storage().get_load_package_info(load_id)

    def list_failed_jobs_in_package(self, load_id: str) -> Sequence[LoadJobInfo]:
        """List all failed jobs and associated error messages for a specified `load_id`"""
        return self._get_load_storage().get_load_package_info(load_id).jobs.get("failed_jobs", [])

    @with_schemas_sync
    def sync_schema(self, schema_name: str = None, credentials: Any = None) -> TSchemaTables:
        """Synchronizes the schema `schema_name` with the destination. If no name is provided, the default schema will be synchronized."""
        if not schema_name and not self.default_schema_name:
            raise PipelineConfigMissing(self.pipeline_name, "default_schema_name", "load", "Pipeline contains no schemas. Please extract any data with `extract` or `run` methods.")

        schema = self.schemas[schema_name] if schema_name else self.default_schema
        client_config = self._get_destination_client_initial_config(credentials)
        with self._get_destination_clients(schema, client_config)[0] as client:
            client.initialize_storage()
            return client.update_stored_schema()

    def set_local_state_val(self, key: str, value: Any) -> None:
        """Sets value in local state. Local state is not synchronized with destination."""
        try:
            # get managed state that is read/write
            state = self._container[StateInjectableContext].state
            state["_local"][key] = value  # type: ignore
        except ContextDefaultCannotBeCreated:
            state = self._get_state()
            state["_local"][key] = value  # type: ignore
            self._save_state(state)

    def get_local_state_val(self, key: str) -> Any:
        """Gets value from local state. Local state is not synchronized with destination."""
        try:
            # get managed state that is read/write
            state = self._container[StateInjectableContext].state
        except ContextDefaultCannotBeCreated:
            state = self._get_state()
        return state["_local"][key]   # type: ignore

    def sql_client(self, schema_name: str = None, credentials: Any = None) -> SqlClientBase[Any]:
        """Returns a sql client configured to query/change the destination and dataset that were used to load the data.
           Use the client with `with` statement to manage opening and closing connection to the destination:
           >>> with pipeline.sql_client() as client:
           >>>     with client.execute_query(
           >>>         "SELECT id, name, email FROM customers WHERE id = %s", 10
           >>>     ) as cursor:
           >>>         print(cursor.fetchall())

           The client is authenticated and defaults all queries to dataset_name used by the pipeline. You can provide alternative
           `schema_name` which will be used to normalize dataset name and alternative `credentials`.
        """
        # if not self.default_schema_name and not schema_name:
        #     raise PipelineConfigMissing(
        #         self.pipeline_name,
        #         "default_schema_name",
        #         "load",
        #         "Sql Client is not available in a pipeline without a default schema. Extract some data first or restore the pipeline from the destination using 'restore_from_destination' flag. There's also `_inject_schema` method for advanced users."
        #     )
        schema = self._get_schema_or_create(schema_name)
        return self._sql_job_client(schema, credentials).sql_client

    def destination_client(self, schema_name: str = None, credentials: Any = None) -> JobClientBase:
        """Get the destination job client for the configured destination
           Use the client with `with` statement to manage opening and closing connection to the destination:
           >>> with pipeline.destination_client() as client:
           >>>     client.drop_storage()  # removes storage which typically wipes all data in it

           The client is authenticated. You can provide alternative `schema_name` which will be used to normalize dataset name and alternative `credentials`.
           If no schema name is provided and no default schema is present in the pipeline, and ad hoc schema will be created and discarded after use.
        """
        schema = self._get_schema_or_create(schema_name)
        client_config = self._get_destination_client_initial_config(credentials)
        return self._get_destination_clients(schema, client_config)[0]

    def _get_schema_or_create(self, schema_name: str = None) -> Schema:
        if schema_name:
            return self.schemas[schema_name]
        if self.default_schema_name:
            return self.default_schema
        with self._maybe_destination_capabilities():
            return Schema(self.pipeline_name)

    def _sql_job_client(self, schema: Schema, credentials: Any = None) -> SqlJobClientBase:
        client_config = self._get_destination_client_initial_config(credentials)
        client = self._get_destination_clients(schema, client_config)[0]
        if isinstance(client, SqlJobClientBase):
            return client
        else:
            raise SqlClientNotAvailable(self.pipeline_name, self.destination.__name__)

    def _get_normalize_storage(self) -> NormalizeStorage:
        return NormalizeStorage(True, self._normalize_storage_config)

    def _get_load_storage(self) -> LoadStorage:
        caps = self._get_destination_capabilities()
        return LoadStorage(True, caps.preferred_loader_file_format, caps.supported_loader_file_formats, self._load_storage_config)

    def _init_working_dir(self, pipeline_name: str, pipelines_dir: str) -> None:
        self.pipeline_name = pipeline_name
        self.pipelines_dir = pipelines_dir
        self._validate_pipeline_name()
        # compute the folder that keeps all of the pipeline state
        self.working_dir = os.path.join(pipelines_dir, pipeline_name)
        # create pipeline storage, do not create working dir yet
        self._pipeline_storage = FileStorage(self.working_dir, makedirs=False)
        # if full refresh was requested, wipe out all data from working folder, if exists
        if self.full_refresh:
            self._wipe_working_folder()

    def _configure(self, import_schema_path: str, export_schema_path: str, must_attach_to_local_pipeline: bool) -> None:
        # create schema storage and folders
        self._schema_storage_config = SchemaStorageConfiguration(
            schema_volume_path=os.path.join(self.working_dir, "schemas"),
            import_schema_path=import_schema_path,
            export_schema_path=export_schema_path
        )
        # create default configs
        self._normalize_storage_config = NormalizeStorageConfiguration(normalize_volume_path=os.path.join(self.working_dir, "normalize"))
        self._load_storage_config = LoadStorageConfiguration(load_volume_path=os.path.join(self.working_dir, "load"),)

        # are we running again?
        has_state = self._pipeline_storage.has_file(Pipeline.STATE_FILE)
        if must_attach_to_local_pipeline and not has_state:
            raise CannotRestorePipelineException(self.pipeline_name, self.pipelines_dir, f"the pipeline was not found in {self.working_dir}.")

        self.must_attach_to_local_pipeline = must_attach_to_local_pipeline
        # attach to pipeline if folder exists and contains state
        if has_state:
            self._attach_pipeline()
        else:
            # this will erase the existing working folder
            self._create_pipeline()

        # create schema storage
        self._schema_storage = LiveSchemaStorage(self._schema_storage_config, makedirs=True)

    def _create_pipeline(self) -> None:
        self._wipe_working_folder()
        self._pipeline_storage.create_folder("", exists_ok=False)
        self.default_schema_name = None
        self.schema_names = []
        self.first_run = True

    def _wipe_working_folder(self) -> None:
        # kill everything inside the working folder
        if self._pipeline_storage.has_folder(""):
            self._pipeline_storage.delete_folder("", recursively=True, delete_ro=True)

    def _attach_pipeline(self) -> None:
        pass

    def _data_to_sources(self,
        data: Any,
        schema: Schema,
        table_name: str = None,
        parent_table_name: str = None,
        write_disposition: TWriteDisposition = None,
        columns: TAnySchemaColumns = None,
        primary_key: TColumnNames = None
    ) -> List[DltSource]:

        def apply_hint_args(resource: DltResource) -> None:
            # apply hints only if any of the hints is present, table_name must be always present
            if table_name or parent_table_name or write_disposition or columns or primary_key:
                resource.apply_hints(table_name or resource.table_name or resource.name, parent_table_name, write_disposition, columns, primary_key)

        def choose_schema() -> Schema:
            """Except of explicitly passed schema, use a clone that will get discarded if extraction fails"""
            if schema:
                return schema
            if self.default_schema_name:
                return self.default_schema.clone()
            return self._make_schema_with_default_name()

        effective_schema = choose_schema()

        # a list of sources or a list of resources may be passed as data
        sources: List[DltSource] = []
        resources: List[DltResource] = []

        def append_data(data_item: Any) -> None:
            if isinstance(data_item, DltSource):
                # if schema is explicit then override source schema
                if schema:
                    data_item.schema = schema
                # try to apply hints to resources
                _resources = data_item.resources.values()
                for r in _resources:
                    apply_hint_args(r)
                sources.append(data_item)
            elif isinstance(data_item, DltResource):
                # apply hints
                apply_hint_args(data_item)
                sources.append(
                    DltSource(effective_schema.name, data_item.section or self.pipeline_name, effective_schema, [data_item])
                    )
            else:
                # iterator/iterable/generator
                # create resource first without table template
                resource = DltResource.from_data(data_item, name=table_name, section=self.pipeline_name)
                # apply hints
                apply_hint_args(resource)
                resources.append(resource)

        if isinstance(data, C_Sequence) and len(data) > 0:
            # if first element is source or resource
            if isinstance(data[0], (DltResource, DltSource)):
                for item in data:
                    append_data(item)
            else:
                append_data(data)
        else:
            append_data(data)

        if resources:
            # add all the appended resources in one source
            sources.append(DltSource(effective_schema.name, self.pipeline_name, effective_schema, resources))

        return sources

    def _extract_source(self, storage: ExtractorStorage, source: DltSource, max_parallel_items: int, workers: int) -> str:
        # discover the schema from source
        source_schema = source.schema
        source_schema.update_normalizers()

        extract_id = extract_with_schema(storage, source, source_schema, self.collector, max_parallel_items, workers)

        # if source schema does not exist in the pipeline
        if source_schema.name not in self._schema_storage:
            # save schema into the pipeline
            self._schema_storage.save_schema(source_schema)

        # and set as default if this is first schema in pipeline
        if not self.default_schema_name:
            # this performs additional validations as schema contains the naming module
            self._set_default_schema_name(source_schema)

        pipeline_schema = self._schema_storage[source_schema.name]

        # initialize import with fully discovered schema
        self._schema_storage.save_import_schema_if_not_exists(source_schema)

        # get the current schema and merge tables from source_schema
        # note we are not merging props like max nesting or column propagation
        for table in source_schema.data_tables(include_incomplete=True):
<<<<<<< HEAD
            pipeline_schema.update_schema(pipeline_schema.normalize_table_identifiers(table))
            pipeline_schema._settings["schema_evolution_settings"] = source_schema._settings.get("schema_evolution_settings")
=======
            pipeline_schema.update_schema(
                pipeline_schema.normalize_table_identifiers(table)
            )
>>>>>>> d1771bfe

        return extract_id

    def _get_destination_client_initial_config(self, destination: DestinationReference = None, credentials: Any = None, as_staging: bool = False) -> DestinationClientConfiguration:
        destination = destination or self.destination
        if not destination:
            raise PipelineConfigMissing(
                self.pipeline_name,
                "destination",
                "load",
                "Please provide `destination` argument to `pipeline`, `run` or `load` method directly or via .dlt config.toml file or environment variable."
            )
        # create initial destination client config
        client_spec = destination.spec()
        # initialize explicit credentials
        if not as_staging:
            # explicit credentials passed to dlt.pipeline should not be applied to staging
            credentials = credentials or self.credentials
        if credentials is not None and not isinstance(credentials, CredentialsConfiguration):
            # use passed credentials as initial value. initial value may resolve credentials
            credentials = initialize_credentials(
                client_spec.get_resolvable_fields()["credentials"],
                credentials
            )

        # this client support many schemas and datasets
        if issubclass(client_spec, DestinationClientDwhConfiguration):
            if not self.dataset_name and self.full_refresh:
                logger.warning("Full refresh may not work if dataset name is not set. Please set the dataset_name argument in dlt.pipeline or run method")
            # set default schema name to load all incoming data to a single dataset, no matter what is the current schema name
            default_schema_name = None if self.config.use_single_dataset else self.default_schema_name

            if issubclass(client_spec, DestinationClientStagingConfiguration):
                return client_spec(dataset_name=self.dataset_name, default_schema_name=default_schema_name, credentials=credentials, as_staging=as_staging)
            return client_spec(dataset_name=self.dataset_name, default_schema_name=default_schema_name, credentials=credentials)

        return client_spec(credentials=credentials)

    def _get_destination_clients(self,
        schema: Schema,
        initial_config: DestinationClientConfiguration = None,
        initial_staging_config: DestinationClientConfiguration = None
    ) -> Tuple[JobClientBase, JobClientBase]:
        try:
            # resolve staging config in order to pass it to destination client config
            staging_client = None
            if self.staging:
                if not initial_staging_config:
                    # this is just initial config - without user configuration injected
                    initial_staging_config = self._get_destination_client_initial_config(self.staging, as_staging=True)
                # create the client - that will also resolve the config
                staging_client = self.staging.client(schema, initial_staging_config)
            if not initial_config:
                # config is not provided then get it with injected credentials
                initial_config = self._get_destination_client_initial_config(self.destination)
            # attach the staging client config to destination client config - if its type supports it
            if self.staging and isinstance(initial_config, DestinationClientDwhWithStagingConfiguration) and isinstance(staging_client.config ,DestinationClientStagingConfiguration):
                initial_config.staging_config = staging_client.config
            # create instance with initial_config properly set
            client = self.destination.client(schema, initial_config)
            return client, staging_client
        except ModuleNotFoundError:
            client_spec = self.destination.spec()
            raise MissingDependencyException(
                f"{client_spec.destination_name} destination",
                [f"{version.DLT_PKG_NAME}[{client_spec.destination_name}]"],
                "Dependencies for specific destinations are available as extras of dlt"
            )

    def _get_destination_capabilities(self) -> DestinationCapabilitiesContext:
        if not self.destination:
                raise PipelineConfigMissing(
                    self.pipeline_name,
                    "destination",
                    "normalize",
                    "Please provide `destination` argument to `pipeline`, `run` or `load` method directly or via .dlt config.toml file or environment variable."
                )
        return self.destination.capabilities()

    def _get_staging_capabilities(self) -> DestinationCapabilitiesContext:
        return self.staging.capabilities() if self.staging is not None else None

    def _validate_pipeline_name(self) -> None:
        try:
            FileStorage.validate_file_name_component(self.pipeline_name)
        except ValueError as ve_ex:
            raise InvalidPipelineName(self.pipeline_name, str(ve_ex))

    def _make_schema_with_default_name(self) -> Schema:
        """Make a schema from the pipeline name using the name normalizer. "_pipeline" suffix is removed if present"""
        if self.pipeline_name.endswith("_pipeline"):
            schema_name = self.pipeline_name[:-9]
        else:
            schema_name = self.pipeline_name
        return Schema(normalize_schema_name(schema_name))

    def _set_context(self, is_active: bool) -> None:
        self.is_active = is_active
        if is_active:
            # set destination context on activation
            if self.destination:
                # inject capabilities context
                self._container[DestinationCapabilitiesContext] = self._get_destination_capabilities()
        else:
            # remove destination context on deactivation
            if DestinationCapabilitiesContext in self._container:
                del self._container[DestinationCapabilitiesContext]

    def _set_destinations(self, destination: TDestinationReferenceArg, staging: TDestinationReferenceArg) -> None:
        destination_mod = DestinationReference.from_name(destination)
        self.destination = destination_mod or self.destination

        if destination and not self.destination.capabilities().supported_loader_file_formats and not staging:
            logger.warning(f"The destination {destination_mod.__name__} requires the filesystem staging destination to be set, but it was not provided. Setting it to 'filesystem'.")
            staging = "filesystem"

        if staging:
            staging_module = DestinationReference.from_name(staging)
            if staging_module and not issubclass(staging_module.spec(), DestinationClientStagingConfiguration):
                raise DestinationNoStagingMode(staging_module.__name__)
            self.staging = staging_module or self.staging

        with self._maybe_destination_capabilities():
            # default normalizers must match the destination
            self._set_default_normalizers()

    @contextmanager
    def _maybe_destination_capabilities(self, loader_file_format: TLoaderFileFormat = None) -> Iterator[DestinationCapabilitiesContext]:
        try:
            caps: DestinationCapabilitiesContext = None
            injected_caps: ContextManager[DestinationCapabilitiesContext] = None
            if self.destination:
                destination_caps = self._get_destination_capabilities()
                stage_caps = self._get_staging_capabilities()
                injected_caps = self._container.injectable_context(destination_caps)
                caps = injected_caps.__enter__()

                caps.preferred_loader_file_format = self._resolve_loader_file_format(
                    DestinationReference.to_name(self.destination),
                    DestinationReference.to_name(self.staging) if self.staging else None,
                    destination_caps, stage_caps, loader_file_format)
            yield caps
        finally:
            if injected_caps:
                injected_caps.__exit__(None, None, None)

    @staticmethod
    def _resolve_loader_file_format(
            destination: str,
            staging: str,
            dest_caps: DestinationCapabilitiesContext,
            stage_caps: DestinationCapabilitiesContext,
            file_format: TLoaderFileFormat) -> TLoaderFileFormat:

        possible_file_formats = dest_caps.supported_loader_file_formats
        if stage_caps:
            if not dest_caps.supported_staging_file_formats:
                raise DestinationLoadingViaStagingNotSupported(destination)
            possible_file_formats = [f for f in dest_caps.supported_staging_file_formats if f in stage_caps.supported_loader_file_formats]
        if not file_format:
            if not stage_caps:
                if not dest_caps.preferred_loader_file_format:
                    raise DestinationLoadingWithoutStagingNotSupported(destination)
                file_format = dest_caps.preferred_loader_file_format
            elif stage_caps and dest_caps.preferred_staging_file_format in possible_file_formats:
                file_format = dest_caps.preferred_staging_file_format
            else:
                file_format = possible_file_formats[0] if len(possible_file_formats) > 0 else None
        if file_format not in possible_file_formats:
            raise DestinationIncompatibleLoaderFileFormatException(destination, staging, file_format, set(possible_file_formats) - INTERNAL_LOADER_FILE_FORMATS)
        return file_format

    def _set_default_normalizers(self) -> None:
        _, self._default_naming, _ = import_normalizers(explicit_normalizers())

    def _set_dataset_name(self, new_dataset_name: str) -> None:
        if not new_dataset_name and not self.dataset_name:
            # dataset name is required but not provided - generate the default now
            destination_needs_dataset = False
            if self.destination:
                fields = self.destination.spec().get_resolvable_fields()
                dataset_name_type = fields.get("dataset_name")
                # if dataset is required (default!) we create a default dataset name
                destination_needs_dataset = dataset_name_type is not None and not is_optional_type(dataset_name_type)
            # if destination is not specified - generate dataset
            if not self.destination or destination_needs_dataset:
                new_dataset_name = self.pipeline_name + self.DEFAULT_DATASET_SUFFIX

        if not new_dataset_name:
            return

        # in case of full refresh add unique suffix
        if self.full_refresh:
            # dataset must be specified
            # double _ is not allowed
            if new_dataset_name.endswith("_"):
                new_dataset_name += self._pipeline_instance_id[1:]
            else:
                new_dataset_name += self._pipeline_instance_id
        self.dataset_name = new_dataset_name

    def _set_default_schema_name(self, schema: Schema) -> None:
        assert self.default_schema_name is None
        self.default_schema_name = schema.name

    def _create_pipeline_instance_id(self) -> str:
        return pendulum.now().format("_YYYYMMDDhhmmss")  # type: ignore

    @with_schemas_sync
    @with_state_sync()
    def _inject_schema(self, schema: Schema) -> None:
        """Injects a schema into the pipeline. Existing schema will be overwritten"""
        schema.update_normalizers()
        self._schema_storage.save_schema(schema)
        if not self.default_schema_name:
            self._set_default_schema_name(schema)

    def _get_load_info(self, load: Load) -> LoadInfo:
        started_at: datetime.datetime = None
        if self._trace:
            started_at = self._trace.started_at
        return load.get_load_info(self, started_at)

    def _get_state(self) -> TPipelineState:
        try:
            state = json_decode_state(self._pipeline_storage.load(Pipeline.STATE_FILE))
            return migrate_state(self.pipeline_name, state, state["_state_engine_version"], STATE_ENGINE_VERSION)
        except FileNotFoundError:
            return {
                "_state_version": 0,
                "_state_engine_version": STATE_ENGINE_VERSION,
                "_local": {
                    "first_run": True
                }
            }

    def _optional_sql_job_client(self, schema_name: str) -> Optional[SqlJobClientBase]:
        try:
            return self._sql_job_client(Schema(schema_name))
        except PipelineConfigMissing as pip_ex:
            # fallback to regular init if destination not configured
            logger.info(f"Sql Client not available: {pip_ex}")
        except SqlClientNotAvailable:
            # fallback is sql client not available for destination
            logger.info("Client not available because destination does not support sql client")
        except ConfigFieldMissingException:
            # probably credentials are missing
            logger.info("Client not available due to missing credentials")
        return None

    def _restore_state_from_destination(self) -> Optional[TPipelineState]:
        # if state is not present locally, take the state from the destination
        dataset_name = self.dataset_name
        use_single_dataset = self.config.use_single_dataset
        try:
            # force the main dataset to be used
            self.config.use_single_dataset = True
            schema_name = normalize_schema_name(self.pipeline_name)
            with self._maybe_destination_capabilities():
                schema = Schema(schema_name)
            with self._get_destination_clients(schema)[0] as job_client:
                if isinstance(job_client, WithStateSync):
                    state = load_state_from_destination(self.pipeline_name, job_client)
                    if state is None:
                        logger.info(f"The state was not found in the destination {self.destination.__name__}:{dataset_name}")
                    else:
                        logger.info(f"The state was restored from the destination {self.destination.__name__}:{dataset_name}")
                else:
                    state = None
                    logger.info(f"Destination does not support metadata storage {self.destination.__name__}:{dataset_name}")
            return state
        finally:
            # restore the use_single_dataset option
            self.config.use_single_dataset = use_single_dataset

    def _get_schemas_from_destination(self, schema_names: Sequence[str], always_download: bool = False) -> Sequence[Schema]:
        # check which schemas are present in the pipeline and restore missing schemas
        restored_schemas: List[Schema] = []
        for schema_name in schema_names:
            with self._maybe_destination_capabilities():
                schema = Schema(schema_name)
            if not self._schema_storage.has_schema(schema.name) or always_download:
                with self._get_destination_clients(schema)[0] as job_client:
                    if not isinstance(job_client, WithStateSync):
                        logger.info(f"Destination does not support metadata storage {self.destination.__name__}")
                        return restored_schemas
                    schema_info = job_client.get_stored_schema()
                    if schema_info is None:
                        logger.info(f"The schema {schema.name} was not found in the destination {self.destination.__name__}:{self.dataset_name}")
                        # try to import schema
                        with contextlib.suppress(FileNotFoundError):
                            self._schema_storage.load_schema(schema.name)
                    else:
                        schema = Schema.from_dict(json.loads(schema_info.schema))
                        logger.info(f"The schema {schema.name} version {schema.version} hash {schema.stored_version_hash} was restored from the destination {self.destination.__name__}:{self.dataset_name}")
                        restored_schemas.append(schema)
        return restored_schemas

    @contextmanager
    def managed_state(self, *, extract_state: bool = False) -> Iterator[TPipelineState]:
        # load or restore state
        state = self._get_state()
        # TODO: we should backup schemas here
        try:
            yield state
        except Exception:
            backup_state = self._get_state()
            # restore original pipeline props
            self._state_to_props(backup_state)
            # synchronize schema storage with initial list of schemas, note that we'll not be able to synchronize the schema content
            if self._schema_storage:
                # TODO: we should restore schemas backup here
                for existing_schema_name in self._schema_storage.list_schemas():
                    if existing_schema_name not in self.schema_names:
                        self._schema_storage.remove_schema(existing_schema_name)
            # raise original exception
            raise
        else:
            self._props_to_state(state)

            backup_state = self._get_state()
            # do not compare local states
            local_state = state.pop("_local")
            backup_state.pop("_local")

            # check if any state element was changed
            merged_state = merge_state_if_changed(backup_state, state)
            # extract state only when there's change in the state or state was not yet extracted AND we actually want to do it
            if (merged_state or "_last_extracted_at" not in local_state) and extract_state:
                # print(f'EXTRACT STATE merged: {bool(merged_state)} extracted timestamp in {"_last_extracted_at" not in local_state}')
                merged_state = self._extract_state(merged_state or state)
                local_state["_last_extracted_at"] = pendulum.now()

            # if state is modified and is not being extracted, mark it to be extracted next time
            if not extract_state and merged_state:
                local_state.pop("_last_extracted_at", None)

            # always save state locally as local_state is not compared
            merged_state = merged_state or state
            merged_state["_local"] = local_state
            self._save_state(merged_state)

    def _state_to_props(self, state: TPipelineState) -> None:
        """Write `state` to pipeline props."""
        for prop in Pipeline.STATE_PROPS:
            if prop in state and not prop.startswith("_"):
                setattr(self, prop, state[prop])  # type: ignore
        for prop in Pipeline.LOCAL_STATE_PROPS:
            if prop in state["_local"] and not prop.startswith("_"):
                setattr(self, prop, state["_local"][prop])  # type: ignore
        if "destination" in state:
            self._set_destinations(DestinationReference.from_name(self.destination), DestinationReference.from_name(self.staging) if "staging" in state else None )

    def _props_to_state(self, state: TPipelineState) -> None:
        """Write pipeline props to `state`"""
        for prop in Pipeline.STATE_PROPS:
            if not prop.startswith("_"):
                state[prop] = getattr(self, prop)  # type: ignore
        for prop in Pipeline.LOCAL_STATE_PROPS:
            if not prop.startswith("_"):
                state["_local"][prop] = getattr(self, prop)  # type: ignore
        if self.destination:
            state["destination"] = self.destination.__name__
        if self.staging:
            state["staging"] = self.staging.__name__
        state["schema_names"] = self._schema_storage.list_schemas()

    def _save_state(self, state: TPipelineState) -> None:
        self._pipeline_storage.save(Pipeline.STATE_FILE, json_encode_state(state))

    def _extract_state(self, state: TPipelineState) -> TPipelineState:
        # this will extract the state into current load package and update the schema with the _dlt_pipeline_state table
        # note: the schema will be persisted because the schema saving decorator is over the state manager decorator for extract
        state_source = DltSource(self.default_schema.name, self.pipeline_name, self.default_schema, [state_resource(state)])
        storage = ExtractorStorage(self._normalize_storage_config)
        extract_id = extract_with_schema(storage, state_source, self.default_schema, _NULL_COLLECTOR, 1, 1)
        storage.commit_extract_files(extract_id)
        return state

    def __getstate__(self) -> Any:
        # pickle only the SupportsPipeline protocol fields
        return {"pipeline_name": self.pipeline_name}<|MERGE_RESOLUTION|>--- conflicted
+++ resolved
@@ -875,14 +875,10 @@
         # get the current schema and merge tables from source_schema
         # note we are not merging props like max nesting or column propagation
         for table in source_schema.data_tables(include_incomplete=True):
-<<<<<<< HEAD
-            pipeline_schema.update_schema(pipeline_schema.normalize_table_identifiers(table))
-            pipeline_schema._settings["schema_evolution_settings"] = source_schema._settings.get("schema_evolution_settings")
-=======
             pipeline_schema.update_schema(
                 pipeline_schema.normalize_table_identifiers(table)
             )
->>>>>>> d1771bfe
+            pipeline_schema._settings["schema_evolution_settings"] = source_schema._settings.get("schema_evolution_settings")
 
         return extract_id
 
