--- conflicted
+++ resolved
@@ -462,12 +462,9 @@
         signals.raise_if_signalled()
         self._set_destinations(destination, staging)
         self._set_dataset_name(dataset_name)
-<<<<<<< HEAD
-=======
 
         credentials_argument_deprecated("pipeline.run", credentials, self.destination)
 
->>>>>>> 105795c7
         # sync state with destination
         if self.config.restore_from_destination and not self.full_refresh and not self._state_restored and (self.destination or destination):
             self.sync_destination(destination, staging, dataset_name)
@@ -1287,17 +1284,12 @@
         if self.destination:
             state["destination"] = self.destination.name
         if self.staging:
-<<<<<<< HEAD
-            state["staging"] = self.staging.__name__
+            state["staging"] = self.staging.name
         state["schema_names"] = self._list_schemas_sorted()
 
     def _list_schemas_sorted(self) -> List[str]:
         """Lists schema names sorted to have deterministic state"""
         return sorted(self._schema_storage.list_schemas())
-=======
-            state["staging"] = self.staging.name
-        state["schema_names"] = self._schema_storage.list_schemas()
->>>>>>> 105795c7
 
     def _save_state(self, state: TPipelineState) -> None:
         self._pipeline_storage.save(Pipeline.STATE_FILE, json_encode_state(state))
