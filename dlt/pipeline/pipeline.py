import contextlib
import os
from contextlib import contextmanager
from copy import deepcopy, copy
from functools import wraps
from typing import (
    Any,
    Callable,
    ClassVar,
    List,
    Iterator,
    Optional,
    Sequence,
    Tuple,
    cast,
    get_type_hints,
    ContextManager,
    Dict,
)

from dlt import version
from dlt.common import logger
from dlt.common.json import json
from dlt.common.pendulum import pendulum
from dlt.common.configuration import inject_section, known_sections
from dlt.common.configuration.specs import RunConfiguration
from dlt.common.configuration.container import Container
from dlt.common.configuration.exceptions import (
    ConfigFieldMissingException,
    ContextDefaultCannotBeCreated,
    ConfigurationValueError,
)
from dlt.common.configuration.specs.config_section_context import ConfigSectionContext
from dlt.common.destination.exceptions import (
    DestinationIncompatibleLoaderFileFormatException,
    DestinationNoStagingMode,
    DestinationUndefinedEntity,
    DestinationCapabilitiesException,
)
from dlt.common.exceptions import MissingDependencyException
from dlt.common.runtime import signals, initialize_runtime
from dlt.common.schema.typing import (
    TColumnNames,
    TSchemaTables,
    TWriteDispositionConfig,
    TAnySchemaColumns,
    TSchemaContract,
)
from dlt.common.schema.utils import normalize_schema_name
from dlt.common.storages.exceptions import LoadPackageNotFound
from dlt.common.typing import ConfigValue, TFun, TSecretValue, is_optional_type
from dlt.common.runners import pool_runner as runner
from dlt.common.storages import (
    LiveSchemaStorage,
    NormalizeStorage,
    LoadStorage,
    SchemaStorage,
    FileStorage,
    NormalizeStorageConfiguration,
    SchemaStorageConfiguration,
    LoadStorageConfiguration,
    PackageStorage,
    LoadJobInfo,
    LoadPackageInfo,
)
from dlt.common.storages.load_package import TPipelineStateDoc
from dlt.common.destination import (
    DestinationCapabilitiesContext,
    merge_caps_file_formats,
    TDestination,
    ALL_SUPPORTED_FILE_FORMATS,
    TLoaderFileFormat,
)
from dlt.common.destination.reference import (
    DestinationClientDwhConfiguration,
    WithStateSync,
    Destination,
    JobClientBase,
    DestinationClientConfiguration,
    TDestinationReferenceArg,
    DestinationClientStagingConfiguration,
    DestinationClientStagingConfiguration,
    DestinationClientDwhWithStagingConfiguration,
)
from dlt.common.normalizers.naming import NamingConvention
from dlt.common.pipeline import (
    ExtractInfo,
    LoadInfo,
    NormalizeInfo,
    PipelineContext,
    TStepInfo,
    SupportsPipeline,
    TPipelineLocalState,
    TPipelineState,
    StateInjectableContext,
    TStepMetrics,
    WithStepInfo,
    TRefreshMode,
)
from dlt.common.schema import Schema
from dlt.common.utils import is_interactive
from dlt.common.warnings import deprecated, Dlt04DeprecationWarning
from dlt.common.versioned_state import json_encode_state, json_decode_state

from dlt.extract import DltSource
from dlt.extract.exceptions import SourceExhausted
from dlt.extract.extract import Extract, data_to_sources
from dlt.normalize import Normalize
from dlt.normalize.configuration import NormalizeConfiguration
from dlt.destinations.sql_client import SqlClientBase
from dlt.destinations.fs_client import FSClientBase
from dlt.destinations.job_client_impl import SqlJobClientBase
from dlt.load.configuration import LoaderConfiguration
from dlt.load import Load

from dlt.pipeline.configuration import PipelineConfiguration
from dlt.pipeline.progress import _Collector, _NULL_COLLECTOR
from dlt.pipeline.exceptions import (
    CannotRestorePipelineException,
    InvalidPipelineName,
    PipelineConfigMissing,
    PipelineNotActive,
    PipelineStepFailed,
    SqlClientNotAvailable,
    FSClientNotAvailable,
)
from dlt.pipeline.trace import (
    PipelineTrace,
    PipelineStepTrace,
    load_trace,
    merge_traces,
    start_trace,
    start_trace_step,
    end_trace_step,
    end_trace,
)
from dlt.common.pipeline import pipeline_state as current_pipeline_state
from dlt.pipeline.typing import TPipelineStep
from dlt.pipeline.state_sync import (
    PIPELINE_STATE_ENGINE_VERSION,
    bump_pipeline_state_version_if_modified,
    load_pipeline_state_from_destination,
    mark_state_extracted,
    migrate_pipeline_state,
    state_resource,
    default_pipeline_state,
)
from dlt.common.storages.load_package import TLoadPackageState
from dlt.pipeline.helpers import refresh_source


def with_state_sync(may_extract_state: bool = False) -> Callable[[TFun], TFun]:
    def decorator(f: TFun) -> TFun:
        @wraps(f)
        def _wrap(self: "Pipeline", *args: Any, **kwargs: Any) -> Any:
            # activate pipeline so right state is always provided
            self.activate()

            # backup and restore state
            should_extract_state = may_extract_state and self.config.restore_from_destination
            with self.managed_state(extract_state=should_extract_state):
                return f(self, *args, **kwargs)

        return _wrap  # type: ignore

    return decorator


def with_schemas_sync(f: TFun) -> TFun:
    @wraps(f)
    def _wrap(self: "Pipeline", *args: Any, **kwargs: Any) -> Any:
        for name in self._schema_storage.live_schemas:
            # refresh live schemas in storage or import schema path
            self._schema_storage.commit_live_schema(name)
        try:
            rv = f(self, *args, **kwargs)
        except Exception:
            # because we committed live schema before calling f, we may safely
            # drop all changes in live schemas
            for name in list(self._schema_storage.live_schemas.keys()):
                try:
                    schema = self._schema_storage.load_schema(name)
                    schema.replace_schema_content(schema, link_to_replaced_schema=False)
                except FileNotFoundError:
                    # no storage schema yet so pop live schema (created in call to f)
                    self._schema_storage.live_schemas.pop(name, None)
            # NOTE: with_state_sync will restore schema_names and default_schema_name
            # so we do not need to do that here
            raise
        else:
            # save modified live schemas
            for name, schema in self._schema_storage.live_schemas.items():
                # also save import schemas only here
                self._schema_storage.save_import_schema_if_not_exists(schema)
                # only now save the schema, already linked to itself if saved as import schema
                self._schema_storage.commit_live_schema(name)
            # refresh list of schemas if any new schemas are added
            self.schema_names = self._list_schemas_sorted()
            return rv

    return _wrap  # type: ignore


def with_runtime_trace(send_state: bool = False) -> Callable[[TFun], TFun]:
    def decorator(f: TFun) -> TFun:
        @wraps(f)
        def _wrap(self: "Pipeline", *args: Any, **kwargs: Any) -> Any:
            trace: PipelineTrace = self._trace
            trace_step: PipelineStepTrace = None
            step_info: Any = None
            is_new_trace = self._trace is None and self.config.enable_runtime_trace

            # create a new trace if we enter a traced function and there's no current trace
            if is_new_trace:
                self._trace = trace = start_trace(cast(TPipelineStep, f.__name__), self)

            try:
                # start a trace step for wrapped function
                if trace:
                    trace_step = start_trace_step(trace, cast(TPipelineStep, f.__name__), self)

                step_info = f(self, *args, **kwargs)
                return step_info
            except Exception as ex:
                step_info = ex  # step info is an exception
                raise
            finally:
                try:
                    if trace_step:
                        # if there was a step, finish it
                        self._trace = end_trace_step(
                            self._trace, trace_step, self, step_info, send_state
                        )
                    if is_new_trace:
                        assert trace.transaction_id == self._trace.transaction_id, (
                            f"Messed up trace reference {self._trace.transaction_id} vs"
                            f" {trace.transaction_id}"
                        )
                        trace = end_trace(
                            trace, self, self._pipeline_storage.storage_path, send_state
                        )
                finally:
                    # always end trace
                    if is_new_trace:
                        assert (
                            self._trace.transaction_id == trace.transaction_id
                        ), f"Messed up trace reference {id(self._trace)} vs {id(trace)}"
                        # if we end new trace that had only 1 step, add it to previous trace
                        # this way we combine several separate calls to extract, normalize, load as single trace
                        # the trace of "run" has many steps and will not be merged
                        self._last_trace = merge_traces(self._last_trace, trace)
                        self._trace = None

        return _wrap  # type: ignore

    return decorator


def with_config_section(sections: Tuple[str, ...]) -> Callable[[TFun], TFun]:
    def decorator(f: TFun) -> TFun:
        @wraps(f)
        def _wrap(self: "Pipeline", *args: Any, **kwargs: Any) -> Any:
            # add section context to the container to be used by all configuration without explicit sections resolution
            with inject_section(
                ConfigSectionContext(pipeline_name=self.pipeline_name, sections=sections)
            ):
                return f(self, *args, **kwargs)

        return _wrap  # type: ignore

    return decorator


class Pipeline(SupportsPipeline):
    STATE_FILE: ClassVar[str] = "state.json"
    STATE_PROPS: ClassVar[List[str]] = list(
        set(get_type_hints(TPipelineState).keys())
        - {
            "sources",
            "destination_type",
            "destination_name",
            "staging_type",
            "staging_name",
            "destinations",
        }
    )
    LOCAL_STATE_PROPS: ClassVar[List[str]] = list(get_type_hints(TPipelineLocalState).keys())
    DEFAULT_DATASET_SUFFIX: ClassVar[str] = "_dataset"

    pipeline_name: str
    """Name of the pipeline"""
    default_schema_name: str = None
    schema_names: List[str] = []
    first_run: bool = False
    """Indicates a first run of the pipeline, where run ends with successful loading of the data"""
    dev_mode: bool
    must_attach_to_local_pipeline: bool
    pipelines_dir: str
    """A directory where the pipelines' working directories are created"""
    working_dir: str
    """A working directory of the pipeline"""
    destination: TDestination = None
    staging: TDestination = None
    """The destination reference which is the Destination Class. `destination.destination_name` returns the name string"""
    dataset_name: str = None
    """Name of the dataset to which pipeline will be loaded to"""
    is_active: bool = False
    """Tells if instance is currently active and available via dlt.pipeline()"""
    collector: _Collector
    config: PipelineConfiguration
    runtime_config: RunConfiguration
    refresh: Optional[TRefreshMode] = None

    def __init__(
        self,
        pipeline_name: str,
        pipelines_dir: str,
        pipeline_salt: TSecretValue,
        destination: TDestination,
        staging: TDestination,
        dataset_name: str,
        import_schema_path: str,
        export_schema_path: str,
        dev_mode: bool,
        progress: _Collector,
        must_attach_to_local_pipeline: bool,
        config: PipelineConfiguration,
        runtime: RunConfiguration,
        refresh: Optional[TRefreshMode] = None,
    ) -> None:
        """Initializes the Pipeline class which implements `dlt` pipeline. Please use `pipeline` function in `dlt` module to create a new Pipeline instance."""
        self.pipeline_salt = pipeline_salt
        self.config = config
        self.runtime_config = runtime
        self.dev_mode = dev_mode
        self.collector = progress or _NULL_COLLECTOR
        self.destination = None
        self.staging = None
        self.refresh = refresh

        self._container = Container()
        self._pipeline_instance_id = self._create_pipeline_instance_id()
        self._pipeline_storage: FileStorage = None
        self._schema_storage: LiveSchemaStorage = None
        self._schema_storage_config: SchemaStorageConfiguration = None
        self._trace: PipelineTrace = None
        self._last_trace: PipelineTrace = None
        self._state_restored: bool = False

        initialize_runtime(self.runtime_config)
        # initialize pipeline working dir
        self._init_working_dir(pipeline_name, pipelines_dir)

        with self.managed_state() as state:
            self._configure(import_schema_path, export_schema_path, must_attach_to_local_pipeline)
            # changing the destination could be dangerous if pipeline has pending load packages
            self._set_destinations(destination=destination, staging=staging, initializing=True)
            # set the pipeline properties from state, destination and staging will not be set
            self._state_to_props(state)
            # we overwrite the state with the values from init
            self._set_dataset_name(dataset_name)

    def drop(self, pipeline_name: str = None) -> "Pipeline":
        """Deletes local pipeline state, schemas and any working files.

        Args:
            pipeline_name (str): Optional. New pipeline name.
        """
        # reset the pipeline working dir
        self._create_pipeline()
        # clone the pipeline
        return Pipeline(
            pipeline_name or self.pipeline_name,
            self.pipelines_dir,
            self.pipeline_salt,
            self.destination,
            self.staging,
            self.dataset_name,
            self._schema_storage.config.import_schema_path,
            self._schema_storage.config.export_schema_path,
            self.dev_mode,
            self.collector,
            False,
            self.config,
            self.runtime_config,
        )

    @with_runtime_trace()
    @with_schemas_sync  # this must precede with_state_sync
    @with_state_sync(may_extract_state=True)
    @with_config_section((known_sections.EXTRACT,))
    def extract(
        self,
        data: Any,
        *,
        table_name: str = None,
        parent_table_name: str = None,
        write_disposition: TWriteDispositionConfig = None,
        columns: TAnySchemaColumns = None,
        primary_key: TColumnNames = None,
        schema: Schema = None,
        max_parallel_items: int = ConfigValue,
        workers: int = ConfigValue,
        schema_contract: TSchemaContract = None,
        refresh: Optional[TRefreshMode] = None,
    ) -> ExtractInfo:
        """Extracts the `data` and prepare it for the normalization. Does not require destination or credentials to be configured. See `run` method for the arguments' description."""

        # create extract storage to which all the sources will be extracted
        extract_step = Extract(
            self._schema_storage,
            self._normalize_storage_config(),
            self.collector,
            original_data=data,
        )
        try:
            with self._maybe_destination_capabilities():
                # extract all sources
                for source in data_to_sources(
                    data,
                    self,
                    schema,
                    table_name,
                    parent_table_name,
                    write_disposition,
                    columns,
                    primary_key,
                    schema_contract,
                ):
                    if source.exhausted:
                        raise SourceExhausted(source.name)

                    self._extract_source(
                        extract_step,
                        source,
                        max_parallel_items,
                        workers,
                        refresh=refresh or self.refresh,
                    )
                # this will update state version hash so it will not be extracted again by with_state_sync
                self._bump_version_and_extract_state(
                    self._container[StateInjectableContext].state,
                    self.config.restore_from_destination,
                    extract_step,
                )
                # commit load packages with state
                extract_step.commit_packages()
                return self._get_step_info(extract_step)
        except Exception as exc:
            # emit step info
            step_info = self._get_step_info(extract_step)
            current_load_id = step_info.loads_ids[-1] if len(step_info.loads_ids) > 0 else None
            raise PipelineStepFailed(
                self,
                "extract",
                current_load_id,
                exc,
                step_info,
            ) from exc

    def _verify_destination_capabilities(
        self,
        caps: DestinationCapabilitiesContext,
        loader_file_format: TLoaderFileFormat,
    ) -> None:
        # verify loader file format
        if loader_file_format and loader_file_format not in caps.supported_loader_file_formats:
            raise DestinationIncompatibleLoaderFileFormatException(
                self.destination.destination_name,
                (self.staging.destination_name if self.staging else None),
                loader_file_format,
                set(caps.supported_loader_file_formats),
            )

        # verify merge strategy
        for table in self.default_schema.data_tables(include_incomplete=True):
<<<<<<< HEAD
            if "x-merge-strategy" in table and table["x-merge-strategy"] not in caps.supported_merge_strategies:  # type: ignore[typeddict-item]
                if self.destination.destination_name in ("filesystem", "weaviate") and table["x-merge-strategy"] == "delete-insert":  # type: ignore[typeddict-item]
                    # temp solution to prevent raising exceptions for
                    # `fileystem` and `weaviate`, which do handle the `merge` write
                    # disposition, but don't implement any of the defined merge strategies
                    pass
                else:
=======
            # temp solution to prevent raising exceptions for destinations such as
            # `fileystem` and `weaviate`, which do handle the `merge` write
            # disposition, but don't implement any of the defined merge strategies
            if caps.supported_merge_strategies is not None:
                if "x-merge-strategy" in table and table["x-merge-strategy"] not in caps.supported_merge_strategies:  # type: ignore[typeddict-item]
>>>>>>> 167b6973
                    raise DestinationCapabilitiesException(
                        f"`{table.get('x-merge-strategy')}` merge strategy not supported"
                        f" for `{self.destination.destination_name}` destination."
                    )

    @with_runtime_trace()
    @with_schemas_sync
    @with_config_section((known_sections.NORMALIZE,))
    def normalize(
        self, workers: int = 1, loader_file_format: TLoaderFileFormat = None
    ) -> NormalizeInfo:
        """Normalizes the data prepared with `extract` method, infers the schema and creates load packages for the `load` method. Requires `destination` to be known."""
        if is_interactive():
            workers = 1

        if loader_file_format and loader_file_format not in ALL_SUPPORTED_FILE_FORMATS:
            raise ValueError(f"{loader_file_format} is unknown.")
        # check if any schema is present, if not then no data was extracted
        if not self.default_schema_name:
            return None

        # make sure destination capabilities are available
        self._get_destination_capabilities()

        # create default normalize config
        normalize_config = NormalizeConfiguration(
            workers=workers,
            loader_file_format=loader_file_format,
            _schema_storage_config=self._schema_storage_config,
            _normalize_storage_config=self._normalize_storage_config(),
            _load_storage_config=self._load_storage_config(),
        )
        # run with destination context
        with self._maybe_destination_capabilities() as caps:
            self._verify_destination_capabilities(caps, loader_file_format)

            # shares schema storage with the pipeline so we do not need to install
            normalize_step: Normalize = Normalize(
                collector=self.collector,
                config=normalize_config,
                schema_storage=self._schema_storage,
            )
            try:
                with signals.delayed_signals():
                    runner.run_pool(normalize_step.config, normalize_step)
                return self._get_step_info(normalize_step)
            except Exception as n_ex:
                step_info = self._get_step_info(normalize_step)
                raise PipelineStepFailed(
                    self,
                    "normalize",
                    normalize_step.current_load_id,
                    n_ex,
                    step_info,
                ) from n_ex

    @with_runtime_trace(send_state=True)
    @with_state_sync()
    @with_config_section((known_sections.LOAD,))
    def load(
        self,
        destination: TDestinationReferenceArg = None,
        dataset_name: str = None,
        credentials: Any = None,
        *,
        workers: int = 20,
        raise_on_failed_jobs: bool = False,
    ) -> LoadInfo:
        """Loads the packages prepared by `normalize` method into the `dataset_name` at `destination`, optionally using provided `credentials`"""
        # set destination and default dataset if provided (this is the reason we have state sync here)
        self._set_destinations(
            destination=destination, destination_credentials=credentials, staging=None
        )
        self._set_dataset_name(dataset_name)

        # check if any schema is present, if not then no data was extracted
        if not self.default_schema_name:
            return None

        # make sure that destination is set and client is importable and can be instantiated
        client, staging_client = self._get_destination_clients(self.default_schema)

        # create default loader config and the loader
        load_config = LoaderConfiguration(
            workers=workers,
            raise_on_failed_jobs=raise_on_failed_jobs,
            _load_storage_config=self._load_storage_config(),
        )
        load_step: Load = Load(
            self.destination,
            staging_destination=self.staging,
            collector=self.collector,
            is_storage_owner=False,
            config=load_config,
            initial_client_config=client.config,
            initial_staging_client_config=staging_client.config if staging_client else None,
        )
        try:
            with signals.delayed_signals():
                runner.run_pool(load_step.config, load_step)
            info: LoadInfo = self._get_step_info(load_step)

            self.first_run = False
            return info
        except Exception as l_ex:
            step_info = self._get_step_info(load_step)
            raise PipelineStepFailed(
                self, "load", load_step.current_load_id, l_ex, step_info
            ) from l_ex

    @with_runtime_trace()
    @with_config_section(("run",))
    def run(
        self,
        data: Any = None,
        *,
        destination: TDestinationReferenceArg = None,
        staging: TDestinationReferenceArg = None,
        dataset_name: str = None,
        credentials: Any = None,
        table_name: str = None,
        write_disposition: TWriteDispositionConfig = None,
        columns: TAnySchemaColumns = None,
        primary_key: TColumnNames = None,
        schema: Schema = None,
        loader_file_format: TLoaderFileFormat = None,
        schema_contract: TSchemaContract = None,
        refresh: Optional[TRefreshMode] = None,
    ) -> LoadInfo:
        """Loads the data from `data` argument into the destination specified in `destination` and dataset specified in `dataset_name`.

        #### Note:
        This method will `extract` the data from the `data` argument, infer the schema, `normalize` the data into a load package (ie. jsonl or PARQUET files representing tables) and then `load` such packages into the `destination`.

        The data may be supplied in several forms:
        * a `list` or `Iterable` of any JSON-serializable objects ie. `dlt.run([1, 2, 3], table_name="numbers")`
        * any `Iterator` or a function that yield (`Generator`) ie. `dlt.run(range(1, 10), table_name="range")`
        * a function or a list of functions decorated with @dlt.resource ie. `dlt.run([chess_players(title="GM"), chess_games()])`
        * a function or a list of functions decorated with @dlt.source.

        Please note that `dlt` deals with `bytes`, `datetime`, `decimal` and `uuid` objects so you are free to load documents containing ie. binary data or dates.

        #### Execution:
        The `run` method will first use `sync_destination` method to synchronize pipeline state and schemas with the destination. You can disable this behavior with `restore_from_destination` configuration option.
        Next it will make sure that data from the previous is fully processed. If not, `run` method normalizes, loads pending data items and **exits**
        If there was no pending data, new data from `data` argument is extracted, normalized and loaded.

        #### Args:
            data (Any): Data to be loaded to destination

            destination (str | DestinationReference, optional): A name of the destination to which dlt will load the data, or a destination module imported from `dlt.destination`.
            If not provided, the value passed to `dlt.pipeline` will be used.

            dataset_name (str, optional):A name of the dataset to which the data will be loaded. A dataset is a logical group of tables ie. `schema` in relational databases or folder grouping many files.
            If not provided, the value passed to `dlt.pipeline` will be used. If not provided at all then defaults to the `pipeline_name`

            credentials (Any, optional): Credentials for the `destination` ie. database connection string or a dictionary with google cloud credentials.
            In most cases should be set to None, which lets `dlt` to use `secrets.toml` or environment variables to infer right credentials values.

            table_name (str, optional): The name of the table to which the data should be loaded within the `dataset`. This argument is required for a `data` that is a list/Iterable or Iterator without `__name__` attribute.
            The behavior of this argument depends on the type of the `data`:
            * generator functions: the function name is used as table name, `table_name` overrides this default
            * `@dlt.resource`: resource contains the full table schema and that includes the table name. `table_name` will override this property. Use with care!
            * `@dlt.source`: source contains several resources each with a table schema. `table_name` will override all table names within the source and load the data into single table.

            write_disposition (TWriteDispositionConfig, optional): Controls how to write data to a table. Accepts a shorthand string literal or configuration dictionary.
            Allowed shorthand string literals: `append` will always add new data at the end of the table. `replace` will replace existing data with new data. `skip` will prevent data from loading. "merge" will deduplicate and merge data based on "primary_key" and "merge_key" hints. Defaults to "append".
            Write behaviour can be further customized through a configuration dictionary. For example, to obtain an SCD2 table provide `write_disposition={"disposition": "merge", "strategy": "scd2"}`.
            Please note that in case of `dlt.resource` the table schema value will be overwritten and in case of `dlt.source`, the values in all resources will be overwritten.

            columns (Sequence[TColumnSchema], optional): A list of column schemas. Typed dictionary describing column names, data types, write disposition and performance hints that gives you full control over the created table schema.

            primary_key (str | Sequence[str]): A column name or a list of column names that comprise a private key. Typically used with "merge" write disposition to deduplicate loaded data.

            schema (Schema, optional): An explicit `Schema` object in which all table schemas will be grouped. By default `dlt` takes the schema from the source (if passed in `data` argument) or creates a default one itself.

            loader_file_format (Literal["jsonl", "insert_values", "parquet"], optional). The file format the loader will use to create the load package. Not all file_formats are compatible with all destinations. Defaults to the preferred file format of the selected destination.

            schema_contract (TSchemaContract, optional): On override for the schema contract settings, this will replace the schema contract settings for all tables in the schema. Defaults to None.

            refresh (str | TRefreshMode): Fully or partially reset sources before loading new data in this run. The following refresh modes are supported:
                * `drop_sources`: Drop tables and source and resource state for all sources currently being processed in `run` or `extract` methods of the pipeline. (Note: schema history is erased)
                * `drop_resources`: Drop tables and resource state for all resources being processed. Source level state is not modified. (Note: schema history is erased)
                * `drop_data`: Wipe all data and resource state for all resources being processed. Schema is not modified.

        Raises:
            PipelineStepFailed when a problem happened during `extract`, `normalize` or `load` steps.
        Returns:
            LoadInfo: Information on loaded data including the list of package ids and failed job statuses. Please not that `dlt` will not raise if a single job terminally fails. Such information is provided via LoadInfo.
        """

        signals.raise_if_signalled()
        self.activate()
        self._set_destinations(
            destination=destination, destination_credentials=credentials, staging=staging
        )
        self._set_dataset_name(dataset_name)

        # sync state with destination
        if (
            self.config.restore_from_destination
            and not self.dev_mode
            and not self._state_restored
            and (self.destination or destination)
        ):
            self.sync_destination(destination, staging, dataset_name)
            # sync only once
            self._state_restored = True
        # normalize and load pending data
        if self.list_extracted_load_packages():
            self.normalize(loader_file_format=loader_file_format)
        if self.list_normalized_load_packages():
            # if there were any pending loads, load them and **exit**
            if data is not None:
                logger.warn(
                    "The pipeline `run` method will now load the pending load packages. The data"
                    " you passed to the run function will not be loaded. In order to do that you"
                    " must run the pipeline again"
                )
            return self.load(destination, dataset_name, credentials=credentials)

        # extract from the source
        if data is not None:
            self.extract(
                data,
                table_name=table_name,
                write_disposition=write_disposition,
                columns=columns,
                primary_key=primary_key,
                schema=schema,
                schema_contract=schema_contract,
                refresh=refresh or self.refresh,
            )
            self.normalize(loader_file_format=loader_file_format)
            return self.load(destination, dataset_name, credentials=credentials)
        else:
            return None

    @with_schemas_sync
    def sync_destination(
        self,
        destination: TDestinationReferenceArg = None,
        staging: TDestinationReferenceArg = None,
        dataset_name: str = None,
    ) -> None:
        """Synchronizes pipeline state with the `destination`'s state kept in `dataset_name`

        #### Note:
        Attempts to restore pipeline state and schemas from the destination. Requires the state that is present at the destination to have a higher version number that state kept locally in working directory.
        In such a situation the local state, schemas and intermediate files with the data will be deleted and replaced with the state and schema present in the destination.

        A special case where the pipeline state exists locally but the dataset does not exist at the destination will wipe out the local state.

        Note: this method is executed by the `run` method before any operation on data. Use `restore_from_destination` configuration option to disable that behavior.

        """
        self._set_destinations(destination=destination, staging=staging)
        self._set_dataset_name(dataset_name)

        state = self._get_state()
        state_changed = False
        try:
            try:
                restored_schemas: Sequence[Schema] = None

                remote_state = self._restore_state_from_destination()

                # if remote state is newer or same
                # print(f'REMOTE STATE: {(remote_state or {}).get("_state_version")} >= {state["_state_version"]}')
                # TODO: check if remote_state["_state_version"] is not in 10 recent version. then we know remote is newer.
                if remote_state and remote_state["_state_version"] >= state["_state_version"]:
                    state_changed = remote_state["_version_hash"] != state.get("_version_hash")
                    # print(f"MERGED STATE: {bool(merged_state)}")
                    if state_changed:
                        # see if state didn't change the pipeline name
                        if state["pipeline_name"] != remote_state["pipeline_name"]:
                            raise CannotRestorePipelineException(
                                state["pipeline_name"],
                                self.pipelines_dir,
                                "destination state contains state for pipeline with name"
                                f" {remote_state['pipeline_name']}",
                            )
                        # if state was modified force get all schemas
                        restored_schemas = self._get_schemas_from_destination(
                            remote_state["schema_names"], always_download=True
                        )
                        # TODO: we should probably wipe out pipeline here
                # if we didn't full refresh schemas, get only missing schemas
                if restored_schemas is None:
                    restored_schemas = self._get_schemas_from_destination(
                        state["schema_names"], always_download=False
                    )
                # commit all the changes locally
                if state_changed:
                    # use remote state as state
                    remote_state["_local"] = state["_local"]
                    state = remote_state
                    # set the pipeline props from merged state
                    self._state_to_props(state)
                    # add that the state is already extracted
                    mark_state_extracted(state, state["_version_hash"])
                    # on merge schemas are replaced so we delete all old versions
                    self._schema_storage.clear_storage()
                for schema in restored_schemas:
                    self._schema_storage.save_schema(schema)
                # if the remote state is present then unset first run
                if remote_state is not None:
                    self.first_run = False
            except DestinationUndefinedEntity:
                # storage not present. wipe the pipeline if pipeline not new
                # do it only if pipeline has any data
                if self.has_data:
                    should_wipe = False
                    if self.default_schema_name is None:
                        should_wipe = True
                    else:
                        with self._get_destination_clients(self.default_schema)[0] as job_client:
                            # and storage is not initialized
                            should_wipe = not job_client.is_storage_initialized()
                    if should_wipe:
                        # reset pipeline
                        self._wipe_working_folder()
                        state = self._get_state()
                        self._configure(
                            self._schema_storage_config.import_schema_path,
                            self._schema_storage_config.export_schema_path,
                            False,
                        )

            # write the state back
            self._props_to_state(state)
            bump_pipeline_state_version_if_modified(state)
            self._save_state(state)
        except Exception as ex:
            raise PipelineStepFailed(self, "sync", None, ex, None) from ex

    def activate(self) -> None:
        """Activates the pipeline

        The active pipeline is used as a context for several `dlt` components. It provides state to sources and resources evaluated outside of
        `pipeline.run` and `pipeline.extract` method. For example, if the source you use is accessing state in `dlt.source` decorated function, the state is provided
        by active pipeline.

        The name of active pipeline is used when resolving secrets and config values as the optional most outer section during value lookup. For example if pipeline
        with name `chess_pipeline` is active and `dlt` looks for `BigQuery` configuration, it will look in `chess_pipeline.destination.bigquery.credentials` first and then in
        `destination.bigquery.credentials`.

        Active pipeline also provides the current DestinationCapabilitiesContext to other components ie. Schema instances. Among others, it sets the naming convention
        and maximum identifier length.

        Only one pipeline is active at a given time.

        Pipeline created or attached with `dlt.pipeline`/'dlt.attach` is automatically activated. `run`, `load` and `extract` methods also activate pipeline.
        """
        Container()[PipelineContext].activate(self)

    def deactivate(self) -> None:
        """Deactivates the pipeline

        Pipeline must be active in order to use this method. Please refer to `activate()` method for the explanation of active pipeline concept.
        """
        if not self.is_active:
            raise PipelineNotActive(self.pipeline_name)
        Container()[PipelineContext].deactivate()

    @property
    def has_data(self) -> bool:
        """Tells if the pipeline contains any data: schemas, extracted files, load packages or loaded packages in the destination"""
        return (
            not self.first_run
            or bool(self.schema_names)
            or len(self.list_extracted_load_packages()) > 0
            or len(self.list_normalized_load_packages()) > 0
        )

    @property
    def has_pending_data(self) -> bool:
        """Tells if the pipeline contains any extracted files or pending load packages"""
        return (
            len(self.list_normalized_load_packages()) > 0
            or len(self.list_extracted_load_packages()) > 0
        )

    @property
    def schemas(self) -> SchemaStorage:
        return self._schema_storage

    @property
    def default_schema(self) -> Schema:
        return self.schemas[self.default_schema_name]

    @property
    def state(self) -> TPipelineState:
        """Returns a dictionary with the pipeline state"""
        return self._get_state()

    @property
    def naming(self) -> NamingConvention:
        """Returns naming convention of the default schema"""
        return self._get_schema_or_create().naming

    @property
    def last_trace(self) -> PipelineTrace:
        """Returns or loads last trace generated by pipeline. The trace is loaded from standard location."""
        if self._last_trace:
            return self._last_trace
        return load_trace(self.working_dir)

    @deprecated(
        "Please use list_extracted_load_packages instead. Flat extracted storage format got dropped"
        " in dlt 0.4.0",
        category=Dlt04DeprecationWarning,
    )
    def list_extracted_resources(self) -> Sequence[str]:
        """Returns a list of all the files with extracted resources that will be normalized."""
        return self._get_normalize_storage().list_files_to_normalize_sorted()

    def list_extracted_load_packages(self) -> Sequence[str]:
        """Returns a list of all load packages ids that are or will be normalized."""
        return self._get_normalize_storage().extracted_packages.list_packages()

    def list_normalized_load_packages(self) -> Sequence[str]:
        """Returns a list of all load packages ids that are or will be loaded."""
        return self._get_load_storage().list_normalized_packages()

    def list_completed_load_packages(self) -> Sequence[str]:
        """Returns a list of all load package ids that are completely loaded"""
        return self._get_load_storage().list_loaded_packages()

    def get_load_package_info(self, load_id: str) -> LoadPackageInfo:
        """Returns information on extracted/normalized/completed package with given load_id, all jobs and their statuses."""
        try:
            return self._get_load_storage().get_load_package_info(load_id)
        except LoadPackageNotFound:
            return self._get_normalize_storage().extracted_packages.get_load_package_info(load_id)

    def get_load_package_state(self, load_id: str) -> TLoadPackageState:
        """Returns information on extracted/normalized/completed package with given load_id, all jobs and their statuses."""
        return self._get_load_storage().get_load_package_state(load_id)

    def list_failed_jobs_in_package(self, load_id: str) -> Sequence[LoadJobInfo]:
        """List all failed jobs and associated error messages for a specified `load_id`"""
        return self._get_load_storage().get_load_package_info(load_id).jobs.get("failed_jobs", [])

    def drop_pending_packages(self, with_partial_loads: bool = True) -> None:
        """Deletes all extracted and normalized packages, including those that are partially loaded by default"""
        # delete normalized packages
        load_storage = self._get_load_storage()
        for load_id in load_storage.normalized_packages.list_packages():
            package_info = load_storage.normalized_packages.get_load_package_info(load_id)
            if PackageStorage.is_package_partially_loaded(package_info) and not with_partial_loads:
                continue
            load_storage.normalized_packages.delete_package(load_id)
        # delete extracted files
        normalize_storage = self._get_normalize_storage()
        for load_id in normalize_storage.extracted_packages.list_packages():
            normalize_storage.extracted_packages.delete_package(load_id)

    @with_schemas_sync
    def sync_schema(self, schema_name: str = None) -> TSchemaTables:
        """Synchronizes the schema `schema_name` with the destination. If no name is provided, the default schema will be synchronized."""
        if not schema_name and not self.default_schema_name:
            raise PipelineConfigMissing(
                self.pipeline_name,
                "default_schema_name",
                "load",
                "Pipeline contains no schemas. Please extract any data with `extract` or `run`"
                " methods.",
            )

        schema = self.schemas[schema_name] if schema_name else self.default_schema
        with self._get_destination_clients(schema)[0] as client:
            client.initialize_storage()
            return client.update_stored_schema()

    def set_local_state_val(self, key: str, value: Any) -> None:
        """Sets value in local state. Local state is not synchronized with destination."""
        try:
            # get managed state that is read/write
            state = self._container[StateInjectableContext].state
            state["_local"][key] = value  # type: ignore
        except ContextDefaultCannotBeCreated:
            state = self._get_state()
            state["_local"][key] = value  # type: ignore
            self._save_state(state)

    def get_local_state_val(self, key: str) -> Any:
        """Gets value from local state. Local state is not synchronized with destination."""
        try:
            # get managed state that is read/write
            state = self._container[StateInjectableContext].state
        except ContextDefaultCannotBeCreated:
            state = self._get_state()
        return state["_local"][key]  # type: ignore

    def sql_client(self, schema_name: str = None) -> SqlClientBase[Any]:
        """Returns a sql client configured to query/change the destination and dataset that were used to load the data.
        Use the client with `with` statement to manage opening and closing connection to the destination:
        >>> with pipeline.sql_client() as client:
        >>>     with client.execute_query(
        >>>         "SELECT id, name, email FROM customers WHERE id = %s", 10
        >>>     ) as cursor:
        >>>         print(cursor.fetchall())

        The client is authenticated and defaults all queries to dataset_name used by the pipeline. You can provide alternative
        `schema_name` which will be used to normalize dataset name.
        """
        # if not self.default_schema_name and not schema_name:
        #     raise PipelineConfigMissing(
        #         self.pipeline_name,
        #         "default_schema_name",
        #         "load",
        #         "Sql Client is not available in a pipeline without a default schema. Extract some data first or restore the pipeline from the destination using 'restore_from_destination' flag. There's also `_inject_schema` method for advanced users."
        #     )
        schema = self._get_schema_or_create(schema_name)
        return self._sql_job_client(schema).sql_client

    def _fs_client(self, schema_name: str = None) -> FSClientBase:
        """Returns a filesystem client configured to point to the right folder / bucket for each table.
        For example you may read all parquet files as bytes for one table with the following code:
        >>> files = pipeline._fs_client.list_table_files("customers")
        >>> for file in files:
        >>>     file_bytes = pipeline.fs_client.read_bytes(file)
        >>>     # now you can read them into a pyarrow table for example
        >>>     import pyarrow.parquet as pq
        >>>     table = pq.read_table(io.BytesIO(file_bytes))
        NOTE: This currently is considered a private endpoint and will become stable after we have decided on the
        interface of FSClientBase.
        """
        client = self.destination_client(schema_name)
        if isinstance(client, FSClientBase):
            return client
        raise FSClientNotAvailable(self.pipeline_name, self.destination.destination_name)

    def destination_client(self, schema_name: str = None) -> JobClientBase:
        """Get the destination job client for the configured destination
        Use the client with `with` statement to manage opening and closing connection to the destination:
        >>> with pipeline.destination_client() as client:
        >>>     client.drop_storage()  # removes storage which typically wipes all data in it

        The client is authenticated. You can provide alternative `schema_name` which will be used to normalize dataset name.
        If no schema name is provided and no default schema is present in the pipeline, and ad hoc schema will be created and discarded after use.
        """
        schema = self._get_schema_or_create(schema_name)
        return self._get_destination_clients(schema)[0]

    def _get_schema_or_create(self, schema_name: str = None) -> Schema:
        if schema_name:
            return self.schemas[schema_name]
        if self.default_schema_name:
            return self.default_schema
        with self._maybe_destination_capabilities():
            return Schema(self.pipeline_name)

    def _sql_job_client(self, schema: Schema) -> SqlJobClientBase:
        client_config = self._get_destination_client_initial_config()
        client = self._get_destination_clients(schema, client_config)[0]
        if isinstance(client, SqlJobClientBase):
            return client
        else:
            raise SqlClientNotAvailable(self.pipeline_name, self.destination.destination_name)

    def _get_normalize_storage(self) -> NormalizeStorage:
        return NormalizeStorage(True, self._normalize_storage_config())

    def _get_load_storage(self) -> LoadStorage:
        caps = self._get_destination_capabilities()
        return LoadStorage(
            True,
            caps.supported_loader_file_formats,
            self._load_storage_config(),
        )

    def _normalize_storage_config(self) -> NormalizeStorageConfiguration:
        return NormalizeStorageConfiguration(
            normalize_volume_path=os.path.join(self.working_dir, "normalize")
        )

    def _load_storage_config(self) -> LoadStorageConfiguration:
        return LoadStorageConfiguration(load_volume_path=os.path.join(self.working_dir, "load"))

    def _init_working_dir(self, pipeline_name: str, pipelines_dir: str) -> None:
        self.pipeline_name = pipeline_name
        self.pipelines_dir = pipelines_dir
        self._validate_pipeline_name()
        # compute the folder that keeps all of the pipeline state
        self.working_dir = os.path.join(pipelines_dir, pipeline_name)
        # create pipeline storage, do not create working dir yet
        self._pipeline_storage = FileStorage(self.working_dir, makedirs=False)
        # if full refresh was requested, wipe out all data from working folder, if exists
        if self.dev_mode:
            self._wipe_working_folder()

    def _configure(
        self, import_schema_path: str, export_schema_path: str, must_attach_to_local_pipeline: bool
    ) -> None:
        # create schema storage and folders
        self._schema_storage_config = SchemaStorageConfiguration(
            schema_volume_path=os.path.join(self.working_dir, "schemas"),
            import_schema_path=import_schema_path,
            export_schema_path=export_schema_path,
        )
        # create default configs
        self._normalize_storage_config()
        self._load_storage_config()

        # are we running again?
        has_state = self._pipeline_storage.has_file(Pipeline.STATE_FILE)
        if must_attach_to_local_pipeline and not has_state:
            raise CannotRestorePipelineException(
                self.pipeline_name,
                self.pipelines_dir,
                f"the pipeline was not found in {self.working_dir}.",
            )

        self.must_attach_to_local_pipeline = must_attach_to_local_pipeline
        # attach to pipeline if folder exists and contains state
        if has_state:
            self._attach_pipeline()
        else:
            # this will erase the existing working folder
            self._create_pipeline()

        # create schema storage
        self._schema_storage = LiveSchemaStorage(self._schema_storage_config, makedirs=True)

    def _create_pipeline(self) -> None:
        self._wipe_working_folder()
        self._pipeline_storage.create_folder("", exists_ok=False)
        self.default_schema_name = None
        self.schema_names = []
        self.first_run = True

    def _wipe_working_folder(self) -> None:
        # kill everything inside the working folder
        if self._pipeline_storage.has_folder(""):
            self._pipeline_storage.delete_folder("", recursively=True, delete_ro=True)

    def _attach_pipeline(self) -> None:
        pass

    def _extract_source(
        self,
        extract: Extract,
        source: DltSource,
        max_parallel_items: int,
        workers: int,
        refresh: Optional[TRefreshMode] = None,
        load_package_state_update: Optional[TLoadPackageState] = None,
    ) -> str:
        load_package_state_update = copy(load_package_state_update or {})
        # discover the existing pipeline schema
        try:
            # all live schemas are initially committed and during the extract will accumulate changes in memory
            # line below may create another live schema if source schema is not a part of storage
            # this will (1) look for import schema if present
            # (2) load import schema an overwrite pipeline schema if import schema modified
            # (3) load pipeline schema if no import schema is present

            # keep schema created by the source so we can apply changes from it later
            source_schema = source.schema
            # use existing pipeline schema as the source schema, clone until extraction complete
            source.schema = self.schemas[source.schema.name].clone()
            # refresh the pipeline schema ie. to drop certain tables before any normalizes change
            if refresh:
                # NOTE: we use original pipeline schema to detect dropped/truncated tables so we can drop
                # the original names, before eventual new naming convention is applied
                load_package_state_update.update(deepcopy(refresh_source(self, source, refresh)))
                if refresh == "drop_sources":
                    # replace the whole source AFTER we got tables to drop
                    source.schema = source_schema
            # NOTE: we do pass any programmatic changes from source schema to pipeline schema except settings below
            # TODO: enable when we have full identifier lineage and we are able to merge table identifiers
            if type(source.schema.naming) is not type(source_schema.naming):  # noqa
                source.schema_contract = source_schema.settings.get("schema_contract")
            else:
                source.schema.update_schema(source_schema)
        except FileNotFoundError:
            if refresh is not None:
                logger.info(
                    f"Refresh flag {refresh} has no effect on source {source.name} because the"
                    " source is extracted for a first time"
                )

        # update the normalizers to detect any conflicts early
        source.schema.update_normalizers()

        # extract into pipeline schema
        load_id = extract.extract(
            source, max_parallel_items, workers, load_package_state_update=load_package_state_update
        )

        # update live schema but not update the store yet
        source.schema = self._schema_storage.set_live_schema(source.schema)

        # set as default if this is first schema in pipeline
        if not self.default_schema_name:
            # this performs additional validations as schema contains the naming module
            self._set_default_schema_name(source.schema)

        return load_id

    def _get_destination_client_initial_config(
        self, destination: TDestination = None, as_staging: bool = False
    ) -> DestinationClientConfiguration:
        destination = destination or self.destination
        if not destination:
            raise PipelineConfigMissing(
                self.pipeline_name,
                "destination",
                "load",
                "Please provide `destination` argument to `pipeline`, `run` or `load` method"
                " directly or via .dlt config.toml file or environment variable.",
            )
        client_spec = destination.spec

        # this client supports many schemas and datasets
        if issubclass(client_spec, DestinationClientDwhConfiguration):
            if not self.dataset_name and self.dev_mode:
                logger.warning(
                    "Dev mode may not work if dataset name is not set. Please set the"
                    " dataset_name argument in dlt.pipeline or run method"
                )
            # set default schema name to load all incoming data to a single dataset, no matter what is the current schema name
            default_schema_name = (
                None if self.config.use_single_dataset else self.default_schema_name
            )

            if issubclass(client_spec, DestinationClientStagingConfiguration):
                spec: DestinationClientDwhConfiguration = client_spec(as_staging=as_staging)
            else:
                spec = client_spec()
            spec._bind_dataset_name(self.dataset_name, default_schema_name)
            return spec

        return client_spec()

    def _get_destination_clients(
        self,
        schema: Schema,
        initial_config: DestinationClientConfiguration = None,
        initial_staging_config: DestinationClientConfiguration = None,
    ) -> Tuple[JobClientBase, JobClientBase]:
        try:
            # resolve staging config in order to pass it to destination client config
            staging_client = None
            if self.staging:
                if not initial_staging_config:
                    # this is just initial config - without user configuration injected
                    initial_staging_config = self._get_destination_client_initial_config(
                        self.staging, as_staging=True
                    )
                # create the client - that will also resolve the config
                staging_client = self.staging.client(schema, initial_staging_config)
            if not initial_config:
                # config is not provided then get it with injected credentials
                initial_config = self._get_destination_client_initial_config(self.destination)
            # attach the staging client config to destination client config - if its type supports it
            if (
                self.staging
                and isinstance(initial_config, DestinationClientDwhWithStagingConfiguration)
                and isinstance(staging_client.config, DestinationClientStagingConfiguration)
            ):
                initial_config.staging_config = staging_client.config
            # create instance with initial_config properly set
            client = self.destination.client(schema, initial_config)
            return client, staging_client
        except ModuleNotFoundError:
            client_spec = self.destination.spec()
            raise MissingDependencyException(
                f"{client_spec.destination_type} destination",
                [f"{version.DLT_PKG_NAME}[{client_spec.destination_type}]"],
                "Dependencies for specific destinations are available as extras of dlt",
            )

    def _get_destination_capabilities(self) -> DestinationCapabilitiesContext:
        if not self.destination:
            raise PipelineConfigMissing(
                self.pipeline_name,
                "destination",
                "normalize",
                "Please provide `destination` argument to `pipeline`, `run` or `load` method"
                " directly or via .dlt config.toml file or environment variable.",
            )
        # check if default schema is present
        if (
            self.default_schema_name is not None
            and self.default_schema_name in self._schema_storage
        ):
            naming = self.default_schema.naming
        else:
            naming = None
        return self.destination.capabilities(naming=naming)

    def _get_staging_capabilities(self) -> Optional[DestinationCapabilitiesContext]:
        if self.staging is None:
            return None
        # check if default schema is present
        if (
            self.default_schema_name is not None
            and self.default_schema_name in self._schema_storage
        ):
            naming = self.default_schema.naming
        else:
            naming = None
        return self.staging.capabilities(naming=naming)

    def _validate_pipeline_name(self) -> None:
        try:
            FileStorage.validate_file_name_component(self.pipeline_name)
        except ValueError as ve_ex:
            raise InvalidPipelineName(self.pipeline_name, str(ve_ex))

    def _make_schema_with_default_name(self) -> Schema:
        """Make a schema from the pipeline name using the name normalizer. "_pipeline" suffix is removed if present"""
        if self.pipeline_name.endswith("_pipeline"):
            schema_name = self.pipeline_name[:-9]
        else:
            schema_name = self.pipeline_name
        return Schema(normalize_schema_name(schema_name))

    def _set_context(self, is_active: bool) -> None:
        self.is_active = is_active
        if is_active:
            # set destination context on activation
            if self.destination:
                # inject capabilities context
                self._container[DestinationCapabilitiesContext] = (
                    self._get_destination_capabilities()
                )
        else:
            # remove destination context on deactivation
            if DestinationCapabilitiesContext in self._container:
                del self._container[DestinationCapabilitiesContext]

    def _set_destinations(
        self,
        destination: TDestinationReferenceArg,
        destination_name: Optional[str] = None,
        staging: Optional[TDestinationReferenceArg] = None,
        staging_name: Optional[str] = None,
        initializing: bool = False,
        destination_credentials: Any = None,
    ) -> None:
        destination_changed = destination is not None and destination != self.destination
        # set destination if provided but do not swap if factory is the same
        if destination_changed:
            self.destination = Destination.from_reference(
                destination, destination_name=destination_name
            )

        if (
            self.destination
            and not self.destination.capabilities().supported_loader_file_formats
            and not staging
            and not self.staging
        ):
            logger.warning(
                f"The destination {self.destination.destination_name} requires the filesystem"
                " staging destination to be set, but it was not provided. Setting it to"
                " 'filesystem'."
            )
            staging = "filesystem"
            staging_name = "filesystem"

        staging_changed = staging is not None and staging != self.staging
        if staging_changed:
            staging_module = Destination.from_reference(staging, destination_name=staging_name)
            if staging_module and not issubclass(
                staging_module.spec, DestinationClientStagingConfiguration
            ):
                raise DestinationNoStagingMode(staging_module.destination_name)
            self.staging = staging_module

        if staging_changed or destination_changed:
            # make sure that capabilities can be generated
            with self._maybe_destination_capabilities():
                # update normalizers in all live schemas, only when destination changed
                if destination_changed and not initializing:
                    for schema in self._schema_storage.live_schemas.values():
                        schema.update_normalizers()
            # set new context
            if not initializing:
                self._set_context(is_active=True)
        # apply explicit credentials
        if self.destination and destination_credentials:
            self.destination.config_params["credentials"] = destination_credentials

    @contextmanager
    def _maybe_destination_capabilities(
        self,
    ) -> Iterator[DestinationCapabilitiesContext]:
        caps: DestinationCapabilitiesContext = None
        injected_caps: ContextManager[DestinationCapabilitiesContext] = None
        try:
            if self.destination:
                destination_caps = self._get_destination_capabilities()
                stage_caps = self._get_staging_capabilities()
                injected_caps = self._container.injectable_context(destination_caps)
                caps = injected_caps.__enter__()

                caps.preferred_loader_file_format, caps.supported_loader_file_formats = (
                    merge_caps_file_formats(
                        self.destination.destination_name,
                        (self.staging.destination_name if self.staging else None),
                        destination_caps,
                        stage_caps,
                    )
                )
            yield caps
        finally:
            if injected_caps:
                injected_caps.__exit__(None, None, None)

    def _set_dataset_name(self, new_dataset_name: str) -> None:
        if not new_dataset_name and not self.dataset_name:
            # dataset name is required but not provided - generate the default now
            destination_needs_dataset = False
            if self.destination:
                fields = self.destination.spec().get_resolvable_fields()
                dataset_name_type = fields.get("dataset_name")
                # if dataset is required (default!) we create a default dataset name
                destination_needs_dataset = dataset_name_type is not None and not is_optional_type(
                    dataset_name_type
                )
            # if destination is not specified - generate dataset
            if not self.destination or destination_needs_dataset:
                new_dataset_name = self.pipeline_name + self.DEFAULT_DATASET_SUFFIX

        if not new_dataset_name:
            return

        # in case of dev_mode add unique suffix
        if self.dev_mode:
            # dataset must be specified
            # double _ is not allowed
            if new_dataset_name.endswith("_"):
                new_dataset_name += self._pipeline_instance_id[1:]
            else:
                new_dataset_name += self._pipeline_instance_id
        self.dataset_name = new_dataset_name

        # normalizes the dataset name using the dataset_name_layout
        if self.config.dataset_name_layout:
            self.dataset_name = self.config.dataset_name_layout % self.dataset_name

    def _set_default_schema_name(self, schema: Schema) -> None:
        assert self.default_schema_name is None
        self.default_schema_name = schema.name

    def _create_pipeline_instance_id(self) -> str:
        return pendulum.now().format("_YYYYMMDDhhmmss")

    @with_schemas_sync
    @with_state_sync()
    def _inject_schema(self, schema: Schema) -> None:
        """Injects a schema into the pipeline. Existing schema will be overwritten"""
        schema.update_normalizers()
        self._schema_storage.save_schema(schema)
        if not self.default_schema_name:
            self._set_default_schema_name(schema)

    def _get_step_info(self, step: WithStepInfo[TStepMetrics, TStepInfo]) -> TStepInfo:
        return step.get_step_info(self)

    def _get_state(self) -> TPipelineState:
        try:
            state = json_decode_state(self._pipeline_storage.load(Pipeline.STATE_FILE))
            return migrate_pipeline_state(
                self.pipeline_name,
                state,
                state["_state_engine_version"],
                PIPELINE_STATE_ENGINE_VERSION,
            )
        except FileNotFoundError:
            # do not set the state hash, this will happen on first merge
            return default_pipeline_state()
            # state["_version_hash"] = generate_version_hash(state)
            # return state

    def _optional_sql_job_client(self, schema_name: str) -> Optional[SqlJobClientBase]:
        try:
            return self._sql_job_client(Schema(schema_name))
        except PipelineConfigMissing as pip_ex:
            # fallback to regular init if destination not configured
            logger.info(f"Sql Client not available: {pip_ex}")
        except SqlClientNotAvailable:
            # fallback is sql client not available for destination
            logger.info("Client not available because destination does not support sql client")
        except ConfigFieldMissingException:
            # probably credentials are missing
            logger.info("Client not available due to missing credentials")
        return None

    def _restore_state_from_destination(self) -> Optional[TPipelineState]:
        # if state is not present locally, take the state from the destination
        dataset_name = self.dataset_name
        use_single_dataset = self.config.use_single_dataset
        try:
            # force the main dataset to be used
            self.config.use_single_dataset = True
            schema_name = normalize_schema_name(self.pipeline_name)
            with self._maybe_destination_capabilities():
                schema = Schema(schema_name)
            with self._get_destination_clients(schema)[0] as job_client:
                if isinstance(job_client, WithStateSync):
                    state = load_pipeline_state_from_destination(self.pipeline_name, job_client)
                    if state is None:
                        logger.info(
                            "The state was not found in the destination"
                            f" {self.destination.destination_description}:{dataset_name}"
                        )
                    else:
                        logger.info(
                            "The state was restored from the destination"
                            f" {self.destination.destination_description}:{dataset_name}"
                        )
                else:
                    state = None
                    logger.info(
                        "Destination does not support state sync"
                        f" {self.destination.destination_description}:{dataset_name}"
                    )
            return state
        finally:
            # restore the use_single_dataset option
            self.config.use_single_dataset = use_single_dataset

    def _get_schemas_from_destination(
        self, schema_names: Sequence[str], always_download: bool = False
    ) -> Sequence[Schema]:
        # check which schemas are present in the pipeline and restore missing schemas
        restored_schemas: List[Schema] = []
        for schema_name in schema_names:
            with self._maybe_destination_capabilities():
                schema = Schema(schema_name)
            if not self._schema_storage.has_schema(schema.name) or always_download:
                with self._get_destination_clients(schema)[0] as job_client:
                    if not isinstance(job_client, WithStateSync):
                        logger.info(
                            "Destination does not support restoring of pipeline state"
                            f" {self.destination.destination_name}"
                        )
                        return restored_schemas
                    schema_info = job_client.get_stored_schema()
                    if schema_info is None:
                        logger.info(
                            f"The schema {schema.name} was not found in the destination"
                            f" {self.destination.destination_name}:{self.dataset_name}"
                        )
                        # try to import schema
                        with contextlib.suppress(FileNotFoundError):
                            self._schema_storage.load_schema(schema.name)
                    else:
                        schema = Schema.from_dict(json.loads(schema_info.schema))
                        logger.info(
                            f"The schema {schema.name} version {schema.version} hash"
                            f" {schema.stored_version_hash} was restored from the destination"
                            f" {self.destination.destination_name}:{self.dataset_name}"
                        )
                        restored_schemas.append(schema)
        return restored_schemas

    @contextmanager
    def managed_state(self, *, extract_state: bool = False) -> Iterator[TPipelineState]:
        """Puts pipeline state in managed mode, where yielded state changes will be persisted or fully roll-backed on exception.

        Makes the state to be available via StateInjectableContext
        """
        state = self._get_state()
        try:
            # add the state to container as a context
            with self._container.injectable_context(StateInjectableContext(state=state)):
                yield state
        except Exception:
            backup_state = self._get_state()
            # restore original pipeline props
            self._state_to_props(backup_state)
            # raise original exception
            raise
        else:
            # this modifies state in place
            self._bump_version_and_extract_state(state, extract_state)
            # so we save modified state here
            self._save_state(state)

    def _state_to_props(self, state: TPipelineState) -> None:
        """Write `state` to pipeline props."""
        for prop in Pipeline.STATE_PROPS:
            if prop in state and not prop.startswith("_"):
                setattr(self, prop, state[prop])  # type: ignore
        for prop in Pipeline.LOCAL_STATE_PROPS:
            if prop in state["_local"] and not prop.startswith("_"):
                setattr(self, prop, state["_local"][prop])  # type: ignore
        # staging and destination are taken from state only if not yet set in the pipeline
        if not self.destination:
            self._set_destinations(
                destination=state.get("destination_type"),
                destination_name=state.get("destination_name"),
                staging=state.get("staging_type"),
                staging_name=state.get("staging_name"),
            )
        else:
            # issue warnings that state destination/staging got ignored
            state_destination = state.get("destination_type")
            if state_destination:
                if self.destination.destination_type != state_destination:
                    logger.warning(
                        f"The destination {state_destination}:{state.get('destination_name')} in"
                        " state differs from destination"
                        f" {self.destination.destination_type}:{self.destination.destination_name} in"
                        " pipeline and will be ignored"
                    )
                    state_staging = state.get("staging_type")
                    if state_staging:
                        logger.warning(
                            "The state staging destination"
                            f" {state_staging}:{state.get('staging_name')} is ignored"
                        )

    def _props_to_state(self, state: TPipelineState) -> TPipelineState:
        """Write pipeline props to `state`, returns it for chaining"""
        for prop in Pipeline.STATE_PROPS:
            if not prop.startswith("_"):
                state[prop] = getattr(self, prop)  # type: ignore
        for prop in Pipeline.LOCAL_STATE_PROPS:
            if not prop.startswith("_"):
                state["_local"][prop] = getattr(self, prop)  # type: ignore
        if self.destination:
            state["destination_type"] = self.destination.destination_type
            state["destination_name"] = self.destination.destination_name
        if self.staging:
            state["staging_type"] = self.staging.destination_type
            state["staging_name"] = self.staging.destination_name
        state["schema_names"] = self._list_schemas_sorted()
        return state

    def _save_and_extract_state_and_schema(
        self,
        state: TPipelineState,
        schema: Schema,
        load_package_state_update: Optional[TLoadPackageState] = None,
    ) -> None:
        """Save given state + schema and extract creating a new load package

        Args:
            state: The new pipeline state, replaces the current state
            schema: The new source schema, replaces current schema of the same name
            load_package_state_update: Dict which items will be included in the load package state
        """
        self.schemas.save_schema(schema)
        with self.managed_state() as old_state:
            old_state.update(state)

        self._bump_version_and_extract_state(
            state,
            extract_state=True,
            load_package_state_update=load_package_state_update,
            schema=schema,
        )

    def _bump_version_and_extract_state(
        self,
        state: TPipelineState,
        extract_state: bool,
        extract: Extract = None,
        load_package_state_update: Optional[TLoadPackageState] = None,
        schema: Optional[Schema] = None,
    ) -> None:
        """Merges existing state into `state` and extracts state using `storage` if extract_state is True.

        Storage will be created on demand. In that case the extracted package will be immediately committed.
        """
        _, hash_, _ = bump_pipeline_state_version_if_modified(self._props_to_state(state))
        should_extract = hash_ != state["_local"].get("_last_extracted_hash")
        if should_extract and extract_state:
            extract_ = extract or Extract(self._schema_storage, self._normalize_storage_config())
            # create or get load package upfront to get load_id to create state doc
            schema = schema or self.default_schema
            # note that we preferably retrieve existing package for `schema`
            # same thing happens in extract_.extract so the load_id is preserved
            load_id = extract_.extract_storage.create_load_package(
                schema, reuse_exiting_package=True
            )
            data, doc = state_resource(state, load_id)
            # keep the original data to be used in the metrics
            if extract_.original_data is None:
                extract_.original_data = data
            # append pipeline state to package state
            load_package_state_update = load_package_state_update or {}
            load_package_state_update["pipeline_state"] = doc
            self._extract_source(
                extract_,
                data_to_sources(data, self, schema)[0],
                1,
                1,
                load_package_state_update=load_package_state_update,
            )
            # set state to be extracted
            mark_state_extracted(state, hash_)
            # commit only if we created storage
            if not extract:
                extract_.commit_packages()

    def _list_schemas_sorted(self) -> List[str]:
        """Lists schema names sorted to have deterministic state"""
        return sorted(self._schema_storage.list_schemas())

    def _save_state(self, state: TPipelineState) -> None:
        self._pipeline_storage.save(Pipeline.STATE_FILE, json_encode_state(state))

    def __getstate__(self) -> Any:
        # pickle only the SupportsPipeline protocol fields
        return {"pipeline_name": self.pipeline_name}<|MERGE_RESOLUTION|>--- conflicted
+++ resolved
@@ -474,7 +474,6 @@
 
         # verify merge strategy
         for table in self.default_schema.data_tables(include_incomplete=True):
-<<<<<<< HEAD
             if "x-merge-strategy" in table and table["x-merge-strategy"] not in caps.supported_merge_strategies:  # type: ignore[typeddict-item]
                 if self.destination.destination_name in ("filesystem", "weaviate") and table["x-merge-strategy"] == "delete-insert":  # type: ignore[typeddict-item]
                     # temp solution to prevent raising exceptions for
@@ -482,13 +481,6 @@
                     # disposition, but don't implement any of the defined merge strategies
                     pass
                 else:
-=======
-            # temp solution to prevent raising exceptions for destinations such as
-            # `fileystem` and `weaviate`, which do handle the `merge` write
-            # disposition, but don't implement any of the defined merge strategies
-            if caps.supported_merge_strategies is not None:
-                if "x-merge-strategy" in table and table["x-merge-strategy"] not in caps.supported_merge_strategies:  # type: ignore[typeddict-item]
->>>>>>> 167b6973
                     raise DestinationCapabilitiesException(
                         f"`{table.get('x-merge-strategy')}` merge strategy not supported"
                         f" for `{self.destination.destination_name}` destination."
