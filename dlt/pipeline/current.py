"""Easy access to active pipelines, state, sources and schemas"""

from dlt.common.pipeline import source_state as _state, resource_state, get_current_pipe_name
from dlt.pipeline import pipeline as _pipeline
<<<<<<< HEAD
from dlt.extract.decorators import get_source_schema
from dlt.common.storages.load_package import (
    load_package_state,
    commit_load_package_state,
    destination_state,
    clear_destination_state,
)
=======
from dlt.extract.decorators import get_source_schema, get_source
>>>>>>> 17aea985

pipeline = _pipeline
"""Alias for dlt.pipeline"""
state = source_state = _state
"""Alias for dlt.state"""
source_schema = get_source_schema
source = get_source
pipe_name = get_current_pipe_name
resource_name = get_current_pipe_name<|MERGE_RESOLUTION|>--- conflicted
+++ resolved
@@ -2,7 +2,6 @@
 
 from dlt.common.pipeline import source_state as _state, resource_state, get_current_pipe_name
 from dlt.pipeline import pipeline as _pipeline
-<<<<<<< HEAD
 from dlt.extract.decorators import get_source_schema
 from dlt.common.storages.load_package import (
     load_package_state,
@@ -10,9 +9,7 @@
     destination_state,
     clear_destination_state,
 )
-=======
 from dlt.extract.decorators import get_source_schema, get_source
->>>>>>> 17aea985
 
 pipeline = _pipeline
 """Alias for dlt.pipeline"""
