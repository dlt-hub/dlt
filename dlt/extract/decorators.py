--- conflicted
+++ resolved
@@ -15,13 +15,8 @@
 from dlt.common.pipeline import PipelineContext
 from dlt.common.source import _SOURCES, SourceInfo
 from dlt.common.schema.schema import Schema
-<<<<<<< HEAD
 from dlt.common.schema.typing import TColumnNames, TTableSchemaColumns, TWriteDisposition, TAnySchemaColumns, TSchemaContract
-from dlt.extract.utils import ensure_table_schema_columns_hint
-=======
-from dlt.common.schema.typing import TColumnNames, TTableSchemaColumns, TWriteDisposition, TAnySchemaColumns
 from dlt.extract.utils import ensure_table_schema_columns_hint, simulate_func_call, wrap_compat_transformer, wrap_resource_gen
->>>>>>> dd88120d
 from dlt.common.storages.exceptions import SchemaNotFoundError
 from dlt.common.storages.schema_storage import SchemaStorage
 from dlt.common.typing import AnyFun, ParamSpec, Concatenate, TDataItem, TDataItems
@@ -244,6 +239,7 @@
     columns: TTableHintTemplate[TAnySchemaColumns] = None,
     primary_key: TTableHintTemplate[TColumnNames] = None,
     merge_key: TTableHintTemplate[TColumnNames] = None,
+    schema_contract: TTableHintTemplate[TSchemaContract] = None,
     selected: bool = True,
     spec: Type[BaseConfiguration] = None,
     standalone: Literal[True] = True
@@ -327,7 +323,7 @@
         merge_key (str | Sequence[str]): A column name or a list of column names that define a merge key. Typically used with "merge" write disposition to remove overlapping data ranges ie. to keep a single record for a given day.
         This argument also accepts a callable that is used to dynamically create tables for stream-like resources yielding many datatypes.
 
-        schema_contract (TSchemaContract, optional): Schema contract settings that will be applied to all resources of this source (if not overriden in the resource itself)
+        schema_contract (TSchemaContract, optional): Schema contract settings that will be applied to all resources of this source (if not overridden in the resource itself)
 
         selected (bool, optional): When `True` `dlt pipeline` will extract and load this resource, if `False`, the resource will be ignored.
 
