--- conflicted
+++ resolved
@@ -414,12 +414,7 @@
                 }
 
             # normalize arrow table before merging
-<<<<<<< HEAD
             arrow_table = utils.normalize_table_identifiers(arrow_table, self.schema.naming)
-=======
-            arrow_table = self.schema.normalize_table_identifiers(arrow_table)
-
->>>>>>> adde28d3
             # issue warnings when overriding computed with arrow
             override_warn: bool = False
             for col_name, column in arrow_table["columns"].items():
