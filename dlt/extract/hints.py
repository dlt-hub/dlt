<<<<<<< HEAD
from typing import (
    TypedDict,
    cast,
    Any,
    Optional,
    Dict,
    Sequence,
    Mapping,
    Union,
    Tuple,
    List,
)
=======
from typing import cast, Any, Optional, Dict, Sequence, Mapping, Union
>>>>>>> 37518877
from typing_extensions import Self

from dlt.common import logger
from dlt.common.schema.typing import (
    C_DLT_ID,
    TColumnProp,
    TFileFormat,
    TPartialTableSchema,
    TTableSchema,
    TTableSchemaColumns,
    TWriteDispositionConfig,
    TMergeDispositionDict,
    TScd2StrategyDict,
    TAnySchemaColumns,
    TTableFormat,
    TSchemaContract,
    DEFAULT_VALIDITY_COLUMN_NAMES,
    MERGE_STRATEGIES,
    TTableReferenceParam,
)

from dlt.common.typing import TypedDict
from dlt.common.schema.utils import (
    DEFAULT_WRITE_DISPOSITION,
    is_nested_table,
    may_be_nested,
    merge_column,
    merge_columns,
    migrate_complex_types,
    new_column,
    new_table,
)
from dlt.common.typing import TAny, TDataItem, TColumnNames
from dlt.common.time import ensure_pendulum_datetime
from dlt.common.utils import clone_dict_nested
from dlt.common.normalizers.naming import NamingConvention
from dlt.common.validation import validate_dict_ignoring_xkeys
from dlt.extract.exceptions import (
    DataItemRequiredForDynamicTableHints,
    InconsistentTableTemplate,
)
from dlt.extract.incremental import Incremental, TIncrementalConfig
from dlt.extract.items import TFunHintTemplate, TTableHintTemplate, TableNameMeta
from dlt.extract.items_transform import ValidateItem
from dlt.extract.utils import ensure_table_schema_columns, ensure_table_schema_columns_hint
from dlt.extract.validation import create_item_validator


class TResourceNestedHints(TypedDict, total=False):
    # used to force a parent for rare cases where normalizer skips intermediate tables that
    # do not receive data
    parent: Optional[TTableHintTemplate[str]]
    write_disposition: Optional[TTableHintTemplate[TWriteDispositionConfig]]
    primary_key: Optional[TTableHintTemplate[TColumnNames]]
    columns: Optional[TTableHintTemplate[TAnySchemaColumns]]
    schema_contract: Optional[TTableHintTemplate[TSchemaContract]]
    table_format: Optional[TTableHintTemplate[TTableFormat]]
    file_format: Optional[TTableHintTemplate[TFileFormat]]
    merge_key: Optional[TTableHintTemplate[TColumnNames]]
    references: Optional[TTableHintTemplate[TTableReferenceParam]]


class TResourceHintsBase(TResourceNestedHints, total=False):
    table_name: Optional[TTableHintTemplate[str]]
    nested_hints: Optional[
        TTableHintTemplate[Dict[Union[str, Tuple[str, ...]], TResourceNestedHints]]
    ]


class TResourceHints(TResourceHintsBase, total=False):
    # description: TTableHintTemplate[str]
    incremental: Optional[Incremental[Any]]
    validator: ValidateItem
    original_columns: Optional[TTableHintTemplate[TAnySchemaColumns]]


class HintsMeta:
    __slots__ = ("hints", "create_table_variant")

    def __init__(self, hints: TResourceHints, create_table_variant: bool) -> None:
        self.hints = hints
        self.create_table_variant = create_table_variant


NATURAL_CALLABLES = ["incremental", "validator", "original_columns"]


def make_hints(
    table_name: TTableHintTemplate[str] = None,
    parent_table_name: TTableHintTemplate[str] = None,
    write_disposition: TTableHintTemplate[TWriteDispositionConfig] = None,
    columns: TTableHintTemplate[TAnySchemaColumns] = None,
    primary_key: TTableHintTemplate[TColumnNames] = None,
    merge_key: TTableHintTemplate[TColumnNames] = None,
    schema_contract: TTableHintTemplate[TSchemaContract] = None,
    table_format: TTableHintTemplate[TTableFormat] = None,
    file_format: TTableHintTemplate[TFileFormat] = None,
    references: TTableHintTemplate[TTableReferenceParam] = None,
    incremental: TIncrementalConfig = None,
    nested_hints: Optional[
        TTableHintTemplate[Dict[Union[str, Tuple[str, ...]], TResourceNestedHints]]
    ] = None,
) -> TResourceHints:
    """A convenience function to create resource hints. Accepts both static and dynamic hints based on data.

    This method accepts the same table hints arguments as `dlt.resource` decorator.
    """

    validator, schema_contract = create_item_validator(columns, schema_contract)
    # create a table schema template where hints can be functions taking TDataItem
    new_template: TResourceHints = new_table(
        table_name,  # type: ignore
        parent_table_name,  # type: ignore
        write_disposition=write_disposition,  # type: ignore
        schema_contract=schema_contract,  # type: ignore
        table_format=table_format,  # type: ignore
        file_format=file_format,  # type: ignore
        references=references,  # type: ignore
    )
    new_template["table_name"] = new_template.pop("name")  # type: ignore
    if not table_name:
        del new_template["table_name"]
    if not write_disposition and "write_disposition" in new_template:
        new_template.pop("write_disposition")
    # remember original columns and set template columns
    if columns is not None:
        new_template["original_columns"] = columns
        new_template["columns"] = ensure_table_schema_columns_hint(columns)
    # always remove resource
    new_template.pop("resource", None)  # type: ignore
    if primary_key is not None:
        new_template["primary_key"] = primary_key
    if merge_key is not None:
        new_template["merge_key"] = merge_key
    if validator:
        new_template["validator"] = validator
    if nested_hints is not None:
        new_template["nested_hints"] = nested_hints
    DltResourceHints.validate_dynamic_hints(new_template)
    if incremental is not None:  # TODO: Validate
        new_template["incremental"] = Incremental.ensure_instance(incremental)
    return new_template


class DltResourceHints:
    def __init__(self, table_schema_template: TResourceHints = None):
        self.__qualname__ = self.__name__ = self.name
        self._table_name_hint_fun: TFunHintTemplate[str] = None
        self._table_has_other_dynamic_hints: bool = False
        self._hints: TResourceHints = None
        """Hints for the resource"""
        self._hints_variants: Dict[str, TResourceHints] = {}
        """Hints for tables emitted from resources"""
        if table_schema_template:
            self._set_hints(table_schema_template)

    @property
    def name(self) -> str:
        pass

    @property
    def table_name(self) -> TTableHintTemplate[str]:
        """Get table name to which resource loads data. May return a callable."""
        if self._table_name_hint_fun:
            return self._table_name_hint_fun
        # get table name or default name
        return self._hints.get("table_name") or self.name if self._hints else self.name

    @table_name.setter
    def table_name(self, value: TTableHintTemplate[str]) -> None:
        self.apply_hints(table_name=value)

    @property
    def write_disposition(self) -> TTableHintTemplate[TWriteDispositionConfig]:
        if self._hints is None or self._hints.get("write_disposition") is None:
            return DEFAULT_WRITE_DISPOSITION
        return self._hints.get("write_disposition")

    @write_disposition.setter
    def write_disposition(self, value: TTableHintTemplate[TWriteDispositionConfig]) -> None:
        self.apply_hints(write_disposition=value)

    @property
    def columns(self) -> TTableHintTemplate[TTableSchemaColumns]:
        """Gets columns' schema that can be modified in place"""
        return None if self._hints is None else self._hints.get("columns")  # type: ignore[return-value]

    @property
    def nested_hints(self) -> Dict[str | Tuple[str], TResourceHintsBase]:
        return (
            None
            if self._hints is None or self._hints.get("nested_hints") is None
            else self._hints["nested_hints"]
        )

    @property
    def schema_contract(self) -> TTableHintTemplate[TSchemaContract]:
        return None if self._hints is None else self._hints.get("schema_contract")

    @property
    def table_format(self) -> TTableHintTemplate[TTableFormat]:
        return None if self._hints is None else self._hints.get("table_format")

    @property
    def parent_table_name(self) -> TTableHintTemplate[str]:
        return None if self._hints is None else self._hints.get("parent")

    def compute_table_schema(self, item: TDataItem = None, meta: Any = None) -> TTableSchema:
        """Computes the table schema based on hints and column definitions passed during resource creation.
        `item` parameter is used to resolve table hints based on data.
        `meta` parameter is taken from Pipe and may further specify table name if variant is to be used
        """
        if isinstance(meta, TableNameMeta):
            # look for variant
            root_table_template = self._hints_variants.get(meta.table_name, self._hints)
        else:
            root_table_template = self._hints
        if not root_table_template:
            return new_table(self.name, resource=self.name)

        # resolve a copy of a held template
        root_table_template = self._clone_hints(root_table_template)
        if "table_name" not in root_table_template:
            root_table_template["table_name"] = self.name

        # if table template present and has dynamic hints, the data item must be provided.
        if self._table_name_hint_fun and item is None:
            raise DataItemRequiredForDynamicTableHints(self.name)

        # resolve
        resolved_template: TResourceHints = {
            k: self._resolve_hint(item, v)
            for k, v in root_table_template.items()
            if k not in NATURAL_CALLABLES
        }  # type: ignore

        if "incremental" in root_table_template:
            incremental = root_table_template["incremental"]
            if isinstance(incremental, Incremental) and incremental is not Incremental.EMPTY:
                resolved_template["incremental"] = incremental

        table_schema = self._create_table_schema(resolved_template)
        if not is_nested_table(table_schema):
            table_schema["resource"] = self.name
        migrate_complex_types(table_schema, warn=True)
        validate_dict_ignoring_xkeys(
            spec=TTableSchema,
            doc=table_schema,
            path=f"new_table/{self.name}",
        )

        return table_schema

    def compute_nested_table_schemas(
        self,
        root_table_name: str,
        naming: NamingConvention,
        item: TDataItem = None,
        meta: Any = None,
    ) -> List[TTableSchema]:
        """Compute the table schema based on the current and all nested hints.
        Nested hints are resolved recursively.
        """
        # allow for nested hints to be a part of a table variant
        if isinstance(meta, TableNameMeta):
            root_table_template = self._hints_variants.get(root_table_name, self._hints)
        else:
            root_table_template = self._hints

        nested_hints = root_table_template.get("nested_hints")
        if not nested_hints:
            return []
        # resolve dynamic hint with actual data item
        nested_hints = self._resolve_hint(item, nested_hints)

        nested_table_schemas = []
        for sub_path, hints in nested_hints.items():
            full_path = (root_table_name, *sub_path)
            table_name = naming.shorten_fragments(*full_path)
            nested_table_template = self._clone_hints(hints)
            # table_name is not a part of TResourceNestedHints but in the future we may allow those tables
            # to be renamed. that will require a bigger refactor in the relational normalizer
            nested_table_template["table_name"] = table_name

            # TODO: code duplication
            resolved_template: TResourceHints = {
                k: self._resolve_hint(item, v)
                for k, v in nested_table_template.items()
                if k not in NATURAL_CALLABLES
            }  # type: ignore

            nested_table_schema = self._create_table_schema(resolved_template)
            migrate_complex_types(nested_table_schema, warn=True)

            # in very rare cases parent may be explicitly defined for a nested table
            if "parent" not in nested_table_schema and may_be_nested(nested_table_schema):
                # we add default parent linking if table is eligible
                nested_table_schema["parent"] = naming.shorten_fragments(*full_path[:-1])

            if not is_nested_table(nested_table_schema):
                nested_table_schema["resource"] = self.name
            validate_dict_ignoring_xkeys(
                spec=TTableSchema,
                doc=nested_table_schema,
                path=f"new_table/{table_name}",
            )
            nested_table_schemas.append(nested_table_schema)
        # TODO: restore this implicit table creation but initially I'd push it to
        # the user to create intermediate tables
        # NOTE we insert missing parents at the beginning to ensure that `schema.update_table()` is later called
        # in an an order that respect parent-child relationships
        # for table_name in tables_to_create:
        #     # TODO need to clean up the path from args -> hints -> schema
        #     placeholder_table_template = new_table(table_name=table_name)
        #     placeholder_table_schema = self._create_table_schema(placeholder_table_template, self.name)
        #     nested_table_schemas.insert(0, placeholder_table_schema)

        return nested_table_schemas

    def apply_hints(
        self,
        table_name: TTableHintTemplate[str] = None,
        parent_table_name: TTableHintTemplate[str] = None,
        write_disposition: TTableHintTemplate[TWriteDispositionConfig] = None,
        columns: TTableHintTemplate[TAnySchemaColumns] = None,
        primary_key: TTableHintTemplate[TColumnNames] = None,
        merge_key: TTableHintTemplate[TColumnNames] = None,
        incremental: TIncrementalConfig = None,
        schema_contract: TTableHintTemplate[TSchemaContract] = None,
        additional_table_hints: Optional[Dict[str, TTableHintTemplate[Any]]] = None,
        table_format: TTableHintTemplate[TTableFormat] = None,
        file_format: TTableHintTemplate[TFileFormat] = None,
        references: TTableHintTemplate[TTableReferenceParam] = None,
        create_table_variant: bool = False,
        nested_hints: TTableHintTemplate[
            Dict[Union[str, Tuple[str, ...]], TResourceNestedHints]
        ] = None,
    ) -> Self:
        """Creates or modifies existing table schema by setting provided hints. Accepts both static and dynamic hints based on data.

        If `create_table_variant` is specified, the `table_name` must be a string and hints will be used to create a separate set of hints
        for a particular `table_name`. Such hints may be retrieved via compute_table_schema(meta=TableNameMeta(table_name)).
        Table variant hints may not contain dynamic hints.

        This method accepts the same table hints arguments as `dlt.resource` decorator with the following additions.
        Skip the argument or pass None to leave the existing hint.
        Pass empty value (for a particular type i.e. "" for a string) to remove a hint.

        parent_table_name (str, optional): A name of parent table if foreign relation is defined. Please note that if you use merge, you must define `root_key` columns explicitly
        incremental (Incremental, optional): Enables the incremental loading for a resource.

        Please note that for efficient incremental loading, the resource must be aware of the Incremental by accepting it as one if its arguments and then using are to skip already loaded data.
        In non-aware resources, `dlt` will filter out the loaded values, however, the resource will yield all the values again.

        Returns: self for chaining
        """
        if create_table_variant:
            if not isinstance(table_name, str):
                raise ValueError(
                    "Please provide string table name if you want to create a table variant of"
                    " hints"
                )
            # select hints variant
            t = self._hints_variants.get(table_name, None)
            if t is None:
                # use resource hints as starting point
                if self._hints:
                    t = self._clone_hints(self._hints)
                    # but remove callables
                    t = {n: h for n, h in t.items() if not callable(h)}  # type: ignore[assignment]
        else:
            t = self._hints

        if t is None:
            # if there is no template yet, create and set a new one.
            default_wd = None if parent_table_name else DEFAULT_WRITE_DISPOSITION
            t = make_hints(
                table_name,
                parent_table_name,
                write_disposition or default_wd,
                columns,
                primary_key,
                merge_key,
                schema_contract,
                table_format,
                file_format,
                references,
                None,
                nested_hints,
            )
        else:
            t = self._clone_hints(t)
            if table_name is not None:
                if table_name:
                    t["table_name"] = table_name
                else:
                    t.pop("table_name", None)
            if parent_table_name is not None:
                if parent_table_name:
                    t["parent"] = parent_table_name
                else:
                    t.pop("parent", None)
            if write_disposition:
                t["write_disposition"] = write_disposition
            if columns is not None:
                # keep original columns: i.e. in case it is a Pydantic model.
                t["original_columns"] = columns
                # if callable then override existing
                if callable(columns) or callable(t["columns"]):
                    t["columns"] = ensure_table_schema_columns_hint(columns)
                elif columns:
                    # normalize columns
                    columns = ensure_table_schema_columns(columns)
                    # this updates all columns with defaults
                    assert isinstance(t["columns"], dict)
                    t["columns"] = merge_columns(t["columns"], columns, merge_columns=True)
                else:
                    # set to empty columns
                    t["columns"] = ensure_table_schema_columns(columns)
            if primary_key is not None:
                if primary_key:
                    t["primary_key"] = primary_key
                else:
                    t.pop("primary_key", None)
            if merge_key is not None:
                if merge_key:
                    t["merge_key"] = merge_key
                else:
                    t.pop("merge_key", None)
            if schema_contract is not None:
                if schema_contract:
                    t["schema_contract"] = schema_contract
                else:
                    t.pop("schema_contract", None)
            if additional_table_hints is not None:
                for k, v in additional_table_hints.items():
                    if v:
                        t[k] = v  # type: ignore[literal-required]
                    else:
                        t.pop(k, None)  # type: ignore[misc]
                t.pop("additional_table_hints", None)  # type: ignore

            # recreate validator if column definition or contract changed
            if schema_contract is not None or columns is not None:
                t["validator"], schema_contract = create_item_validator(
                    t.get("original_columns"), t.get("schema_contract")
                )
            if schema_contract is not None:
                t["schema_contract"] = schema_contract
            if table_format is not None:
                if table_format:
                    t["table_format"] = table_format
                else:
                    t.pop("table_format", None)
            if file_format is not None:
                if file_format:
                    t["file_format"] = file_format
                else:
                    t.pop("file_format", None)
            if references is not None:
                if callable(references) or callable(t.get("references")):
                    t["references"] = references
                else:
                    # Replace existing refs for same table
                    new_references = t.get("references") or []
                    ref_dict = {r["referenced_table"]: r for r in new_references}  # type: ignore[union-attr]
                    for ref in references:
                        ref_dict[ref["referenced_table"]] = ref
                    t["references"] = list(ref_dict.values())
            # NOTE: here we just replace nested hints fully (or drop them). what we could do instead
            #   is to re-use the code above (ie special handling of references or columns) for each nested hint
            #   for now we are good
            if nested_hints is not None:
                if nested_hints:
                    t["nested_hints"] = nested_hints
                else:
                    t.pop("nested_hints", None)

        # set properties that can't be passed to make_hints
        if incremental is not None:
            t["incremental"] = Incremental.ensure_instance(incremental)

        self._set_hints(t, create_table_variant)
        return self

    def _set_hints(
        self, hints_template: TResourceHints, create_table_variant: bool = False
    ) -> None:
        DltResourceHints.validate_dynamic_hints(hints_template)
        DltResourceHints.validate_write_disposition_hint(hints_template)
        DltResourceHints.validate_reference_hint(hints_template)
        if create_table_variant:
            # for table variants, table name must be a str
            table_name: str = hints_template["table_name"]  # type: ignore[assignment]
            # incremental cannot be specified in variant
            if hints_template.get("incremental"):
                raise InconsistentTableTemplate(
                    f"You can specify incremental only for the resource `{self.name}` hints, not in"
                    f" table `{table_name}` variant-"
                )
            if hints_template.get("validator"):
                logger.warning(
                    f"A data item validator was created from column schema in {self.name} for a"
                    f" table `{table_name}` variant. Currently such validator is ignored."
                )
            # dynamic hints will be ignored
            for name, hint in hints_template.items():
                if callable(hint) and name not in NATURAL_CALLABLES:
                    raise InconsistentTableTemplate(
                        f"Table `{table_name}` variant hint is resource {self.name} cannot have"
                        f" dynamic hint but {name} does."
                    )
            self._hints_variants[table_name] = hints_template
        else:
            # if "name" is callable in the template, then the table schema requires data item to be inferred.
            name_hint = hints_template.get("table_name")
            self._table_name_hint_fun = name_hint if callable(name_hint) else None
            # check if any other hints in the table template should be inferred from data.
            self._table_has_other_dynamic_hints = any(
                callable(v) for k, v in hints_template.items() if k != "table_name"
            )
            self._hints = hints_template

    def merge_hints(
        self, hints_template: TResourceHints, create_table_variant: bool = False
    ) -> None:
        self.apply_hints(
            table_name=hints_template.get("table_name"),
            parent_table_name=hints_template.get("parent"),
            write_disposition=hints_template.get("write_disposition"),
            columns=hints_template.get("original_columns"),
            primary_key=hints_template.get("primary_key"),
            merge_key=hints_template.get("merge_key"),
            incremental=hints_template.get("incremental"),
            schema_contract=hints_template.get("schema_contract"),
            table_format=hints_template.get("table_format"),
            file_format=hints_template.get("file_format"),
            references=hints_template.get("references"),
            create_table_variant=create_table_variant,
            nested_hints=hints_template.get("nested_hint"),
        )

    @staticmethod
    def _clone_hints(hints_template: TAny) -> TAny:
        if hints_template is None:
            return None
        # creates a deep copy of dict structure without actually copying the objects
        return clone_dict_nested(hints_template)  # type: ignore[type-var]

    @staticmethod
    def _resolve_hint(item: TDataItem, hint: TTableHintTemplate[TAny]) -> TAny:
        """Calls each dynamic hint passing a data item"""
        return hint(item) if callable(hint) else hint

    @staticmethod
    def _merge_key(hint: TColumnProp, keys: TColumnNames, partial: TPartialTableSchema) -> None:
        if isinstance(keys, str):
            keys = [keys]
        for key in keys:
            if key in partial["columns"]:
                # set nullable to False if not set
                nullable = partial["columns"][key].get("nullable", False)
                merge_column(partial["columns"][key], {hint: True, "nullable": nullable})  # type: ignore
            else:
                partial["columns"][key] = new_column(key, nullable=False)
                partial["columns"][key][hint] = True

    @staticmethod
    def _merge_keys(dict_: TResourceHints) -> None:
        """Merges primary and merge keys into columns in place."""

        if "primary_key" in dict_:
            DltResourceHints._merge_key("primary_key", dict_.pop("primary_key"), dict_)  # type: ignore
        if "merge_key" in dict_:
            DltResourceHints._merge_key("merge_key", dict_.pop("merge_key"), dict_)  # type: ignore

    @staticmethod
    def _merge_write_disposition_dict(dict_: Dict[str, Any]) -> None:
        """Merges write disposition dictionary into write disposition shorthand and x-hints in place."""

        write_disposition = dict_["write_disposition"]["disposition"]
        if write_disposition == "merge":
            DltResourceHints._merge_merge_disposition_dict(dict_)
        # reduce merge disposition from dict to shorthand
        dict_["write_disposition"] = write_disposition

    @staticmethod
    def _merge_merge_disposition_dict(dict_: Dict[str, Any]) -> None:
        """Merges merge disposition dict into x-hints in place."""

        md_dict: TMergeDispositionDict = dict_.pop("write_disposition")
        if merge_strategy := md_dict.get("strategy"):
            dict_["x-merge-strategy"] = merge_strategy

        if merge_strategy == "scd2":
            md_dict = cast(TScd2StrategyDict, md_dict)
            if "boundary_timestamp" in md_dict:
                dict_["x-boundary-timestamp"] = md_dict["boundary_timestamp"]
            if md_dict.get("validity_column_names") is None:
                from_, to = DEFAULT_VALIDITY_COLUMN_NAMES
            else:
                from_, to = md_dict["validity_column_names"]
            dict_["columns"][from_] = {
                "name": from_,
                "data_type": "timestamp",
                "nullable": True,  # validity columns are empty when first loaded into staging table
                "x-valid-from": True,
            }
            dict_["columns"][to] = {
                "name": to,
                "data_type": "timestamp",
                "nullable": True,
                "x-valid-to": True,
                "x-active-record-timestamp": md_dict.get("active_record_timestamp"),
            }
            # unique constraint is dropped for C_DLT_ID when used to store
            # SCD2 row hash (only applies to root table)
            hash_ = md_dict.get("row_version_column_name", C_DLT_ID)
            dict_["columns"][hash_] = {
                "name": hash_,
                "nullable": False,
                "x-row-version": True,
                # duplicate value in row hash column is possible in case
                # of insert-delete-reinsert pattern
                "unique": False,
                "row_key": False,
            }

    @staticmethod
    def _merge_incremental_column_hint(dict_: Dict[str, Any]) -> None:
        incremental = dict_.pop("incremental")
        if incremental is None:
            return
        col_name = incremental.get_cursor_column_name()
        if not col_name:
            # cursor cannot resolve to a single column, no hint added
            return
        incremental_col = dict_["columns"].get(col_name)
        if not incremental_col:
            incremental_col = {"name": col_name}

        incremental_col["incremental"] = True
        dict_["columns"][col_name] = incremental_col

    @staticmethod
    def _create_table_schema(resource_hints: TResourceHints) -> TTableSchema:
        """Creates table schema from resource hints and resource name. Resource hints are resolved
        (do not contain callables) and will be modified in place
        """
        resource_hints["name"] = resource_hints.pop("table_name")  # type: ignore[typeddict-unknown-key]
        resource_hints.pop("nested_hints", None)
        resource_hints["columns"] = resource_hints.get("columns", {})
        DltResourceHints._merge_keys(resource_hints)
        if "write_disposition" in resource_hints:
            if isinstance(resource_hints["write_disposition"], str):
                resource_hints["write_disposition"] = {
                    "disposition": resource_hints["write_disposition"]
                }  # wrap in dict
            DltResourceHints._merge_write_disposition_dict(resource_hints)  # type: ignore[arg-type]
        if "incremental" in resource_hints:
            DltResourceHints._merge_incremental_column_hint(resource_hints)  # type: ignore[arg-type]
        return cast(TTableSchema, resource_hints)

    @staticmethod
    def validate_dynamic_hints(template: TResourceHints) -> None:
        table_name = template.get("table_name")
        # if any of the hints is a function, then name must be as well.
        if any(
            callable(v) for k, v in template.items() if k not in ["table_name", *NATURAL_CALLABLES]
        ) and not callable(table_name):
            raise InconsistentTableTemplate(
                f"Table name {table_name} must be a function if any other table hint is a function"
            )

    @staticmethod
    def validate_write_disposition_hint(template: TResourceHints) -> None:
        wd = template.get("write_disposition")
        if isinstance(wd, dict) and wd["disposition"] == "merge":
            wd = cast(TMergeDispositionDict, wd)
            if "strategy" in wd and wd["strategy"] not in MERGE_STRATEGIES:
                raise ValueError(
                    f'`{wd["strategy"]}` is not a valid merge strategy. '
                    f"""Allowed values: {', '.join(['"' + s + '"' for s in MERGE_STRATEGIES])}."""
                )

            if wd.get("strategy") == "scd2":
                wd = cast(TScd2StrategyDict, wd)
                for ts in ("active_record_timestamp", "boundary_timestamp"):
                    if (
                        ts == "active_record_timestamp"
                        and wd.get("active_record_timestamp") is None
                    ):
                        continue  # None is allowed for active_record_timestamp
                    if ts in wd:
                        try:
                            ensure_pendulum_datetime(wd[ts])  # type: ignore[literal-required]
                        except Exception:
                            raise ValueError(
                                f'could not parse `{ts}` value "{wd[ts]}"'  # type: ignore[literal-required]
                            )

    @staticmethod
    def validate_reference_hint(template: TResourceHints) -> None:
        ref = template.get("reference")
        if ref is None:
            return
        if not isinstance(ref, Sequence):
            raise ValueError("Reference hint must be a sequence of table references.")
        for r in ref:
            if not isinstance(r, Mapping):
                raise ValueError("Table reference must be a dictionary.")
            columns = r.get("columns")
            referenced_columns = r.get("referenced_columns")
            table = r.get("referenced_table")
            if not table:
                raise ValueError("Referenced table must be specified.")
            if not columns or not referenced_columns:
                raise ValueError("Both columns and referenced_columns must be specified.")
            if len(columns) != len(referenced_columns):
                raise ValueError("Columns and referenced_columns must have the same length.")<|MERGE_RESOLUTION|>--- conflicted
+++ resolved
@@ -1,4 +1,3 @@
-<<<<<<< HEAD
 from typing import (
     TypedDict,
     cast,
@@ -11,9 +10,6 @@
     Tuple,
     List,
 )
-=======
-from typing import cast, Any, Optional, Dict, Sequence, Mapping, Union
->>>>>>> 37518877
 from typing_extensions import Self
 
 from dlt.common import logger
