from typing import (
    TypedDict,
    cast,
    Any,
    Optional,
    Dict,
    Sequence,
    Mapping,
    Union,
    Tuple,
    List,
)
from typing_extensions import Self

from dlt.common import logger
from dlt.common.schema.typing import (
    C_DLT_ID,
    TColumnProp,
    TFileFormat,
    TPartialTableSchema,
    TTableSchema,
    TTableSchemaColumns,
    TWriteDispositionConfig,
    TMergeDispositionDict,
    TScd2StrategyDict,
    TAnySchemaColumns,
    TTableFormat,
    TSchemaContract,
    DEFAULT_VALIDITY_COLUMN_NAMES,
    MERGE_STRATEGIES,
    TTableReferenceParam,
)

from dlt.common.typing import TypedDict
from dlt.common.schema.utils import (
    DEFAULT_WRITE_DISPOSITION,
    is_nested_table,
    may_be_nested,
    merge_column,
    merge_columns,
    migrate_complex_types,
    new_column,
    new_table,
)
from dlt.common.typing import TAny, TDataItem, TColumnNames
from dlt.common.time import ensure_pendulum_datetime
from dlt.common.utils import clone_dict_nested
from dlt.common.normalizers.naming import NamingConvention
from dlt.common.validation import validate_dict_ignoring_xkeys
from dlt.extract.exceptions import (
    DataItemRequiredForDynamicTableHints,
    InconsistentTableTemplate,
)
from dlt.extract.incremental import Incremental, TIncrementalConfig
from dlt.extract.items import TFunHintTemplate, TTableHintTemplate, TableNameMeta
from dlt.extract.items_transform import ValidateItem
from dlt.extract.utils import ensure_table_schema_columns, ensure_table_schema_columns_hint
from dlt.extract.validation import create_item_validator


class TResourceNestedHints(TypedDict, total=False):
    # used to force a parent for rare cases where normalizer skips intermediate tables that
    # do not receive data
    parent: Optional[TTableHintTemplate[str]]
    write_disposition: Optional[TTableHintTemplate[TWriteDispositionConfig]]
    primary_key: Optional[TTableHintTemplate[TColumnNames]]
    columns: Optional[TTableHintTemplate[TAnySchemaColumns]]
    schema_contract: Optional[TTableHintTemplate[TSchemaContract]]
    table_format: Optional[TTableHintTemplate[TTableFormat]]
    file_format: Optional[TTableHintTemplate[TFileFormat]]
    merge_key: Optional[TTableHintTemplate[TColumnNames]]
    references: Optional[TTableHintTemplate[TTableReferenceParam]]


class TResourceHintsBase(TResourceNestedHints, total=False):
    table_name: Optional[TTableHintTemplate[str]]
    nested_hints: Optional[
        TTableHintTemplate[Dict[Union[str, Tuple[str, ...]], TResourceNestedHints]]
    ]


class TResourceHints(TResourceHintsBase, total=False):
    # description: TTableHintTemplate[str]
    incremental: Optional[Incremental[Any]]
    validator: ValidateItem
<<<<<<< HEAD
    original_columns: Optional[TTableHintTemplate[TAnySchemaColumns]]
=======
    original_columns: TTableHintTemplate[TAnySchemaColumns]
    additional_table_hints: Optional[Dict[str, TTableHintTemplate[Any]]]
>>>>>>> 31907226


class HintsMeta:
    __slots__ = ("hints", "create_table_variant")

    def __init__(self, hints: TResourceHints, create_table_variant: bool) -> None:
        self.hints = hints
        self.create_table_variant = create_table_variant


NATURAL_CALLABLES = ["incremental", "validator", "original_columns"]


def make_hints(
    table_name: TTableHintTemplate[str] = None,
    parent_table_name: TTableHintTemplate[str] = None,
    write_disposition: TTableHintTemplate[TWriteDispositionConfig] = None,
    columns: TTableHintTemplate[TAnySchemaColumns] = None,
    primary_key: TTableHintTemplate[TColumnNames] = None,
    merge_key: TTableHintTemplate[TColumnNames] = None,
    schema_contract: TTableHintTemplate[TSchemaContract] = None,
    table_format: TTableHintTemplate[TTableFormat] = None,
    file_format: TTableHintTemplate[TFileFormat] = None,
    additional_table_hints: Optional[Dict[str, TTableHintTemplate[Any]]] = None,
    references: TTableHintTemplate[TTableReferenceParam] = None,
    incremental: TIncrementalConfig = None,
    nested_hints: Optional[
        TTableHintTemplate[Dict[Union[str, Tuple[str, ...]], TResourceNestedHints]]
    ] = None,
) -> TResourceHints:
    """A convenience function to create resource hints. Accepts both static and dynamic hints based on data.

    This method accepts the same table hints arguments as `dlt.resource` decorator.
    """

    validator, schema_contract = create_item_validator(columns, schema_contract)
    # create a table schema template where hints can be functions taking TDataItem
    new_template: TResourceHints = new_table(
        table_name,  # type: ignore
        parent_table_name,  # type: ignore
        write_disposition=write_disposition,  # type: ignore
        schema_contract=schema_contract,  # type: ignore
        table_format=table_format,  # type: ignore
        file_format=file_format,  # type: ignore
        references=references,  # type: ignore
    )
    new_template["table_name"] = new_template.pop("name")  # type: ignore
    if not table_name:
        del new_template["table_name"]
    if not write_disposition and "write_disposition" in new_template:
        new_template.pop("write_disposition")
    # remember original columns and set template columns
    if columns is not None:
        new_template["original_columns"] = columns
        new_template["columns"] = ensure_table_schema_columns_hint(columns)
    # always remove resource
    new_template.pop("resource", None)  # type: ignore
    if primary_key is not None:
        new_template["primary_key"] = primary_key
    if merge_key is not None:
        new_template["merge_key"] = merge_key
    if validator:
        new_template["validator"] = validator
<<<<<<< HEAD
    if nested_hints is not None:
        new_template["nested_hints"] = nested_hints
=======
    if additional_table_hints is not None:
        new_template["additional_table_hints"] = additional_table_hints
>>>>>>> 31907226
    DltResourceHints.validate_dynamic_hints(new_template)
    if incremental is not None:  # TODO: Validate
        new_template["incremental"] = Incremental.ensure_instance(incremental)
    return new_template


class DltResourceHints:
    def __init__(self, table_schema_template: TResourceHints = None):
        self.__qualname__ = self.__name__ = self.name
        self._table_name_hint_fun: TFunHintTemplate[str] = None
        self._table_has_other_dynamic_hints: bool = False
        self._hints: TResourceHints = None
        """Hints for the resource"""
        self._hints_variants: Dict[str, TResourceHints] = {}
        """Hints for tables emitted from resources"""
        if table_schema_template:
            self._set_hints(table_schema_template)

    @property
    def name(self) -> str:
        pass

    @property
    def table_name(self) -> TTableHintTemplate[str]:
        """Get table name to which resource loads data. May return a callable."""
        if self._table_name_hint_fun:
            return self._table_name_hint_fun
        # get table name or default name
        return self._hints.get("table_name") or self.name if self._hints else self.name

    @table_name.setter
    def table_name(self, value: TTableHintTemplate[str]) -> None:
        self.apply_hints(table_name=value)

    @property
    def write_disposition(self) -> TTableHintTemplate[TWriteDispositionConfig]:
        if self._hints is None or self._hints.get("write_disposition") is None:
            return DEFAULT_WRITE_DISPOSITION
        return self._hints.get("write_disposition")

    @write_disposition.setter
    def write_disposition(self, value: TTableHintTemplate[TWriteDispositionConfig]) -> None:
        self.apply_hints(write_disposition=value)

    @property
    def columns(self) -> TTableHintTemplate[TTableSchemaColumns]:
        """Gets columns' schema that can be modified in place"""
        return None if self._hints is None else self._hints.get("columns")  # type: ignore[return-value]

    @property
    def nested_hints(self) -> Dict[str | Tuple[str], TResourceHintsBase]:
        return (
            None
            if self._hints is None or self._hints.get("nested_hints") is None
            else self._hints["nested_hints"]
        )

    @property
    def schema_contract(self) -> TTableHintTemplate[TSchemaContract]:
        return None if self._hints is None else self._hints.get("schema_contract")

    @property
    def table_format(self) -> TTableHintTemplate[TTableFormat]:
        return None if self._hints is None else self._hints.get("table_format")

    @property
    def parent_table_name(self) -> TTableHintTemplate[str]:
        return None if self._hints is None else self._hints.get("parent")

    def compute_table_schema(self, item: TDataItem = None, meta: Any = None) -> TTableSchema:
        """Computes the table schema based on hints and column definitions passed during resource creation.
        `item` parameter is used to resolve table hints based on data.
        `meta` parameter is taken from Pipe and may further specify table name if variant is to be used
        """
        if isinstance(meta, TableNameMeta):
            # look for variant
            root_table_template = self._hints_variants.get(meta.table_name, self._hints)
        else:
            root_table_template = self._hints
        if not root_table_template:
            return new_table(self.name, resource=self.name)

        # resolve a copy of a held template
        root_table_template = self._clone_hints(root_table_template)
        if "table_name" not in root_table_template:
            root_table_template["table_name"] = self.name

        # if table template present and has dynamic hints, the data item must be provided.
        if self._table_name_hint_fun and item is None:
            raise DataItemRequiredForDynamicTableHints(self.name)

        # resolve
        resolved_template: TResourceHints = {
            k: self._resolve_hint(item, v)
            for k, v in root_table_template.items()
            if k not in NATURAL_CALLABLES
        }  # type: ignore

        if "incremental" in root_table_template:
            incremental = root_table_template["incremental"]
            if isinstance(incremental, Incremental) and incremental is not Incremental.EMPTY:
                resolved_template["incremental"] = incremental

        table_schema = self._create_table_schema(resolved_template)
        if not is_nested_table(table_schema):
            table_schema["resource"] = self.name
        migrate_complex_types(table_schema, warn=True)
        validate_dict_ignoring_xkeys(
            spec=TTableSchema,
            doc=table_schema,
            path=f"new_table/{self.name}",
        )

        return table_schema

    def compute_nested_table_schemas(
        self,
        root_table_name: str,
        naming: NamingConvention,
        item: TDataItem = None,
        meta: Any = None,
    ) -> List[TTableSchema]:
        """Compute the table schema based on the current and all nested hints.
        Nested hints are resolved recursively.
        """
        # allow for nested hints to be a part of a table variant
        if isinstance(meta, TableNameMeta):
            root_table_template = self._hints_variants.get(root_table_name, self._hints)
        else:
            root_table_template = self._hints

        nested_hints = root_table_template.get("nested_hints")
        if not nested_hints:
            return []
        # resolve dynamic hint with actual data item
        nested_hints = self._resolve_hint(item, nested_hints)

        nested_table_schemas = []
        for sub_path, hints in nested_hints.items():
            full_path = (root_table_name, *sub_path)
            table_name = naming.shorten_fragments(*full_path)
            nested_table_template = self._clone_hints(hints)
            # table_name is not a part of TResourceNestedHints but in the future we may allow those tables
            # to be renamed. that will require a bigger refactor in the relational normalizer
            nested_table_template["table_name"] = table_name

            # TODO: code duplication
            resolved_template: TResourceHints = {
                k: self._resolve_hint(item, v)
                for k, v in nested_table_template.items()
                if k not in NATURAL_CALLABLES
            }  # type: ignore

            nested_table_schema = self._create_table_schema(resolved_template)
            migrate_complex_types(nested_table_schema, warn=True)

            # in very rare cases parent may be explicitly defined for a nested table
            if "parent" not in nested_table_schema and may_be_nested(nested_table_schema):
                # we add default parent linking if table is eligible
                nested_table_schema["parent"] = naming.shorten_fragments(*full_path[:-1])

            if not is_nested_table(nested_table_schema):
                nested_table_schema["resource"] = self.name
            validate_dict_ignoring_xkeys(
                spec=TTableSchema,
                doc=nested_table_schema,
                path=f"new_table/{table_name}",
            )
            nested_table_schemas.append(nested_table_schema)
        # TODO: restore this implicit table creation but initially I'd push it to
        # the user to create intermediate tables
        # NOTE we insert missing parents at the beginning to ensure that `schema.update_table()` is later called
        # in an an order that respect parent-child relationships
        # for table_name in tables_to_create:
        #     # TODO need to clean up the path from args -> hints -> schema
        #     placeholder_table_template = new_table(table_name=table_name)
        #     placeholder_table_schema = self._create_table_schema(placeholder_table_template, self.name)
        #     nested_table_schemas.insert(0, placeholder_table_schema)

        return nested_table_schemas

    def apply_hints(
        self,
        table_name: TTableHintTemplate[str] = None,
        parent_table_name: TTableHintTemplate[str] = None,
        write_disposition: TTableHintTemplate[TWriteDispositionConfig] = None,
        columns: TTableHintTemplate[TAnySchemaColumns] = None,
        primary_key: TTableHintTemplate[TColumnNames] = None,
        merge_key: TTableHintTemplate[TColumnNames] = None,
        incremental: TIncrementalConfig = None,
        schema_contract: TTableHintTemplate[TSchemaContract] = None,
        additional_table_hints: Optional[Dict[str, TTableHintTemplate[Any]]] = None,
        table_format: TTableHintTemplate[TTableFormat] = None,
        file_format: TTableHintTemplate[TFileFormat] = None,
        references: TTableHintTemplate[TTableReferenceParam] = None,
        create_table_variant: bool = False,
        nested_hints: TTableHintTemplate[
            Dict[Union[str, Tuple[str, ...]], TResourceNestedHints]
        ] = None,
    ) -> Self:
        """Creates or modifies existing table schema by setting provided hints. Accepts both static and dynamic hints based on data.

        If `create_table_variant` is specified, the `table_name` must be a string and hints will be used to create a separate set of hints
        for a particular `table_name`. Such hints may be retrieved via compute_table_schema(meta=TableNameMeta(table_name)).
        Table variant hints may not contain dynamic hints.

        This method accepts the same table hints arguments as `dlt.resource` decorator with the following additions.
        Skip the argument or pass None to leave the existing hint.
        Pass empty value (for a particular type i.e. "" for a string) to remove a hint.

        parent_table_name (str, optional): A name of parent table if foreign relation is defined. Please note that if you use merge, you must define `root_key` columns explicitly
        incremental (Incremental, optional): Enables the incremental loading for a resource.

        Please note that for efficient incremental loading, the resource must be aware of the Incremental by accepting it as one if its arguments and then using are to skip already loaded data.
        In non-aware resources, `dlt` will filter out the loaded values, however, the resource will yield all the values again.

        Returns: self for chaining
        """
        if create_table_variant:
            if not isinstance(table_name, str):
                raise ValueError(
                    "Please provide string table name if you want to create a table variant of"
                    " hints"
                )
            # select hints variant
            t = self._hints_variants.get(table_name, None)
            if t is None:
                # use resource hints as starting point
                if self._hints:
                    t = self._clone_hints(self._hints)
                    # but remove callables
                    t = {n: h for n, h in t.items() if not callable(h)}  # type: ignore[assignment]
        else:
            t = self._hints

        if t is None:
            # if there is no template yet, create and set a new one.
            default_wd = None if parent_table_name else DEFAULT_WRITE_DISPOSITION
            t = make_hints(
<<<<<<< HEAD
                table_name,
                parent_table_name,
                write_disposition or default_wd,
                columns,
                primary_key,
                merge_key,
                schema_contract,
                table_format,
                file_format,
                references,
                None,
                nested_hints,
=======
                table_name=table_name,
                parent_table_name=parent_table_name,
                write_disposition=write_disposition or default_wd,
                columns=columns,
                primary_key=primary_key,
                merge_key=merge_key,
                schema_contract=schema_contract,
                table_format=table_format,
                file_format=file_format,
                references=references,
>>>>>>> 31907226
            )
        else:
            t = self._clone_hints(t)
            if table_name is not None:
                if table_name:
                    t["table_name"] = table_name
                else:
                    t.pop("table_name", None)
            if parent_table_name is not None:
                if parent_table_name:
                    t["parent"] = parent_table_name
                else:
                    t.pop("parent", None)
            if write_disposition:
                t["write_disposition"] = write_disposition
            if columns is not None:
                # keep original columns: i.e. in case it is a Pydantic model.
                t["original_columns"] = columns
                # if callable then override existing
                if callable(columns) or callable(t["columns"]):
                    t["columns"] = ensure_table_schema_columns_hint(columns)
                elif columns:
                    # normalize columns
                    columns = ensure_table_schema_columns(columns)
                    # this updates all columns with defaults
                    assert isinstance(t["columns"], dict)
                    t["columns"] = merge_columns(t["columns"], columns, merge_columns=True)
                else:
                    # set to empty columns
                    t["columns"] = ensure_table_schema_columns(columns)
            if primary_key is not None:
                if primary_key:
                    t["primary_key"] = primary_key
                else:
                    t.pop("primary_key", None)
            if merge_key is not None:
                if merge_key:
                    t["merge_key"] = merge_key
                else:
                    t.pop("merge_key", None)
            if schema_contract is not None:
                if schema_contract:
                    t["schema_contract"] = schema_contract
                else:
                    t.pop("schema_contract", None)
            if additional_table_hints is not None:
                if additional_table_hints:
                    if t.get("additional_table_hints") is not None:
                        for k, v in additional_table_hints.items():
                            t["additional_table_hints"][k] = v
                    else:
                        t["additional_table_hints"] = additional_table_hints
                else:
                    t.pop("additional_table_hints", None)

            # recreate validator if column definition or contract changed
            if schema_contract is not None or columns is not None:
                t["validator"], schema_contract = create_item_validator(
                    t.get("original_columns"), t.get("schema_contract")
                )
            if schema_contract is not None:
                t["schema_contract"] = schema_contract
            if table_format is not None:
                if table_format:
                    t["table_format"] = table_format
                else:
                    t.pop("table_format", None)
            if file_format is not None:
                if file_format:
                    t["file_format"] = file_format
                else:
                    t.pop("file_format", None)
            if references is not None:
                if callable(references) or callable(t.get("references")):
                    t["references"] = references
                else:
                    # Replace existing refs for same table
                    new_references = t.get("references") or []
                    ref_dict = {r["referenced_table"]: r for r in new_references}  # type: ignore[union-attr]
                    for ref in references:
                        ref_dict[ref["referenced_table"]] = ref
                    t["references"] = list(ref_dict.values())
            # NOTE: here we just replace nested hints fully (or drop them). what we could do instead
            #   is to re-use the code above (ie special handling of references or columns) for each nested hint
            #   for now we are good
            if nested_hints is not None:
                if nested_hints:
                    t["nested_hints"] = nested_hints
                else:
                    t.pop("nested_hints", None)

        # set properties that can't be passed to make_hints
        if incremental is not None:
            t["incremental"] = Incremental.ensure_instance(incremental)

        self._set_hints(t, create_table_variant)
        return self

    def _set_hints(
        self, hints_template: TResourceHints, create_table_variant: bool = False
    ) -> None:
        DltResourceHints.validate_dynamic_hints(hints_template)
        DltResourceHints.validate_write_disposition_hint(hints_template)
        DltResourceHints.validate_reference_hint(hints_template)
        if create_table_variant:
            # for table variants, table name must be a str
            table_name: str = hints_template["table_name"]  # type: ignore[assignment]
            # incremental cannot be specified in variant
            if hints_template.get("incremental"):
                raise InconsistentTableTemplate(
                    f"You can specify incremental only for the resource `{self.name}` hints, not in"
                    f" table `{table_name}` variant-"
                )
            if hints_template.get("validator"):
                logger.warning(
                    f"A data item validator was created from column schema in {self.name} for a"
                    f" table `{table_name}` variant. Currently such validator is ignored."
                )
            # dynamic hints will be ignored
            for name, hint in hints_template.items():
                if callable(hint) and name not in NATURAL_CALLABLES:
                    raise InconsistentTableTemplate(
                        f"Table `{table_name}` variant hint is resource {self.name} cannot have"
                        f" dynamic hint but {name} does."
                    )
            self._hints_variants[table_name] = hints_template
        else:
            # if "name" is callable in the template, then the table schema requires data item to be inferred.
            name_hint = hints_template.get("table_name")
            self._table_name_hint_fun = name_hint if callable(name_hint) else None
            # check if any other hints in the table template should be inferred from data.
            self._table_has_other_dynamic_hints = any(
                callable(v) for k, v in hints_template.items() if k != "table_name"
            )
            self._hints = hints_template

    def merge_hints(
        self, hints_template: TResourceHints, create_table_variant: bool = False
    ) -> None:
        self.apply_hints(
            table_name=hints_template.get("table_name"),
            parent_table_name=hints_template.get("parent"),
            write_disposition=hints_template.get("write_disposition"),
            columns=hints_template.get("original_columns"),
            primary_key=hints_template.get("primary_key"),
            merge_key=hints_template.get("merge_key"),
            incremental=hints_template.get("incremental"),
            schema_contract=hints_template.get("schema_contract"),
            table_format=hints_template.get("table_format"),
            file_format=hints_template.get("file_format"),
            additional_table_hints=hints_template.get("additional_table_hints"),
            references=hints_template.get("references"),
            create_table_variant=create_table_variant,
            nested_hints=hints_template.get("nested_hint"),
        )

    @staticmethod
    def _clone_hints(hints_template: TAny) -> TAny:
        if hints_template is None:
            return None
        # creates a deep copy of dict structure without actually copying the objects
        return clone_dict_nested(hints_template)  # type: ignore[type-var]

    @staticmethod
    def _resolve_hint(item: TDataItem, hint: TTableHintTemplate[TAny]) -> TAny:
        """Calls each dynamic hint passing a data item"""
        return hint(item) if callable(hint) else hint

    @staticmethod
    def _merge_key(hint: TColumnProp, keys: TColumnNames, partial: TPartialTableSchema) -> None:
        if isinstance(keys, str):
            keys = [keys]
        for key in keys:
            if key in partial["columns"]:
                # set nullable to False if not set
                nullable = partial["columns"][key].get("nullable", False)
                merge_column(partial["columns"][key], {hint: True, "nullable": nullable})  # type: ignore
            else:
                partial["columns"][key] = new_column(key, nullable=False)
                partial["columns"][key][hint] = True

    @staticmethod
    def _merge_keys(dict_: TResourceHints) -> None:
        """Merges primary and merge keys into columns in place."""

        if "primary_key" in dict_:
            DltResourceHints._merge_key("primary_key", dict_.pop("primary_key"), dict_)  # type: ignore
        if "merge_key" in dict_:
            DltResourceHints._merge_key("merge_key", dict_.pop("merge_key"), dict_)  # type: ignore

    @staticmethod
    def _merge_write_disposition_dict(dict_: Dict[str, Any]) -> None:
        """Merges write disposition dictionary into write disposition shorthand and x-hints in place."""

        write_disposition = dict_["write_disposition"]["disposition"]
        if write_disposition == "merge":
            DltResourceHints._merge_merge_disposition_dict(dict_)
        # reduce merge disposition from dict to shorthand
        dict_["write_disposition"] = write_disposition

    @staticmethod
    def _merge_merge_disposition_dict(dict_: Dict[str, Any]) -> None:
        """Merges merge disposition dict into x-hints in place."""

        md_dict: TMergeDispositionDict = dict_.pop("write_disposition")
        if merge_strategy := md_dict.get("strategy"):
            dict_["x-merge-strategy"] = merge_strategy

        if merge_strategy == "scd2":
            md_dict = cast(TScd2StrategyDict, md_dict)
            if "boundary_timestamp" in md_dict:
                dict_["x-boundary-timestamp"] = md_dict["boundary_timestamp"]
            if md_dict.get("validity_column_names") is None:
                from_, to = DEFAULT_VALIDITY_COLUMN_NAMES
            else:
                from_, to = md_dict["validity_column_names"]
            dict_["columns"][from_] = {
                "name": from_,
                "data_type": "timestamp",
                "nullable": True,  # validity columns are empty when first loaded into staging table
                "x-valid-from": True,
            }
            dict_["columns"][to] = {
                "name": to,
                "data_type": "timestamp",
                "nullable": True,
                "x-valid-to": True,
                "x-active-record-timestamp": md_dict.get("active_record_timestamp"),
            }
            # unique constraint is dropped for C_DLT_ID when used to store
            # SCD2 row hash (only applies to root table)
            hash_ = md_dict.get("row_version_column_name", C_DLT_ID)
            dict_["columns"][hash_] = {
                "name": hash_,
                "nullable": False,
                "x-row-version": True,
                # duplicate value in row hash column is possible in case
                # of insert-delete-reinsert pattern
                "unique": False,
                "row_key": False,
            }

    @staticmethod
    def _merge_incremental_column_hint(dict_: Dict[str, Any]) -> None:
        incremental = dict_.pop("incremental")
        if incremental is None:
            return
        col_name = incremental.get_cursor_column_name()
        if not col_name:
            # cursor cannot resolve to a single column, no hint added
            return
        incremental_col = dict_["columns"].get(col_name)
        if not incremental_col:
            incremental_col = {"name": col_name}

        incremental_col["incremental"] = True
        dict_["columns"][col_name] = incremental_col

    @staticmethod
    def _create_table_schema(resource_hints: TResourceHints) -> TTableSchema:
        """Creates table schema from resource hints and resource name. Resource hints are resolved
        (do not contain callables) and will be modified in place
        """
        resource_hints["name"] = resource_hints.pop("table_name")  # type: ignore[typeddict-unknown-key]
        resource_hints.pop("nested_hints", None)
        resource_hints["columns"] = resource_hints.get("columns", {})
        DltResourceHints._merge_keys(resource_hints)
        if "write_disposition" in resource_hints:
            if isinstance(resource_hints["write_disposition"], str):
                resource_hints["write_disposition"] = {
                    "disposition": resource_hints["write_disposition"]
                }  # wrap in dict
            DltResourceHints._merge_write_disposition_dict(resource_hints)  # type: ignore[arg-type]
        if "incremental" in resource_hints:
            DltResourceHints._merge_incremental_column_hint(resource_hints)  # type: ignore[arg-type]
<<<<<<< HEAD
        return cast(TTableSchema, resource_hints)
=======
        dict_ = cast(TTableSchema, resource_hints)
        # apply table hints
        if additional_table_hints := resource_hints.get("additional_table_hints"):
            for k, v in additional_table_hints.items():
                dict_[k] = v  # type: ignore[literal-required]
        resource_hints.pop("additional_table_hints", None)
        dict_["resource"] = resource_name
        return dict_
>>>>>>> 31907226

    @staticmethod
    def validate_dynamic_hints(template: TResourceHints) -> None:
        table_name = template.get("table_name")
        # if any of the hints is a function, then name must be as well.
        if any(
            callable(v) for k, v in template.items() if k not in ["table_name", *NATURAL_CALLABLES]
        ) and not callable(table_name):
            raise InconsistentTableTemplate(
                f"Table name {table_name} must be a function if any other table hint is a function"
            )

    @staticmethod
    def validate_write_disposition_hint(template: TResourceHints) -> None:
        wd = template.get("write_disposition")
        if isinstance(wd, dict) and wd["disposition"] == "merge":
            wd = cast(TMergeDispositionDict, wd)
            if "strategy" in wd and wd["strategy"] not in MERGE_STRATEGIES:
                raise ValueError(
                    f'`{wd["strategy"]}` is not a valid merge strategy. '
                    f"""Allowed values: {', '.join(['"' + s + '"' for s in MERGE_STRATEGIES])}."""
                )

            if wd.get("strategy") == "scd2":
                wd = cast(TScd2StrategyDict, wd)
                for ts in ("active_record_timestamp", "boundary_timestamp"):
                    if (
                        ts == "active_record_timestamp"
                        and wd.get("active_record_timestamp") is None
                    ):
                        continue  # None is allowed for active_record_timestamp
                    if ts in wd:
                        try:
                            ensure_pendulum_datetime(wd[ts])  # type: ignore[literal-required]
                        except Exception:
                            raise ValueError(
                                f'could not parse `{ts}` value "{wd[ts]}"'  # type: ignore[literal-required]
                            )

    @staticmethod
    def validate_reference_hint(template: TResourceHints) -> None:
        ref = template.get("reference")
        if ref is None:
            return
        if not isinstance(ref, Sequence):
            raise ValueError("Reference hint must be a sequence of table references.")
        for r in ref:
            if not isinstance(r, Mapping):
                raise ValueError("Table reference must be a dictionary.")
            columns = r.get("columns")
            referenced_columns = r.get("referenced_columns")
            table = r.get("referenced_table")
            if not table:
                raise ValueError("Referenced table must be specified.")
            if not columns or not referenced_columns:
                raise ValueError("Both columns and referenced_columns must be specified.")
            if len(columns) != len(referenced_columns):
                raise ValueError("Columns and referenced_columns must have the same length.")<|MERGE_RESOLUTION|>--- conflicted
+++ resolved
@@ -1,13 +1,10 @@
 from typing import (
-    TypedDict,
     cast,
     Any,
     Optional,
     Dict,
     Sequence,
     Mapping,
-    Union,
-    Tuple,
     List,
 )
 from typing_extensions import Self
@@ -31,7 +28,7 @@
     TTableReferenceParam,
 )
 
-from dlt.common.typing import TypedDict
+from dlt.common.typing import TTableNames, TypedDict
 from dlt.common.schema.utils import (
     DEFAULT_WRITE_DISPOSITION,
     is_nested_table,
@@ -74,21 +71,15 @@
 
 class TResourceHintsBase(TResourceNestedHints, total=False):
     table_name: Optional[TTableHintTemplate[str]]
-    nested_hints: Optional[
-        TTableHintTemplate[Dict[Union[str, Tuple[str, ...]], TResourceNestedHints]]
-    ]
+    nested_hints: Optional[TTableHintTemplate[Dict[TTableNames, TResourceNestedHints]]]
 
 
 class TResourceHints(TResourceHintsBase, total=False):
     # description: TTableHintTemplate[str]
     incremental: Optional[Incremental[Any]]
     validator: ValidateItem
-<<<<<<< HEAD
     original_columns: Optional[TTableHintTemplate[TAnySchemaColumns]]
-=======
-    original_columns: TTableHintTemplate[TAnySchemaColumns]
     additional_table_hints: Optional[Dict[str, TTableHintTemplate[Any]]]
->>>>>>> 31907226
 
 
 class HintsMeta:
@@ -115,9 +106,7 @@
     additional_table_hints: Optional[Dict[str, TTableHintTemplate[Any]]] = None,
     references: TTableHintTemplate[TTableReferenceParam] = None,
     incremental: TIncrementalConfig = None,
-    nested_hints: Optional[
-        TTableHintTemplate[Dict[Union[str, Tuple[str, ...]], TResourceNestedHints]]
-    ] = None,
+    nested_hints: Optional[TTableHintTemplate[Dict[TTableNames, TResourceNestedHints]]] = None,
 ) -> TResourceHints:
     """A convenience function to create resource hints. Accepts both static and dynamic hints based on data.
 
@@ -152,13 +141,10 @@
         new_template["merge_key"] = merge_key
     if validator:
         new_template["validator"] = validator
-<<<<<<< HEAD
     if nested_hints is not None:
         new_template["nested_hints"] = nested_hints
-=======
     if additional_table_hints is not None:
         new_template["additional_table_hints"] = additional_table_hints
->>>>>>> 31907226
     DltResourceHints.validate_dynamic_hints(new_template)
     if incremental is not None:  # TODO: Validate
         new_template["incremental"] = Incremental.ensure_instance(incremental)
@@ -209,7 +195,7 @@
         return None if self._hints is None else self._hints.get("columns")  # type: ignore[return-value]
 
     @property
-    def nested_hints(self) -> Dict[str | Tuple[str], TResourceHintsBase]:
+    def nested_hints(self) -> Optional[TTableHintTemplate[Dict[TTableNames, TResourceNestedHints]]]:
         return (
             None
             if self._hints is None or self._hints.get("nested_hints") is None
@@ -303,7 +289,7 @@
             nested_table_template = self._clone_hints(hints)
             # table_name is not a part of TResourceNestedHints but in the future we may allow those tables
             # to be renamed. that will require a bigger refactor in the relational normalizer
-            nested_table_template["table_name"] = table_name
+            nested_table_template["table_name"] = table_name  # type: ignore[typeddict-unknown-key]
 
             # TODO: code duplication
             resolved_template: TResourceHints = {
@@ -355,9 +341,7 @@
         file_format: TTableHintTemplate[TFileFormat] = None,
         references: TTableHintTemplate[TTableReferenceParam] = None,
         create_table_variant: bool = False,
-        nested_hints: TTableHintTemplate[
-            Dict[Union[str, Tuple[str, ...]], TResourceNestedHints]
-        ] = None,
+        nested_hints: TTableHintTemplate[Dict[TTableNames, TResourceNestedHints]] = None,
     ) -> Self:
         """Creates or modifies existing table schema by setting provided hints. Accepts both static and dynamic hints based on data.
 
@@ -398,20 +382,6 @@
             # if there is no template yet, create and set a new one.
             default_wd = None if parent_table_name else DEFAULT_WRITE_DISPOSITION
             t = make_hints(
-<<<<<<< HEAD
-                table_name,
-                parent_table_name,
-                write_disposition or default_wd,
-                columns,
-                primary_key,
-                merge_key,
-                schema_contract,
-                table_format,
-                file_format,
-                references,
-                None,
-                nested_hints,
-=======
                 table_name=table_name,
                 parent_table_name=parent_table_name,
                 write_disposition=write_disposition or default_wd,
@@ -422,7 +392,7 @@
                 table_format=table_format,
                 file_format=file_format,
                 references=references,
->>>>>>> 31907226
+                nested_hints=nested_hints,
             )
         else:
             t = self._clone_hints(t)
@@ -576,7 +546,7 @@
             additional_table_hints=hints_template.get("additional_table_hints"),
             references=hints_template.get("references"),
             create_table_variant=create_table_variant,
-            nested_hints=hints_template.get("nested_hint"),
+            nested_hints=hints_template.get("nested_hints"),
         )
 
     @staticmethod
@@ -584,12 +554,12 @@
         if hints_template is None:
             return None
         # creates a deep copy of dict structure without actually copying the objects
-        return clone_dict_nested(hints_template)  # type: ignore[type-var]
+        return clone_dict_nested(hints_template)
 
     @staticmethod
     def _resolve_hint(item: TDataItem, hint: TTableHintTemplate[TAny]) -> TAny:
         """Calls each dynamic hint passing a data item"""
-        return hint(item) if callable(hint) else hint
+        return hint(item) if callable(hint) else hint  # type: ignore[no-any-return]
 
     @staticmethod
     def _merge_key(hint: TColumnProp, keys: TColumnNames, partial: TPartialTableSchema) -> None:
@@ -698,18 +668,13 @@
             DltResourceHints._merge_write_disposition_dict(resource_hints)  # type: ignore[arg-type]
         if "incremental" in resource_hints:
             DltResourceHints._merge_incremental_column_hint(resource_hints)  # type: ignore[arg-type]
-<<<<<<< HEAD
-        return cast(TTableSchema, resource_hints)
-=======
         dict_ = cast(TTableSchema, resource_hints)
         # apply table hints
         if additional_table_hints := resource_hints.get("additional_table_hints"):
             for k, v in additional_table_hints.items():
                 dict_[k] = v  # type: ignore[literal-required]
         resource_hints.pop("additional_table_hints", None)
-        dict_["resource"] = resource_name
         return dict_
->>>>>>> 31907226
 
     @staticmethod
     def validate_dynamic_hints(template: TResourceHints) -> None:
