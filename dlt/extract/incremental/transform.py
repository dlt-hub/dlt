from datetime import datetime  # noqa: I251
from typing import Any, Optional, Set, Tuple, List, Type
from pendulum.tz import UTC
from pendulum import DateTime  # noqa: I251

from dlt.common import logger
from dlt.common.exceptions import MissingDependencyException
from dlt.common.utils import digest128
from dlt.common.json import json
from dlt.common.pendulum import create_dt, pendulum
from dlt.common.typing import TDataItem, TColumnNames
from dlt.common.jsonpath import find_values, compile_path, extract_simple_field_name
from dlt.extract.incremental.exceptions import (
    IncrementalCursorInvalidCoercion,
    IncrementalCursorPathMissing,
    IncrementalPrimaryKeyMissing,
    IncrementalCursorPathHasValueNone,
)
from dlt.common.incremental.typing import (
    TCursorValue,
    LastValueFunc,
    OnCursorValueMissing,
    TIncrementalRange,
)
from dlt.extract.utils import resolve_column_value
from dlt.extract.items import TTableHintTemplate

try:
    from dlt.common.libs import pyarrow
    from dlt.common.libs.pyarrow import pyarrow as pa, TAnyArrowItem
    from dlt.common.libs.pyarrow import from_arrow_scalar, to_arrow_scalar
except MissingDependencyException:
    pa = None
    pyarrow = None

try:
    from dlt.common.libs.numpy import numpy
except MissingDependencyException:
    numpy = None

# NOTE: always import pandas independently from pyarrow
try:
    from dlt.common.libs.pandas import pandas, pandas_to_arrow
except MissingDependencyException:
    pandas = None


class IncrementalTransform:
    """A base class for handling extraction and stateful tracking
    of incremental data from input data items.

    By default, the descendant classes are instantiated within the
    `dlt.extract.incremental.Incremental` class.

    Subclasses must implement the `__call__` method which will be called
    for each data item in the extracted data.
    """

    def __init__(
        self,
        resource_name: str,
        cursor_path: str,
        initial_value: Optional[TCursorValue],
        start_value: Optional[TCursorValue],
        end_value: Optional[TCursorValue],
        last_value_func: LastValueFunc[TCursorValue],
        primary_key: Optional[TTableHintTemplate[TColumnNames]],
        unique_hashes: Set[str],
        on_cursor_value_missing: OnCursorValueMissing = "raise",
        lag: Optional[float] = None,
        range_start: TIncrementalRange = "closed",
        range_end: TIncrementalRange = "open",
    ) -> None:
        self.resource_name = resource_name
        self.cursor_path = cursor_path
        self.initial_value = initial_value
        self.start_value = start_value
        self.start_value_is_datetime = isinstance(start_value, datetime)
        # self.start_value_tz = start_value.tzinfo if isinstance(start_value, datetime) else None
        self.last_value = start_value
        self.end_value = end_value
        self.end_value_is_datetime = isinstance(end_value, datetime)
        # self.end_value = end_value.tzinfo if isinstance(end_value, datetime) else None
        self.last_rows: List[TDataItem] = []
        self.last_value_func = last_value_func
        self.unique_hashes = unique_hashes
        self.start_unique_hashes = set(unique_hashes)
        self.on_cursor_value_missing = on_cursor_value_missing
        self.lag = lag
        self.range_start = range_start
        self.range_end = range_end
        # NOTE: self.primary_key is a property
        self.primary_key = primary_key
<<<<<<< HEAD
=======
        # tells if incremental instance has processed any data
        self.seen_data = False
>>>>>>> 823bf386

        # compile jsonpath
        self._compiled_cursor_path = compile_path(cursor_path)
        # for simple column name we'll fallback to search in dict
        if simple_field_name := extract_simple_field_name(self._compiled_cursor_path):
            self.cursor_path = simple_field_name
            self._compiled_cursor_path = None

    def compute_unique_value(
        self,
        row: TDataItem,
        primary_key: Optional[TTableHintTemplate[TColumnNames]],
    ) -> str:
        try:
            if primary_key:
                return digest128(json.dumps(resolve_column_value(primary_key, row), sort_keys=True))
            elif primary_key is None:
                return digest128(json.dumps(row, sort_keys=True))
            else:
                return None
        except KeyError as k_err:
            raise IncrementalPrimaryKeyMissing(self.resource_name, k_err.args[0], row)

    def __call__(
        self,
        row: TDataItem,
    ) -> Tuple[bool, bool, bool]: ...

    @staticmethod
    def _adapt_timezone(
        row_value: datetime, cursor_value: datetime, cursor_value_name: str, resource_name: str
    ) -> Any:
        """Adapt cursor_value tz-awareness to match row_value. This method is called only once in instance lifecycle
        to catch incompatible initial values or adapt to change of tz-awareness in the data itself.
        Returns: adjusted cursor_value (with TZ added or removed)
        """
        if (
            cursor_value.tzinfo is None or row_value.tzinfo is None
        ) and cursor_value.tzinfo != row_value.tzinfo:
            config_value_name = (
                "initial_value" if cursor_value_name == "last_value" else cursor_value_name
            )
            last_value_source_message = ""
            if cursor_value_name == "last_value":
                last_value_source_message = (
                    f"{cursor_value_name} is coming from the {config_value_name} defined on"
                    " Incremental or from previous run state. "
                )
            message = (
                f"In resource {resource_name}: {cursor_value_name} '{cursor_value}' and row value"
                f" {row_value} have different timezone awareness. {last_value_source_message}Row"
                f" value is the actual data. {cursor_value_name} will be corrected to match the row"
                " value timezone. The reason for that may be: (1) you set wrong tz-awareness on"
                f" the {config_value_name} (note that pendulum is tz-aware by default) (2) the data"
                " has changed its tz-awareness across runs. (3) your pipeline state got upgraded"
                " to always store last value with tz-awareness following your data."
            )
            logger.warning(message)
            if row_value.tzinfo is None:
                cursor_value = (
                    create_dt(
                        cursor_value.year,
                        cursor_value.month,
                        cursor_value.day,
                        cursor_value.hour,
                        cursor_value.minute,
                        cursor_value.second,
                        cursor_value.microsecond,
                        tz=cursor_value.tzinfo,
                        fold=cursor_value.fold,
                    )
                    .in_tz(tz=UTC)
                    .naive()
                )
            else:
                cursor_value = create_dt(
                    cursor_value.year,
                    cursor_value.month,
                    cursor_value.day,
                    cursor_value.hour,
                    cursor_value.minute,
                    cursor_value.second,
                    cursor_value.microsecond,
                    tz=cursor_value.tzinfo,
                    fold=cursor_value.fold,
                ).in_tz(
                    row_value.tzinfo  # type: ignore[arg-type]
                )
        return cursor_value

    def compute_deduplication_disabled(self) -> bool:
        """Skip deduplication when length of the key is 0 or if lag is applied."""
        # disable deduplication if end value is set - state is not saved
        if self.range_start == "open":
            return True
        if self.end_value is not None:
            return True
        # disable deduplication if lag is applied - destination must deduplicate ranges
        if self.lag and self.last_value_func in (min, max):
            return True
        # disable deduplication if primary_key = ()
        return isinstance(self._primary_key, (list, tuple)) and len(self._primary_key) == 0

    @property
    def primary_key(self) -> Optional[TTableHintTemplate[TColumnNames]]:
        return self._primary_key

    @primary_key.setter
    def primary_key(self, value: str) -> None:
        self._primary_key = value
<<<<<<< HEAD
        self.deduplication_disabled = self.compute_deduplication_disabled()
=======
        self.boundary_deduplication = not self.compute_deduplication_disabled()
>>>>>>> 823bf386


class JsonIncremental(IncrementalTransform):
    """Extracts incremental data from JSON data items."""

    def find_cursor_value(self, row: TDataItem) -> Any:
        """Finds value in row at cursor defined by self.cursor_path.

        Will use compiled JSONPath if present.
        Otherwise, reverts to field access if row is dict, Pydantic model, or of other class.
        """
        key_exc: Type[Exception] = IncrementalCursorPathHasValueNone
        if self._compiled_cursor_path:
            # ignores the other found values, e.g. when the path is $data.items[*].created_at
            try:
                row_value = find_values(self._compiled_cursor_path, row)[0]
            except IndexError:
                # empty list so raise a proper exception
                row_value = None
                key_exc = IncrementalCursorPathMissing
        else:
            try:
                try:
                    row_value = row[self.cursor_path]
                except TypeError:
                    # supports Pydantic models and other classes
                    row_value = getattr(row, self.cursor_path)
            except (KeyError, AttributeError):
                # attr not found so raise a proper exception
                row_value = None
                key_exc = IncrementalCursorPathMissing

        # if we have a value - return it
        if row_value is not None:
            return row_value

        if self.on_cursor_value_missing == "raise":
            # raise missing path or None value exception
            raise key_exc(self.resource_name, self.cursor_path, row)
        elif self.on_cursor_value_missing == "exclude":
            return None

    def __call__(
        self,
        row: TDataItem,
    ) -> Tuple[Optional[TDataItem], bool, bool]:
        """
        Returns:
            Tuple (row, start_out_of_range, end_out_of_range) where row is either the data item or `None` if it is completely filtered out
        """
        if row is None:
            return row, False, False

        row_value = self.find_cursor_value(row)
        if row_value is None:
            if self.on_cursor_value_missing == "exclude":
                return None, False, False
            else:
                return row, False, False
        last_value = self.last_value
        last_value_func = self.last_value_func
        # correct tz-awareness if last_value/start_value not matching
        if not self.seen_data and self.start_value_is_datetime and isinstance(row_value, datetime):
            # NOTE: we are making sure that last_value == start_value here (self.seen_data)
            assert self.last_value == self.start_value
            self.last_value = self.start_value = last_value = self._adapt_timezone(
                row_value, last_value, "last_value", self.resource_name
            )

        # Check whether end_value has been reached
        # Filter end value ranges exclusively, so in case of "max" function we remove values >= end_value
        if self.end_value is not None:
            # correct tz-awareness of end value
            if (
                not self.seen_data
                and self.end_value_is_datetime
                and isinstance(row_value, datetime)
            ):
                self.end_value = self._adapt_timezone(
                    row_value, self.end_value, "end_value", self.resource_name
                )
            try:
                if last_value_func((row_value, self.end_value)) != self.end_value:
                    return None, False, True

                if self.range_end == "open" and last_value_func((row_value,)) == self.end_value:
                    return None, False, True
            except Exception as ex:
                raise IncrementalCursorInvalidCoercion(
                    self.resource_name,
                    self.cursor_path,
                    self.end_value,
                    "end_value",
                    row_value,
                    type(row_value).__name__,
                    str(ex),
                ) from ex
<<<<<<< HEAD
=======
        # row was read
        self.seen_data = True

>>>>>>> 823bf386
        if last_value is None:
            check_values: Tuple[Any, ...] = (row_value,)
        else:
            check_values = (row_value, last_value)

        try:
            new_value = last_value_func(check_values)
        except Exception as ex:
            raise IncrementalCursorInvalidCoercion(
                self.resource_name,
                self.cursor_path,
                last_value,
                "start_value/initial_value",
                row_value,
                type(row_value).__name__,
                str(ex),
            ) from ex
        # new_value is "less" or equal to last_value (the actual max)
        if last_value == new_value:
            # use func to compute row_value into last_value compatible
            processed_row_value = last_value_func((row_value,))

            if self.range_start == "open" and processed_row_value == self.start_value:
                # We only want greater than start_value
                return None, False, False

            # skip the record that is not a start_value or new_value: that record was already processed
            if self.start_value is None:
                check_values = (row_value,)
            else:
                check_values = (row_value, self.start_value)
            new_value = last_value_func(check_values)
            # Include rows == start_value but exclude "lower"
            # new_value is "less" or equal to start_value (the initial max)
            if new_value == self.start_value:
                # if equal there's still a chance that item gets in
                if processed_row_value == self.start_value:
<<<<<<< HEAD
                    if not self.deduplication_disabled:
=======
                    if self.boundary_deduplication:
>>>>>>> 823bf386
                        unique_value = self.compute_unique_value(row, self._primary_key)
                        # if unique value exists then use it to deduplicate
                        if unique_value in self.start_unique_hashes:
                            return None, True, False
                else:
                    # "smaller" than start value: gets out
                    return None, True, False

            # we store row id for all records with the current "last_value" in state and use it to deduplicate
<<<<<<< HEAD
            if processed_row_value == last_value and self.deduplication_disabled:
=======
            if processed_row_value == last_value and self.boundary_deduplication:
>>>>>>> 823bf386
                # add new hash only if the record row id is same as current last value
                self.last_rows.append(row)
        else:
            self.last_value = new_value
<<<<<<< HEAD
            if self.deduplication_disabled:
=======
            if self.boundary_deduplication:
>>>>>>> 823bf386
                # store rows with "max" values to compute hashes after processing full batch
                self.last_rows = [row]
                self.unique_hashes = set()

        return row, False, False


class ArrowIncremental(IncrementalTransform):
    _dlt_index = "_dlt_index"

    def __init__(self, *args: Any, **kwargs: Any) -> None:
        super().__init__(*args, **kwargs)
        if self.last_value_func is max:
            self.compute = pa.compute.max
            self.end_compare = (
                pa.compute.less if self.range_end == "open" else pa.compute.less_equal
            )
            self.last_value_compare = (
                pa.compute.greater_equal if self.range_start == "closed" else pa.compute.greater
            )
            self.new_value_compare = pa.compute.greater
        elif self.last_value_func is min:
            self.compute = pa.compute.min
            self.end_compare = (
                pa.compute.greater if self.range_end == "open" else pa.compute.greater_equal
            )
            self.last_value_compare = (
                pa.compute.less_equal if self.range_start == "closed" else pa.compute.less
            )
            self.new_value_compare = pa.compute.less
        else:
            raise NotImplementedError(
                "Only `min` or `max` of `last_value_func` is supported for arrow tables"
            )

    def compute_unique_values(self, item: "TAnyArrowItem", unique_columns: List[str]) -> List[str]:
        if not unique_columns:
            return []
        rows = item.select(unique_columns).to_pylist()
        return [self.compute_unique_value(row, self._primary_key) for row in rows]

    def compute_unique_values_with_index(
        self, item: "TAnyArrowItem", unique_columns: List[str]
    ) -> List[Tuple[Any, str]]:
        if not unique_columns:
            return []
        indices = item[self._dlt_index].to_pylist()
        rows = item.select(unique_columns).to_pylist()
        return [
            (index, self.compute_unique_value(row, self._primary_key))
            for index, row in zip(indices, rows)
        ]

    def _add_unique_index(self, tbl: "pa.Table") -> "pa.Table":
        """Creates unique index if necessary."""
        # create unique index if necessary
        if self._dlt_index not in tbl.schema.names:
            # indices = pa.compute.sequence(start=0, step=1, length=tbl.num_rows,
            indices = pa.array(range(tbl.num_rows))
            tbl = pyarrow.append_column(tbl, self._dlt_index, indices)
        return tbl

    def __call__(
        self,
        tbl: "TAnyArrowItem",
    ) -> Tuple[TDataItem, bool, bool]:
        is_pandas = pandas is not None and isinstance(tbl, pandas.DataFrame)
        if is_pandas:
            tbl = pandas_to_arrow(tbl)

        primary_key = self._primary_key(tbl) if callable(self._primary_key) else self._primary_key
        if primary_key:
            # create a list of unique columns
            if isinstance(primary_key, str):
                unique_columns = [primary_key]
            else:
                unique_columns = list(primary_key)
            # check if primary key components are in the table
            for pk in unique_columns:
                if pk not in tbl.schema.names:
                    raise IncrementalPrimaryKeyMissing(self.resource_name, pk, tbl)
            # use primary key as unique index
            if isinstance(primary_key, str):
                self._dlt_index = primary_key
        elif primary_key is None:
            unique_columns = tbl.schema.names

        start_out_of_range = end_out_of_range = False
        if not tbl:  # row is None or empty arrow table
            return tbl, start_out_of_range, end_out_of_range

        # TODO: Json path support. For now assume the cursor_path is a column name
        cursor_path = self.cursor_path
        try:
            cursor_data_type = tbl.schema.field(cursor_path).type
        except KeyError as e:
            raise IncrementalCursorPathMissing(
                self.resource_name,
                cursor_path,
                tbl,
                f"Column name `{cursor_path}` was not found in the arrow table. Nested JSON paths"
                " are not supported for arrow tables and dataframes, the incremental `cursor_path`"
                " must be a column name.",
            ) from e

        # The new max/min value
        row_value_scalar = self.compute(tbl[cursor_path])
        row_value = from_arrow_scalar(row_value_scalar)
        # correct tz-awareness
        if not self.seen_data and self.start_value_is_datetime and isinstance(row_value, datetime):
            # NOTE: we are making sure that last_value == start_value here (self.seen_data)
            assert self.last_value == self.start_value
            self.start_value = self.last_value = self._adapt_timezone(
                row_value, self.last_value, "last_value", self.resource_name
            )

        if tbl.schema.field(cursor_path).nullable:
            tbl_without_null, tbl_with_null = self._process_null_at_cursor_path(tbl)
            tbl = tbl_without_null

        # If end_value is provided, filter to include table rows that are "less" than end_value
        if self.end_value is not None:
            # correct tz-awareness of end value
            if (
                not self.seen_data
                and self.end_value_is_datetime
                and isinstance(row_value, datetime)
            ):
                self.end_value = self._adapt_timezone(
                    row_value, self.end_value, "end_value", self.resource_name
                )
            try:
                end_value_scalar = to_arrow_scalar(self.end_value, cursor_data_type)
            except Exception as ex:
                raise IncrementalCursorInvalidCoercion(
                    self.resource_name,
                    cursor_path,
                    self.end_value,
                    "end_value",
                    "<arrow column>",
                    cursor_data_type,
                    str(ex),
                ) from ex
            # Is max row value higher than end value?
            # NOTE: pyarrow bool *always* evaluates to python True. `as_py()` is necessary
            end_out_of_range = not self.end_compare(row_value_scalar, end_value_scalar).as_py()
            if end_out_of_range:
                tbl = tbl.filter(self.end_compare(tbl[cursor_path], end_value_scalar))
                # NOTE: here we should recalculate row_value_scalar and row_value because it was out of range!
                # right now we don't do that because self.last_value is not saved into state so this value will
                # be discarded anyway. If we ever start saving state when end_value is present then we must able that
                # row_value_scalar = self.compute(
                #     tbl[cursor_path]
                # )
                # row_value = from_arrow_scalar(row_value_scalar)

        self.seen_data = True

        if self.start_value is not None:
            try:
                start_value_scalar = to_arrow_scalar(self.start_value, cursor_data_type)
            except Exception as ex:
                raise IncrementalCursorInvalidCoercion(
                    self.resource_name,
                    cursor_path,
                    self.start_value,
                    "start_value/initial_value",
                    "<arrow column>",
                    cursor_data_type,
                    str(ex),
                ) from ex
            # Remove rows lower or equal than the last start value
            keep_filter = self.last_value_compare(tbl[cursor_path], start_value_scalar)
            start_out_of_range = bool(pa.compute.any(pa.compute.invert(keep_filter)).as_py())
            tbl = tbl.filter(keep_filter)
            if self.boundary_deduplication:
                # Deduplicate after filtering old values
                tbl = self._add_unique_index(tbl)
                # Remove already processed rows where the cursor is equal to the start value
                eq_rows = tbl.filter(pa.compute.equal(tbl[cursor_path], start_value_scalar))
                # compute index, unique hash mapping
                unique_values_index = self.compute_unique_values_with_index(eq_rows, unique_columns)
                unique_values_index = [
                    (i, uq_val)
                    for i, uq_val in unique_values_index
                    if uq_val in self.start_unique_hashes
                ]
                if len(unique_values_index) > 0:
                    # find rows with unique ids that were stored from previous run
                    remove_idx = pa.array(i for i, _ in unique_values_index)
                    tbl = tbl.filter(
                        pa.compute.invert(pa.compute.is_in(tbl[self._dlt_index], remove_idx))
                    )

        if (
            self.last_value is None
            or self.new_value_compare(
                row_value_scalar, to_arrow_scalar(self.last_value, cursor_data_type)
            ).as_py()
        ):  # Last value has changed
            self.last_value = row_value
            if self.boundary_deduplication:
                # Compute unique hashes for all rows equal to row value
                self.unique_hashes = set(
                    self.compute_unique_values(
                        tbl.filter(pa.compute.equal(tbl[cursor_path], row_value_scalar)),
                        unique_columns,
                    )
                )
        elif self.last_value == row_value and self.boundary_deduplication:
            # last value is unchanged, add the hashes
            self.unique_hashes.update(
                set(
                    self.compute_unique_values(
                        tbl.filter(pa.compute.equal(tbl[cursor_path], row_value_scalar)),
                        unique_columns,
                    )
                )
            )

        # drop the temp unique index before concat and returning
        if "_dlt_index" in tbl.schema.names:
            tbl = pyarrow.remove_columns(tbl, ["_dlt_index"])

        if self.on_cursor_value_missing == "include":
            if tbl.schema.field(cursor_path).nullable:
                if isinstance(tbl, pa.RecordBatch):
                    assert isinstance(tbl_with_null, pa.RecordBatch)
                    tbl = pa.Table.from_batches([tbl, tbl_with_null])
                else:
                    tbl = pa.concat_tables([tbl, tbl_with_null], promote_options="none")

        if len(tbl) == 0:
            return None, start_out_of_range, end_out_of_range
        if is_pandas:
            tbl = tbl.to_pandas()
        return tbl, start_out_of_range, end_out_of_range

    def _process_null_at_cursor_path(self, tbl: "pa.Table") -> Tuple["pa.Table", "pa.Table"]:
        mask = pa.compute.is_valid(tbl[self.cursor_path])
        rows_without_null = tbl.filter(mask)
        rows_with_null = tbl.filter(pa.compute.invert(mask))
        if self.on_cursor_value_missing == "raise":
            if rows_with_null.num_rows > 0:
                raise IncrementalCursorPathHasValueNone(self.resource_name, self.cursor_path)
        return rows_without_null, rows_with_null<|MERGE_RESOLUTION|>--- conflicted
+++ resolved
@@ -91,11 +91,8 @@
         self.range_end = range_end
         # NOTE: self.primary_key is a property
         self.primary_key = primary_key
-<<<<<<< HEAD
-=======
         # tells if incremental instance has processed any data
         self.seen_data = False
->>>>>>> 823bf386
 
         # compile jsonpath
         self._compiled_cursor_path = compile_path(cursor_path)
@@ -206,11 +203,7 @@
     @primary_key.setter
     def primary_key(self, value: str) -> None:
         self._primary_key = value
-<<<<<<< HEAD
-        self.deduplication_disabled = self.compute_deduplication_disabled()
-=======
         self.boundary_deduplication = not self.compute_deduplication_disabled()
->>>>>>> 823bf386
 
 
 class JsonIncremental(IncrementalTransform):
@@ -308,12 +301,9 @@
                     type(row_value).__name__,
                     str(ex),
                 ) from ex
-<<<<<<< HEAD
-=======
         # row was read
         self.seen_data = True
 
->>>>>>> 823bf386
         if last_value is None:
             check_values: Tuple[Any, ...] = (row_value,)
         else:
@@ -351,11 +341,7 @@
             if new_value == self.start_value:
                 # if equal there's still a chance that item gets in
                 if processed_row_value == self.start_value:
-<<<<<<< HEAD
-                    if not self.deduplication_disabled:
-=======
                     if self.boundary_deduplication:
->>>>>>> 823bf386
                         unique_value = self.compute_unique_value(row, self._primary_key)
                         # if unique value exists then use it to deduplicate
                         if unique_value in self.start_unique_hashes:
@@ -365,20 +351,12 @@
                     return None, True, False
 
             # we store row id for all records with the current "last_value" in state and use it to deduplicate
-<<<<<<< HEAD
-            if processed_row_value == last_value and self.deduplication_disabled:
-=======
             if processed_row_value == last_value and self.boundary_deduplication:
->>>>>>> 823bf386
                 # add new hash only if the record row id is same as current last value
                 self.last_rows.append(row)
         else:
             self.last_value = new_value
-<<<<<<< HEAD
-            if self.deduplication_disabled:
-=======
             if self.boundary_deduplication:
->>>>>>> 823bf386
                 # store rows with "max" values to compute hashes after processing full batch
                 self.last_rows = [row]
                 self.unique_hashes = set()
