--- conflicted
+++ resolved
@@ -293,12 +293,8 @@
             arrow_columns[key] = utils.merge_columns(value, arrow_columns.get(key, {}))
         static_table["columns"] = arrow_columns
         static_table["name"] = table_name
-<<<<<<< HEAD
-        self.dynamic_tables[table_name] = [static_table]
+        self.dynamic_tables[table_name] = [self.schema.normalize_table_identifiers(static_table)]
         self._write_item(table_name, resource.name, items)
-=======
-        self.dynamic_tables[table_name] = [self.schema.normalize_table_identifiers(static_table)]
->>>>>>> 59258e11
 
 
 def extract(
