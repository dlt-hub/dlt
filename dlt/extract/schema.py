from copy import copy, deepcopy
from collections.abc import Mapping as C_Mapping
from typing import List, TypedDict, cast, Any

from dlt.common.schema.utils import DEFAULT_WRITE_DISPOSITION, merge_columns, new_column, new_table
from dlt.common.schema.typing import TColumnNames, TColumnProp, TColumnSchema, TPartialTableSchema, TTableSchemaColumns, TWriteDisposition, TAnySchemaColumns, TSchemaEvolutionSettings
from dlt.common.typing import TDataItem
from dlt.common.utils import update_dict_nested
from dlt.common.validation import validate_dict_ignoring_xkeys

from dlt.extract.incremental import Incremental
from dlt.extract.typing import TFunHintTemplate, TTableHintTemplate
from dlt.extract.exceptions import DataItemRequiredForDynamicTableHints, InconsistentTableTemplate, TableNameMissing
from dlt.extract.utils import ensure_table_schema_columns, ensure_table_schema_columns_hint


class TTableSchemaTemplate(TypedDict, total=False):
    name: TTableHintTemplate[str]
    # description: TTableHintTemplate[str]
    write_disposition: TTableHintTemplate[TWriteDisposition]
    # table_sealed: Optional[bool]
    parent: TTableHintTemplate[str]
    columns: TTableHintTemplate[TTableSchemaColumns]
    primary_key: TTableHintTemplate[TColumnNames]
    merge_key: TTableHintTemplate[TColumnNames]
    incremental: Incremental[Any]
    schema_evolution_settings: TSchemaEvolutionSettings


class DltResourceSchema:
    def __init__(self, name: str, table_schema_template: TTableSchemaTemplate = None):
        self.__qualname__ = self.__name__ = self._name = name
        self._table_name_hint_fun: TFunHintTemplate[str] = None
        self._table_has_other_dynamic_hints: bool = False
        self._table_schema_template: TTableSchemaTemplate = None
        if table_schema_template:
            self.set_template(table_schema_template)

    @property
    def table_name(self) -> TTableHintTemplate[str]:
        """Get table name to which resource loads data. May return a callable."""
        if self._table_name_hint_fun:
            return self._table_name_hint_fun
        return self._table_schema_template["name"] if self._table_schema_template else self._name

    @table_name.setter
    def table_name(self, value: TTableHintTemplate[str]) -> None:
        self.apply_hints(table_name=value)

    @property
    def write_disposition(self) -> TTableHintTemplate[TWriteDisposition]:
        if self._table_schema_template is None or self._table_schema_template.get("write_disposition") is None:
            return DEFAULT_WRITE_DISPOSITION
        return self._table_schema_template.get("write_disposition")

    @write_disposition.setter
    def write_disposition(self, value: TTableHintTemplate[TWriteDisposition]) -> None:
        self.apply_hints(write_disposition=value)

    @property
    def columns(self) -> TTableHintTemplate[TTableSchemaColumns]:
        """Gets columns schema that can be modified in place"""
        if self._table_schema_template is None:
            return None
        return self._table_schema_template.get("columns")

    def compute_table_schema(self, item: TDataItem =  None) -> TPartialTableSchema:
        """Computes the table schema based on hints and column definitions passed during resource creation. `item` parameter is used to resolve table hints based on data"""
        if not self._table_schema_template:
            return new_table(self._name, resource=self._name)

        # resolve a copy of a held template
        table_template = copy(self._table_schema_template)
        table_template["columns"] = copy(self._table_schema_template["columns"])

        # if table template present and has dynamic hints, the data item must be provided
        if self._table_name_hint_fun and item is None:
            raise DataItemRequiredForDynamicTableHints(self._name)
        # resolve
        resolved_template: TTableSchemaTemplate = {k: self._resolve_hint(item, v) for k, v in table_template.items()}  # type: ignore
        resolved_template.pop("incremental", None)
        table_schema = self._merge_keys(resolved_template)
        table_schema["resource"] = self._name
        validate_dict_ignoring_xkeys(
            spec=TPartialTableSchema,
            doc=table_schema,
            path=f"new_table/{self._name}",
        )
        return table_schema

    def apply_hints(
        self,
        table_name: TTableHintTemplate[str] = None,
        parent_table_name: TTableHintTemplate[str] = None,
        write_disposition: TTableHintTemplate[TWriteDisposition] = None,
        columns: TTableHintTemplate[TAnySchemaColumns] = None,
        primary_key: TTableHintTemplate[TColumnNames] = None,
        merge_key: TTableHintTemplate[TColumnNames] = None,
        incremental: Incremental[Any] = None
    ) -> None:
        """Creates or modifies existing table schema by setting provided hints. Accepts both static and dynamic hints based on data.

           This method accepts the same table hints arguments as `dlt.resource` decorator with the following additions.
           Skip the argument or pass None to leave the existing hint.
           Pass empty value (for particular type ie "" for a string) to remove hint

           parent_table_name (str, optional): A name of parent table if foreign relation is defined. Please note that if you use merge you must define `root_key` columns explicitly
           incremental (Incremental, optional): Enables the incremental loading for a resource.

           Please note that for efficient incremental loading, the resource must be aware of the Incremental by accepting it as one if its arguments and then using is to skip already loaded data.
           In non-aware resources, `dlt` will filter out the loaded values, however the resource will yield all the values again.
        """
        t = None
        if not self._table_schema_template:
            # if there's no template yet, create and set new one
            t = self.new_table_template(table_name, parent_table_name, write_disposition, columns, primary_key, merge_key)
        else:
            # set single hints
            t = deepcopy(self._table_schema_template)
            if table_name is not None:
                if table_name:
                    t["name"] = table_name
                else:
                    t["name"] = self._name
            if parent_table_name is not None:
                if parent_table_name:
                    t["parent"] = parent_table_name
                else:
                    t.pop("parent", None)
            if write_disposition:
                t["write_disposition"] = write_disposition
            if columns is not None:
                # if callable then override existing
                if callable(columns) or callable(t["columns"]):
                    t["columns"] = ensure_table_schema_columns_hint(columns)
                elif columns:
                    # normalize columns
                    columns = ensure_table_schema_columns(columns)
                    # this updates all columns with defaults
                    t["columns"] = update_dict_nested(t["columns"], columns)
                else:
                    t.pop("columns", None)

            if primary_key is not None:
                if primary_key:
                    t["primary_key"] = primary_key
                else:
                    t.pop("primary_key", None)
            if merge_key is not None:
                if merge_key:
                    t["merge_key"] = merge_key
                else:
                    t.pop("merge_key", None)

        # set properties that cannot be passed to new_table_template
        t["incremental"] = incremental
        self.set_template(t)

    def set_template(self, table_schema_template: TTableSchemaTemplate) -> None:
        DltResourceSchema.validate_dynamic_hints(table_schema_template)
        # if "name" is callable in the template then the table schema requires actual data item to be inferred
        name_hint = table_schema_template["name"]
        if callable(name_hint):
            self._table_name_hint_fun = name_hint
        else:
            self._table_name_hint_fun = None
        # check if any other hints in the table template should be inferred from data
        self._table_has_other_dynamic_hints = any(callable(v) for k, v in table_schema_template.items() if k != "name")
        self._table_schema_template = table_schema_template

    @staticmethod
    def _resolve_hint(item: TDataItem, hint: TTableHintTemplate[Any]) -> Any:
            """Calls each dynamic hint passing a data item"""
            if callable(hint):
                return hint(item)
            else:
                return hint

    @staticmethod
    def _merge_key(hint: TColumnProp, keys: TColumnNames, partial: TPartialTableSchema) -> None:
        if isinstance(keys, str):
            keys = [keys]
        for key in keys:
            if key in partial["columns"]:
                merge_columns(partial["columns"][key], {hint: True})  # type: ignore
            else:
                partial["columns"][key] = new_column(key, nullable=False)
                partial["columns"][key][hint] = True

    @staticmethod
    def _merge_keys(t_: TTableSchemaTemplate) -> TPartialTableSchema:
        """Merges resolved keys into columns"""
        partial = cast(TPartialTableSchema, t_)
        # assert not callable(t_["merge_key"])
        # assert not callable(t_["primary_key"])
        if "primary_key" in t_:
            DltResourceSchema._merge_key("primary_key", t_.pop("primary_key"), partial)  # type: ignore
        if "merge_key" in t_:
            DltResourceSchema._merge_key("merge_key", t_.pop("merge_key"), partial)  # type: ignore

        return partial

    @staticmethod
    def new_table_template(
        table_name: TTableHintTemplate[str],
        parent_table_name: TTableHintTemplate[str] = None,
        write_disposition: TTableHintTemplate[TWriteDisposition] = None,
        columns: TTableHintTemplate[TAnySchemaColumns] = None,
        primary_key: TTableHintTemplate[TColumnNames] = None,
        merge_key: TTableHintTemplate[TColumnNames] = None,
        schema_evolution_settings: TTableHintTemplate[TSchemaEvolutionSettings] = None,
        ) -> TTableSchemaTemplate:
        if not table_name:
            raise TableNameMissing()

        if columns is not None:
            columns = ensure_table_schema_columns_hint(columns)
            if not callable(columns):
                columns = columns.values()  # type: ignore
        # create a table schema template where hints can be functions taking TDataItem
<<<<<<< HEAD
        if isinstance(columns, C_Mapping):
            # new_table accepts a sequence
            column_list: List[TColumnSchema] = []
            for name, column in columns.items():
                column["name"] = name
                column_list.append(column)
            columns = column_list  # type: ignore
        new_template: TTableSchemaTemplate = new_table(table_name, parent_table_name, write_disposition=write_disposition, columns=columns, schema_evolution_settings=schema_evolution_settings)  # type: ignore
=======
        new_template: TTableSchemaTemplate = new_table(table_name, parent_table_name, write_disposition=write_disposition, columns=columns)  # type: ignore
>>>>>>> d1771bfe
        if primary_key:
            new_template["primary_key"] = primary_key
        if merge_key:
            new_template["merge_key"] = merge_key
        DltResourceSchema.validate_dynamic_hints(new_template)
        return new_template

    @staticmethod
    def validate_dynamic_hints(template: TTableSchemaTemplate) -> None:
        table_name = template["name"]
        # if any of the hints is a function then name must be as well
        if any(callable(v) for k, v in template.items() if k not in ["name", "incremental"]) and not callable(table_name):
            raise InconsistentTableTemplate(f"Table name {table_name} must be a function if any other table hint is a function")<|MERGE_RESOLUTION|>--- conflicted
+++ resolved
@@ -218,18 +218,7 @@
             if not callable(columns):
                 columns = columns.values()  # type: ignore
         # create a table schema template where hints can be functions taking TDataItem
-<<<<<<< HEAD
-        if isinstance(columns, C_Mapping):
-            # new_table accepts a sequence
-            column_list: List[TColumnSchema] = []
-            for name, column in columns.items():
-                column["name"] = name
-                column_list.append(column)
-            columns = column_list  # type: ignore
         new_template: TTableSchemaTemplate = new_table(table_name, parent_table_name, write_disposition=write_disposition, columns=columns, schema_evolution_settings=schema_evolution_settings)  # type: ignore
-=======
-        new_template: TTableSchemaTemplate = new_table(table_name, parent_table_name, write_disposition=write_disposition, columns=columns)  # type: ignore
->>>>>>> d1771bfe
         if primary_key:
             new_template["primary_key"] = primary_key
         if merge_key:
