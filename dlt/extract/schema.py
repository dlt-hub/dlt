from copy import copy, deepcopy
from collections.abc import Mapping as C_Mapping
from typing import List, TypedDict, cast, Any

from dlt.common.schema.utils import DEFAULT_WRITE_DISPOSITION, merge_columns, new_column, new_table
from dlt.common.schema.typing import TColumnNames, TColumnProp, TColumnSchema, TPartialTableSchema, TTableSchemaColumns, TWriteDisposition, TAnySchemaColumns, TSchemaContract
from dlt.common.typing import TDataItem
from dlt.common.utils import update_dict_nested
from dlt.common.validation import validate_dict_ignoring_xkeys

from dlt.extract.incremental import Incremental
from dlt.extract.typing import TFunHintTemplate, TTableHintTemplate, ValidateItem
from dlt.extract.exceptions import DataItemRequiredForDynamicTableHints, InconsistentTableTemplate, TableNameMissing
from dlt.extract.utils import ensure_table_schema_columns, ensure_table_schema_columns_hint
from dlt.extract.validation import get_column_validator


class TTableSchemaTemplate(TypedDict, total=False):
    name: TTableHintTemplate[str]
    # description: TTableHintTemplate[str]
    write_disposition: TTableHintTemplate[TWriteDisposition]
    # table_sealed: Optional[bool]
    parent: TTableHintTemplate[str]
    columns: TTableHintTemplate[TTableSchemaColumns]
    primary_key: TTableHintTemplate[TColumnNames]
    merge_key: TTableHintTemplate[TColumnNames]
    incremental: Incremental[Any]
    schema_contract: TTableHintTemplate[TSchemaContract]
    validator: ValidateItem

class DltResourceSchema:
    def __init__(self, table_schema_template: TTableSchemaTemplate = None):
        self.__qualname__ = self.__name__ = self.name
        self._table_name_hint_fun: TFunHintTemplate[str] = None
        self._table_has_other_dynamic_hints: bool = False
        self._table_schema_template: TTableSchemaTemplate = None
        if table_schema_template:
            self.set_template(table_schema_template)

    @property
    def name(self) -> str:
        pass

    @property
    def table_name(self) -> TTableHintTemplate[str]:
        """Get table name to which resource loads data. May return a callable."""
        if self._table_name_hint_fun:
            return self._table_name_hint_fun
        # get table name or default name
        return self._table_schema_template.get("name") or self.name if self._table_schema_template else self.name

    @table_name.setter
    def table_name(self, value: TTableHintTemplate[str]) -> None:
        self.apply_hints(table_name=value)

    @property
    def write_disposition(self) -> TTableHintTemplate[TWriteDisposition]:
        if self._table_schema_template is None or self._table_schema_template.get("write_disposition") is None:
            return DEFAULT_WRITE_DISPOSITION
        return self._table_schema_template.get("write_disposition")

    @write_disposition.setter
    def write_disposition(self, value: TTableHintTemplate[TWriteDisposition]) -> None:
        self.apply_hints(write_disposition=value)

    @property
    def columns(self) -> TTableHintTemplate[TTableSchemaColumns]:
        """Gets columns schema that can be modified in place"""
        if self._table_schema_template is None:
            return None
        return self._table_schema_template.get("columns")

    def compute_table_schema(self, item: TDataItem =  None) -> TPartialTableSchema:
        """Computes the table schema based on hints and column definitions passed during resource creation. `item` parameter is used to resolve table hints based on data"""
        if not self._table_schema_template:
            return new_table(self.name, resource=self.name)

        # resolve a copy of a held template
        table_template = copy(self._table_schema_template)
        if "name" not in table_template:
            table_template["name"] = self.name
        table_template["columns"] = copy(self._table_schema_template["columns"])

        # if table template present and has dynamic hints, the data item must be provided
        if self._table_name_hint_fun and item is None:
            raise DataItemRequiredForDynamicTableHints(self.name)
        # resolve
        resolved_template: TTableSchemaTemplate = {k: self._resolve_hint(item, v) for k, v in table_template.items()}  # type: ignore
        resolved_template.pop("incremental", None)
        resolved_template.pop("validator", None)
        table_schema = self._merge_keys(resolved_template)
        table_schema["resource"] = self.name
        validate_dict_ignoring_xkeys(
            spec=TPartialTableSchema,
            doc=table_schema,
            path=f"new_table/{self.name}",
        )
        return table_schema

    def apply_hints(
        self,
        table_name: TTableHintTemplate[str] = None,
        parent_table_name: TTableHintTemplate[str] = None,
        write_disposition: TTableHintTemplate[TWriteDisposition] = None,
        columns: TTableHintTemplate[TAnySchemaColumns] = None,
        primary_key: TTableHintTemplate[TColumnNames] = None,
        merge_key: TTableHintTemplate[TColumnNames] = None,
        incremental: Incremental[Any] = None,
        schema_contract: TTableHintTemplate[TSchemaContract] = None,
    ) -> None:
        """Creates or modifies existing table schema by setting provided hints. Accepts both static and dynamic hints based on data.

           This method accepts the same table hints arguments as `dlt.resource` decorator with the following additions.
           Skip the argument or pass None to leave the existing hint.
           Pass empty value (for particular type ie "" for a string) to remove hint

           parent_table_name (str, optional): A name of parent table if foreign relation is defined. Please note that if you use merge you must define `root_key` columns explicitly
           incremental (Incremental, optional): Enables the incremental loading for a resource.

           Please note that for efficient incremental loading, the resource must be aware of the Incremental by accepting it as one if its arguments and then using is to skip already loaded data.
           In non-aware resources, `dlt` will filter out the loaded values, however the resource will yield all the values again.
        """
        t = None
        if not self._table_schema_template:
            # if there's no template yet, create and set new one
            t = self.new_table_template(table_name, parent_table_name, write_disposition, columns, primary_key, merge_key, schema_contract)
        else:
            # set single hints
            t = deepcopy(self._table_schema_template)
            if table_name is not None:
                if table_name:
                    t["name"] = table_name
                else:
                    t.pop("name", None)
            if parent_table_name is not None:
                if parent_table_name:
                    t["parent"] = parent_table_name
                else:
                    t.pop("parent", None)
            if write_disposition:
                t["write_disposition"] = write_disposition
            if schema_contract:
                t["schema_contract"] = schema_contract
            if columns is not None:
                t['validator'] = get_column_validator(columns)
                # if callable then override existing
                if callable(columns) or callable(t["columns"]):
                    t["columns"] = ensure_table_schema_columns_hint(columns)
                elif columns:
                    # normalize columns
                    columns = ensure_table_schema_columns(columns)
                    # this updates all columns with defaults
                    t["columns"] = update_dict_nested(t["columns"], columns)
                else:
                    # set to empty columns
                    t["columns"] = ensure_table_schema_columns(columns)

            if primary_key is not None:
                if primary_key:
                    t["primary_key"] = primary_key
                else:
                    t.pop("primary_key", None)
            if merge_key is not None:
                if merge_key:
                    t["merge_key"] = merge_key
                else:
                    t.pop("merge_key", None)

        # set properties that cannot be passed to new_table_template
        t["incremental"] = incremental
        self.set_template(t)

    def set_template(self, table_schema_template: TTableSchemaTemplate) -> None:
        DltResourceSchema.validate_dynamic_hints(table_schema_template)
        # if "name" is callable in the template then the table schema requires actual data item to be inferred
        name_hint = table_schema_template.get("name")
        if callable(name_hint):
            self._table_name_hint_fun = name_hint
        else:
            self._table_name_hint_fun = None
        # check if any other hints in the table template should be inferred from data
        self._table_has_other_dynamic_hints = any(callable(v) for k, v in table_schema_template.items() if k != "name")
        self._table_schema_template = table_schema_template

    @staticmethod
    def _resolve_hint(item: TDataItem, hint: TTableHintTemplate[Any]) -> Any:
            """Calls each dynamic hint passing a data item"""
            if callable(hint):
                return hint(item)
            else:
                return hint

    @staticmethod
    def _merge_key(hint: TColumnProp, keys: TColumnNames, partial: TPartialTableSchema) -> None:
        if isinstance(keys, str):
            keys = [keys]
        for key in keys:
            if key in partial["columns"]:
                merge_columns(partial["columns"][key], {hint: True})  # type: ignore
            else:
                partial["columns"][key] = new_column(key, nullable=False)
                partial["columns"][key][hint] = True

    @staticmethod
    def _merge_keys(t_: TTableSchemaTemplate) -> TPartialTableSchema:
        """Merges resolved keys into columns"""
        partial = cast(TPartialTableSchema, t_)
        # assert not callable(t_["merge_key"])
        # assert not callable(t_["primary_key"])
        if "primary_key" in t_:
            DltResourceSchema._merge_key("primary_key", t_.pop("primary_key"), partial)  # type: ignore
        if "merge_key" in t_:
            DltResourceSchema._merge_key("merge_key", t_.pop("merge_key"), partial)  # type: ignore

        return partial

    @staticmethod
    def new_table_template(
        table_name: TTableHintTemplate[str],
        parent_table_name: TTableHintTemplate[str] = None,
        write_disposition: TTableHintTemplate[TWriteDisposition] = None,
        columns: TTableHintTemplate[TAnySchemaColumns] = None,
        primary_key: TTableHintTemplate[TColumnNames] = None,
        merge_key: TTableHintTemplate[TColumnNames] = None,
        schema_contract: TTableHintTemplate[TSchemaContract] = None,
        ) -> TTableSchemaTemplate:
        if columns is not None:
            validator = get_column_validator(columns)
            columns = ensure_table_schema_columns_hint(columns)
            if not callable(columns):
                columns = columns.values()  # type: ignore
            is_table_complete = len([c for c in columns if c.get("name") and c.get("data_type")]) # type: ignore
        else:
            validator = None
            is_table_complete = False

        # freeze the columns if we have a fully defined table and no other explicit contract
        if not schema_contract and is_table_complete:
            schema_contract = {
                "columns": "freeze"
            }
        # create a table schema template where hints can be functions taking TDataItem
<<<<<<< HEAD
        new_template: TTableSchemaTemplate = new_table(table_name, parent_table_name, write_disposition=write_disposition, columns=columns, schema_contract=schema_contract)  # type: ignore

=======
        new_template: TTableSchemaTemplate = new_table(
            table_name, parent_table_name, write_disposition=write_disposition, columns=columns  # type: ignore
        )
        if not table_name:
            new_template.pop("name")
        # always remove resource
        new_template.pop("resource", None)  # type: ignore
>>>>>>> dd88120d
        if primary_key:
            new_template["primary_key"] = primary_key
        if merge_key:
            new_template["merge_key"] = merge_key
        if validator:
            new_template["validator"] = validator
        DltResourceSchema.validate_dynamic_hints(new_template)
        return new_template

    @staticmethod
    def validate_dynamic_hints(template: TTableSchemaTemplate) -> None:
        table_name = template.get("name")
        # if any of the hints is a function then name must be as well
        if any(callable(v) for k, v in template.items() if k not in ["name", "incremental", "validator"]) and not callable(table_name):
            raise InconsistentTableTemplate(f"Table name {table_name} must be a function if any other table hint is a function")<|MERGE_RESOLUTION|>--- conflicted
+++ resolved
@@ -229,29 +229,22 @@
             columns = ensure_table_schema_columns_hint(columns)
             if not callable(columns):
                 columns = columns.values()  # type: ignore
-            is_table_complete = len([c for c in columns if c.get("name") and c.get("data_type")]) # type: ignore
         else:
             validator = None
-            is_table_complete = False
 
         # freeze the columns if we have a fully defined table and no other explicit contract
-        if not schema_contract and is_table_complete:
+        if not schema_contract and validator:
             schema_contract = {
                 "columns": "freeze"
             }
         # create a table schema template where hints can be functions taking TDataItem
-<<<<<<< HEAD
-        new_template: TTableSchemaTemplate = new_table(table_name, parent_table_name, write_disposition=write_disposition, columns=columns, schema_contract=schema_contract)  # type: ignore
-
-=======
         new_template: TTableSchemaTemplate = new_table(
-            table_name, parent_table_name, write_disposition=write_disposition, columns=columns  # type: ignore
+            table_name, parent_table_name, write_disposition=write_disposition, columns=columns, schema_contract=schema_contract  # type: ignore
         )
         if not table_name:
             new_template.pop("name")
         # always remove resource
         new_template.pop("resource", None)  # type: ignore
->>>>>>> dd88120d
         if primary_key:
             new_template["primary_key"] = primary_key
         if merge_key:
