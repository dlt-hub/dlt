--- conflicted
+++ resolved
@@ -271,7 +271,7 @@
                 job_client.complete_load(load_id)
                 # TODO: Load must provide a clear interface to get last loads and metrics
                 # TODO: get more info ie. was package aborted, schema name etc.
-                if isinstance(job_client.config, DestinationClientDwhConfiguration):
+                if isinstance(job_client.config, DestinationClientDwhBaseConfiguration):
                     self._processed_load_ids[load_id] = job_client.config.normalize_dataset_name(schema)
                 else:
                     self._processed_load_ids[load_id] = None
@@ -409,12 +409,6 @@
         _dataset_name: str = None
         for load_id, _dataset_name in self._processed_load_ids.items():
             load_packages.append(self.load_storage.get_load_package_info(load_id))
-<<<<<<< HEAD
-        dataset_name = None
-        if isinstance(self.initial_client_config, DestinationClientDwhBaseConfiguration):
-            dataset_name = self.initial_client_config.dataset_name
-=======
->>>>>>> 3715c92a
 
         return LoadInfo(
             pipeline,
