--- conflicted
+++ resolved
@@ -300,16 +300,11 @@
                 dlt_tables = set(t["name"] for t in schema.dlt_tables())
                 # only update tables that are present in the load package
                 applied_update = job_client.update_storage_schema(only_tables=all_tables | dlt_tables, expected_update=expected_update)
-<<<<<<< HEAD
                 # initialize staging storage if needed
                 if self.staging_destination:
                     with self.get_staging_destination_client(schema) as staging_client:
                         truncate_tables = self.get_table_chain_tables_for_write_disposition(load_id, schema, staging_client.get_truncate_destination_table_dispositions())
                         staging_client.initialize_storage(truncate_tables)
-=======
-                truncate_tables = self.get_table_chain_tables_for_write_disposition(load_id, schema, job_client.get_truncate_destination_table_dispositions())
-                job_client.initialize_storage(truncate_tables=truncate_tables)
->>>>>>> db08d1e8
                 # update the staging dataset if client supports this
                 if isinstance(job_client, StagingJobClientBase):
                     if staging_tables := self.get_table_chain_tables_for_write_disposition(load_id, schema, job_client.get_stage_dispositions()):
