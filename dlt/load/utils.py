<<<<<<< HEAD
from typing import List, Set, Iterable, Callable, Optional, Tuple
=======
from typing import List, Set, Iterable, Callable, Optional, Sequence
from itertools import groupby
>>>>>>> adde28d3

from dlt.common import logger
from dlt.common.storages.load_package import LoadJobInfo, PackageStorage, TJobState
from dlt.common.schema.utils import (
    fill_hints_from_parent_and_clone_table,
    get_child_tables,
    get_top_level_table,
    has_table_seen_data,
)
from dlt.common.storages.load_storage import ParsedLoadJobFileName
from dlt.common.schema import Schema, TSchemaTables
from dlt.common.schema.typing import TTableSchema
from dlt.common.destination.reference import (
    JobClientBase,
    WithStagingDataset,
)
from dlt.load.configuration import LoaderConfiguration
from dlt.common.destination import DestinationCapabilitiesContext


def get_completed_table_chain(
    schema: Schema,
    all_jobs: Iterable[Tuple[TJobState, ParsedLoadJobFileName]],
    top_merged_table: TTableSchema,
    being_completed_job_id: str = None,
) -> List[TTableSchema]:
    """Gets a table chain starting from the `top_merged_table` containing only tables with completed/failed jobs. None is returned if there's any job that is not completed
    For append and merge write disposition, tables without jobs will be included, providing they have seen data (and were created in the destination)
    Optionally `being_completed_job_id` can be passed that is considered to be completed before job itself moves in storage
    """
    # returns ordered list of tables from parent to child leaf tables
    table_chain: List[TTableSchema] = []
    # allow for jobless tables for those write disposition
    skip_jobless_table = top_merged_table["write_disposition"] not in (
        "replace",
        "merge",
    )

    # make sure all the jobs for the table chain is completed
    for table in map(
        lambda t: fill_hints_from_parent_and_clone_table(schema.tables, t),
        get_child_tables(schema.tables, top_merged_table["name"]),
    ):
        table_jobs = PackageStorage.filter_jobs_for_table(all_jobs, table["name"])
        # skip tables that never seen data
        if not has_table_seen_data(table):
            assert len(table_jobs) == 0, f"Tables that never seen data cannot have jobs {table}"
            continue
        # skip jobless tables
        if len(table_jobs) == 0 and skip_jobless_table:
            continue
        else:
            # all jobs must be completed in order for merge to be created
            if any(
                job[0] not in ("failed_jobs", "completed_jobs")
                and job[1].job_id() != being_completed_job_id
                for job in table_jobs
            ):
                return None
        table_chain.append(table)
    # there must be at least table
    assert len(table_chain) > 0
    return table_chain


def init_client(
    job_client: JobClientBase,
    schema: Schema,
    new_jobs: Iterable[ParsedLoadJobFileName],
    expected_update: TSchemaTables,
    truncate_filter: Callable[[TTableSchema], bool],
    load_staging_filter: Callable[[TTableSchema], bool],
    drop_tables: Optional[List[TTableSchema]] = None,
    truncate_tables: Optional[List[TTableSchema]] = None,
) -> TSchemaTables:
    """Initializes destination storage including staging dataset if supported

    Will initialize and migrate schema in destination dataset and staging dataset.

    Args:
        job_client (JobClientBase): Instance of destination client
        schema (Schema): The schema as in load package
        new_jobs (Iterable[LoadJobInfo]): List of new jobs
        expected_update (TSchemaTables): Schema update as in load package. Always present even if empty
        truncate_filter (Callable[[TTableSchema], bool]): A filter that tells which table in destination dataset should be truncated
        load_staging_filter (Callable[[TTableSchema], bool]): A filter which tell which table in the staging dataset may be loaded into
        drop_tables (Optional[List[TTableSchema]]): List of tables to drop before initializing storage
        truncate_tables (Optional[List[TTableSchema]]): List of tables to truncate before initializing storage

    Returns:
        TSchemaTables: Actual migrations done at destination
    """
    # get dlt/internal tables
    dlt_tables = set(schema.dlt_table_names())

    # tables without data (TODO: normalizer removes such jobs, write tests and remove the line below)
    tables_no_data = set(
        table["name"] for table in schema.data_tables() if not has_table_seen_data(table)
    )
    # get all tables that actually have load jobs with data
    tables_with_jobs = set(job.table_name for job in new_jobs) - tables_no_data

    # get tables to truncate by extending tables with jobs with all their child tables
    initial_truncate_names = set(t["name"] for t in truncate_tables) if truncate_tables else set()
    truncate_table_names = set(
        _extend_tables_with_table_chain(
            schema,
            tables_with_jobs,
            tables_with_jobs,
            lambda t: truncate_filter(t) or t["name"] in initial_truncate_names,
        )
    )

    applied_update = _init_dataset_and_update_schema(
        job_client,
        expected_update,
        tables_with_jobs | dlt_tables,
        truncate_table_names,
        drop_tables=drop_tables,
    )

    # update the staging dataset if client supports this
    if isinstance(job_client, WithStagingDataset):
        # get staging tables (all data tables that are eligible)
        staging_tables = set(
            _extend_tables_with_table_chain(
                schema, tables_with_jobs, tables_with_jobs, load_staging_filter
            )
        )

        if staging_tables:
            with job_client.with_staging_dataset():
                _init_dataset_and_update_schema(
                    job_client,
                    expected_update,
                    staging_tables | {schema.version_table_name},  # keep only schema version
                    staging_tables,  # all eligible tables must be also truncated
                    staging_info=True,
                )

    return applied_update


def _init_dataset_and_update_schema(
    job_client: JobClientBase,
    expected_update: TSchemaTables,
    update_tables: Iterable[str],
    truncate_tables: Iterable[str] = None,
    staging_info: bool = False,
    drop_tables: Optional[List[TTableSchema]] = None,
) -> TSchemaTables:
    staging_text = "for staging dataset" if staging_info else ""
    logger.info(
        f"Client for {job_client.config.destination_type} will start initialize storage"
        f" {staging_text}"
    )
    job_client.initialize_storage()
    if drop_tables:
        drop_table_names = [table["name"] for table in drop_tables]
        if hasattr(job_client, "drop_tables"):
            logger.info(
                f"Client for {job_client.config.destination_type} will drop tables {staging_text}"
            )
            job_client.drop_tables(*drop_table_names, delete_schema=True)

    logger.info(
        f"Client for {job_client.config.destination_type} will update schema to package schema"
        f" {staging_text}"
    )

    applied_update = job_client.update_stored_schema(
        only_tables=update_tables, expected_update=expected_update
    )
    logger.info(
        f"Client for {job_client.config.destination_type} will truncate tables {staging_text}"
    )

    job_client.initialize_storage(truncate_tables=truncate_tables)
    return applied_update


def _extend_tables_with_table_chain(
    schema: Schema,
    tables: Iterable[str],
    tables_with_jobs: Iterable[str],
    include_table_filter: Callable[[TTableSchema], bool] = lambda t: True,
) -> Iterable[str]:
    """Extend 'tables` with all their children and filter out tables that do not have jobs (in `tables_with_jobs`),
    haven't seen data or are not included by `include_table_filter`.
    Note that for top tables with replace and merge, the filter for tables that do not have jobs

    Returns an unordered set of table names and their child tables
    """
    result: Set[str] = set()
    for table_name in tables:
        top_job_table = get_top_level_table(schema.tables, table_name)
        # for replace and merge write dispositions we should include tables
        # without jobs in the table chain, because child tables may need
        # processing due to changes in the root table
        skip_jobless_table = top_job_table["write_disposition"] not in (
            "replace",
            "merge",
        )
        for table in map(
            lambda t: fill_hints_from_parent_and_clone_table(schema.tables, t),
            get_child_tables(schema.tables, top_job_table["name"]),
        ):
            chain_table_name = table["name"]
            table_has_job = chain_table_name in tables_with_jobs
            # table that never seen data are skipped as they will not be created
            # also filter out tables
            # NOTE: this will ie. eliminate all non iceberg tables on ATHENA destination from staging (only iceberg needs that)
            if not has_table_seen_data(table) or not include_table_filter(table):
                continue
            # if there's no job for the table and we are in append then skip
            if not table_has_job and skip_jobless_table:
                continue
            result.add(chain_table_name)
    return result


def filter_new_jobs(
    file_names: Sequence[str],
    capabilities: DestinationCapabilitiesContext,
    config: LoaderConfiguration,
) -> Sequence[str]:
    """Filters the list of new jobs to adhere to max_workers and parallellism strategy"""
    """NOTE: in the current setup we only filter based on settings for the final destination"""
    """Support for differentiating staging destination jobs might come in the future if we need it"""

    # nothing to do
    if not file_names:
        return file_names

    # config can overwrite destination settings, if nothing is set, code below defaults to parallel
    parallelism_strategy = config.parallelism_strategy or capabilities.loader_parallelism_strategy

    # find real max workers value
    max_workers = 1 if parallelism_strategy == "sequential" else config.workers
    if mp := capabilities.max_parallel_load_jobs:
        max_workers = min(max_workers, mp)

    # regular sequential works on all jobs
    eligible_jobs = file_names

    # we must ensure there only is one job per table
    if parallelism_strategy == "table-sequential":
        eligible_jobs = sorted(
            eligible_jobs, key=lambda j: ParsedLoadJobFileName.parse(j).table_name
        )
        eligible_jobs = [
            next(table_jobs)
            for _, table_jobs in groupby(
                eligible_jobs, lambda j: ParsedLoadJobFileName.parse(j).table_name
            )
        ]

    return eligible_jobs[:max_workers]<|MERGE_RESOLUTION|>--- conflicted
+++ resolved
@@ -1,9 +1,5 @@
-<<<<<<< HEAD
-from typing import List, Set, Iterable, Callable, Optional, Tuple
-=======
-from typing import List, Set, Iterable, Callable, Optional, Sequence
+from typing import List, Set, Iterable, Callable, Optional, Tuple, Sequence
 from itertools import groupby
->>>>>>> adde28d3
 
 from dlt.common import logger
 from dlt.common.storages.load_package import LoadJobInfo, PackageStorage, TJobState
