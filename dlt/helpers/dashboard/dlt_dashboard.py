# flake8: noqa: F841
# mypy: disable-error-code=no-untyped-def

import marimo

__generated_with = "0.13.9"
app = marimo.App(
    width="medium", app_title="dlt pipeline dashboard", css_file="dlt_dashboard_styles.css"
)

with app.setup:
    from typing import Any, Dict, List, cast

    import marimo as mo

    import pandas as pd

    import dlt
    from dlt.common.json import json
    from dlt.helpers.dashboard import strings, utils, ui_elements as ui
    from dlt.helpers.dashboard.config import DashboardConfiguration
    from dlt.destinations.dataset.dataset import ReadableDBAPIDataset
    from dlt.destinations.dataset.relation import ReadableDBAPIRelation


@app.cell(hide_code=True)
def home(
    dlt_all_pipelines: List[Dict[str, Any]],
    dlt_pipeline_select: mo.ui.multiselect,
    dlt_pipelines_dir: str,
    dlt_refresh_button: mo.ui.run_button,
    dlt_pipeline_name: str,
    dlt_file_watcher: Any,
):
    """
    Displays the welcome page with the pipeline select widget, will only display pipeline title if a pipeline is selected
    """

    # NOTE: keep these two lines for refreshing
    dlt_refresh_button
    dlt_file_watcher

    dlt_pipeline: dlt.Pipeline = None
    if dlt_pipeline_name:
        dlt_pipeline = utils.get_pipeline(dlt_pipeline_name, dlt_pipelines_dir)

    dlt_config = utils.resolve_dashboard_config(dlt_pipeline)

    if not dlt_pipeline and not dlt_pipeline_name:
        _stack = [
            mo.hstack(
                [
                    mo.image(
                        "https://dlthub.com/docs/img/dlthub-logo.png", width=100, alt="dltHub logo"
                    ),
                    dlt_pipeline_select,
                ],
            ),
            mo.md(strings.app_title).center(),
            mo.md(strings.app_intro).center(),
            mo.callout(
                mo.vstack(
                    [
                        mo.md(
                            strings.home_quick_start_title.format(
                                utils.build_pipeline_link_list(dlt_config, dlt_all_pipelines)
                            )
                        ),
                        dlt_pipeline_select,
                    ]
                ),
                kind="info",
            ),
            mo.md(strings.home_basics_text.format(len(dlt_all_pipelines), dlt_pipelines_dir)),
        ]
    else:
        _buttons: List[Any] = []
        _buttons.append(dlt_refresh_button)
        if dlt_pipeline:
            _buttons.append(
                mo.ui.button(
                    label="<small>Open pipeline working dir</small>",
                    on_click=lambda _: utils.open_local_folder(dlt_pipeline.working_dir),
                )
            )
        if dlt_pipeline and (local_dir := utils.get_local_data_path(dlt_pipeline)):
            _buttons.append(
                mo.ui.button(
                    label="<small>Open local data location</small>",
                    on_click=lambda _: utils.open_local_folder(local_dir),
                )
            )
        _stack = [
            mo.vstack(
                [
                    mo.hstack(
                        [
                            mo.image(
                                "https://dlthub.com/docs/img/dlthub-logo.png",
                                width=100,
                                alt="dltHub logo",
                            ).style(padding_bottom="1em"),
                            mo.center(mo.md(strings.app_title_pipeline.format(dlt_pipeline_name))),
                            dlt_pipeline_select,
                        ],
                    ),
                    mo.hstack(_buttons, justify="start"),
                ]
            )
        ]
        if not dlt_pipeline and dlt_pipeline_name:
            _stack.append(
                mo.callout(
                    mo.md(
                        strings.app_pipeline_not_found.format(dlt_pipeline_name, dlt_pipelines_dir)
                    ),
                    kind="warn",
                )
            )

    mo.vstack(_stack)
    return (dlt_pipeline,)


@app.cell(hide_code=True)
def section_overview(
    dlt_pipeline: dlt.Pipeline,
    dlt_section_overview_switch: mo.ui.switch,
    dlt_all_pipelines: List[Dict[str, Any]],
    dlt_config: DashboardConfiguration,
    dlt_pipelines_dir: str,
):
    """
    Overview page of currently selected pipeline
    """

    _result = ui.build_page_header(
        dlt_pipeline,
        strings.overview_title,
        strings.overview_subtitle,
        strings.overview_subtitle,
        dlt_section_overview_switch,
    )

    if dlt_pipeline and dlt_section_overview_switch.value:
        if _exception_section := utils.build_exception_section(dlt_pipeline):
            _result.extend(_exception_section)
        _result += [
            mo.ui.table(
                utils.pipeline_details(dlt_config, dlt_pipeline, dlt_pipelines_dir),
                selection=None,
                style_cell=utils.style_cell,
            ),
        ]
        _result.append(
            ui.build_title_and_subtitle(
                strings.overview_remote_state_title, strings.overview_remote_state_subtitle
            )
        )
        _result.append(
            mo.accordion(
                {
                    strings.overview_remote_state_button: mo.ui.table(
                        utils.remote_state_details(dlt_pipeline),
                        selection=None,
                        style_cell=utils.style_cell,
                    )
                },
                lazy=True,
            )
        )
    mo.vstack(_result) if _result else None
    return


@app.cell(hide_code=True)
def section_schema(
    dlt_config: DashboardConfiguration,
    dlt_pipeline: dlt.Pipeline,
    dlt_schema_show_child_tables: mo.ui.switch,
    dlt_schema_show_custom_hints: mo.ui.switch,
    dlt_schema_show_dlt_columns: mo.ui.switch,
    dlt_schema_show_dlt_tables: mo.ui.switch,
    dlt_schema_show_other_hints: mo.ui.switch,
    dlt_schema_show_type_hints: mo.ui.switch,
    dlt_schema_table_list: mo.ui.table,
    dlt_section_schema_switch: mo.ui.switch,
    dlt_schema_select: mo.ui.multiselect,
    dlt_selected_schema_name: str,
):
    """
    Show schema of the currently selected pipeline
    """

    _result = ui.build_page_header(
        dlt_pipeline,
        strings.schema_title,
        strings.schema_subtitle,
        strings.schema_subtitle_long,
        dlt_section_schema_switch,
    )

    if dlt_pipeline and dlt_section_schema_switch.value and dlt_schema_table_list is None:
        _result.append(
            mo.callout(
                mo.md(strings.schema_no_default_available_text),
                kind="warn",
            )
        )
    elif dlt_pipeline and dlt_section_schema_switch.value:
        # build table overview
        _result.append(
            mo.hstack(
                [dlt_schema_select, dlt_schema_show_dlt_tables, dlt_schema_show_child_tables],
                justify="start",
            )
        )
        _result.append(dlt_schema_table_list)

        # add table details
        _result.append(ui.build_title_and_subtitle(strings.schema_table_details_title))
        _result.append(
            mo.hstack(
                [
                    dlt_schema_show_dlt_columns,
                    dlt_schema_show_type_hints,
                    dlt_schema_show_other_hints,
                    dlt_schema_show_custom_hints,
                ],
                justify="start",
            ),
        )

        for table in dlt_schema_table_list.value:  # type: ignore[union-attr,unused-ignore]
            _table_name = table["name"]  # type: ignore[index,unused-ignore]
            _result.append(mo.md(strings.schema_table_columns_title.format(_table_name)))
            columns_list = utils.create_column_list(
                dlt_config,
                dlt_pipeline,
                _table_name,
                dlt_selected_schema_name,
                show_internals=dlt_schema_show_dlt_columns.value,
                show_type_hints=dlt_schema_show_type_hints.value,
                show_other_hints=dlt_schema_show_other_hints.value,
                show_custom_hints=dlt_schema_show_custom_hints.value,
            )
            _result.append(
                mo.ui.table(
                    columns_list,
                    selection=None,
                    style_cell=utils.style_cell,
                    freeze_columns_left=["name"] if len(columns_list) > 0 else None,
                )
            )

        # add raw schema
        _result.append(ui.build_title_and_subtitle(strings.schema_raw_yaml_title))
        _result.append(
            mo.accordion(
                {
                    strings.schema_show_raw_yaml_text: mo.ui.code_editor(
                        dlt_pipeline.schemas[dlt_selected_schema_name].to_pretty_yaml(),
                        language="yaml",
                    )
                }
            )
        )
    mo.vstack(_result) if _result else None
    return


@app.cell(hide_code=True)
def section_browse_data_table_list(
    dlt_clear_query_cache: mo.ui.run_button,
    dlt_data_table_list: mo.ui.table,
    dlt_pipeline: dlt.Pipeline,
    dlt_restrict_to_last_1000: mo.ui.switch,
    dlt_schema_show_child_tables: mo.ui.switch,
    dlt_schema_show_dlt_tables: mo.ui.switch,
    dlt_schema_show_row_counts: mo.ui.run_button,
    dlt_section_browse_data_switch: mo.ui.switch,
    dlt_schema_select: mo.ui.multiselect,
    dlt_selected_schema_name: str,
):
    """
    Show data of the currently selected pipeline
    """

    _result = ui.build_page_header(
        dlt_pipeline,
        strings.browse_data_title,
        strings.browse_data_subtitle,
        strings.browse_data_subtitle_long,
        dlt_section_browse_data_switch,
    )

    dlt_query_editor: mo.ui.code_editor = None
    if dlt_pipeline and dlt_section_browse_data_switch.value and dlt_data_table_list is not None:
        _result.append(
            mo.hstack(
                [
                    dlt_schema_select,
                    dlt_schema_show_row_counts,
                    dlt_schema_show_dlt_tables,
                    dlt_schema_show_child_tables,
                ],
                justify="start",
            ),
        )
        _result.append(dlt_data_table_list)

        _sql_query = ""
        if dlt_data_table_list.value:
            _table_name = dlt_data_table_list.value[0]["name"]  # type: ignore[index,unused-ignore]
            _schema_table = dlt_pipeline.schemas[dlt_selected_schema_name].tables[_table_name]

            # we only show resource state if the table has resource set, child tables do not have a resource set
            _resource_name, _source_state, _resource_state = (
                utils.get_source_and_resouce_state_for_table(
                    _schema_table, dlt_pipeline, dlt_selected_schema_name
                )
            )
            if _resource_name:
                # state section
                _state_section_content = []

<<<<<<< HEAD
                # get source and resource state for correct resources from pipeline
                _converted_state = json.loads(json.dumps(dlt_pipeline.state))
                _source_state = _converted_state.get("sources", {}).get(
                    dlt_selected_schema_name, {}
                )
                _resources_state = _source_state.pop("resources", {})
                if "resource" in _schema_table:
                    _resource_state = _resources_state.get(_schema_table["resource"], {})
                else:
                    _resource_state = {}

=======
>>>>>>> 5d29c0de
                # render
                _state_section_content.append(
                    mo.hstack(
                        [
                            mo.vstack(
                                [
                                    mo.md(
                                        "<small>Source state for"
                                        f" {dlt_selected_schema_name}</small>"
                                    ),
                                    mo.json(
                                        _source_state,
                                    ),
                                ]
                            ),
<<<<<<< HEAD
                            mo.ui.code_editor(
                                yaml.safe_dump(_resource_state),
                                label=(
                                    "<small>Resource state for"
                                    f" {_schema_table.get('resource', '')}</small>"
                                ),
                                language="yaml",
=======
                            mo.vstack(
                                [
                                    mo.md(
                                        "<small>Resource state for resource"
                                        f" {_resource_name}</small>"
                                    ),
                                    mo.json(_resource_state),
                                ]
>>>>>>> 5d29c0de
                            ),
                        ],
                        justify="start",
                        widths="equal",
                    )
                )

                _result.append(
                    mo.accordion(
                        {
<<<<<<< HEAD
                            f"<small>Show source and resource state resource which created table {_table_name}</small>": mo.vstack(
=======
                            f"<small>Show source and resource state resource {_resource_name} which created table {_table_name}</small>": mo.vstack(
>>>>>>> 5d29c0de
                                _state_section_content
                            )
                        }
                    )
                )

            _sql_query, _error_message, _traceback_string = utils.get_default_query_for_table(
                dlt_pipeline,
                dlt_selected_schema_name,
                _table_name,
                dlt_restrict_to_last_1000.value,
            )
        _placeholder, _error_message, _traceback_string = utils.get_example_query_for_dataset(
            dlt_pipeline,
            dlt_selected_schema_name,
        )

        if _error_message:
            _result.append(
                ui.build_error_callout(
                    strings.browse_data_error_text + _error_message,
                    traceback_string=_traceback_string,
                )
            )
        else:
            dlt_query_editor = mo.ui.code_editor(
                language="sql",
                placeholder=_placeholder,
                value=_sql_query,
                debounce=True,
            )

            dlt_run_query_button: mo.ui.run_button = mo.ui.run_button(
                label=f"<small>{strings.browse_data_run_query_button}</small>",
                tooltip=strings.browse_data_run_query_tooltip,
            )

            _result += [
                mo.md(strings.browse_data_explorer_title),
                mo.hstack(
                    [dlt_restrict_to_last_1000],
                    justify="start",
                ),
                dlt_query_editor,
            ]

            _result.append(
                mo.hstack([dlt_run_query_button, dlt_clear_query_cache], justify="start")
            )
    elif dlt_pipeline and dlt_section_browse_data_switch.value:
        # here we also use the no schemas text, as it is appropriate for the case where we have no table information.
        _result.append(ui.build_error_callout(strings.schema_no_default_available_text))
    mo.vstack(_result) if _result else None
    return dlt_query_editor, dlt_run_query_button


@app.cell(hide_code=True)
def section_browse_data_query_result(
    dlt_data_table_list: mo.ui.table,
    dlt_pipeline: dlt.Pipeline,
    dlt_query_editor: mo.ui.code_editor,
    dlt_run_query_button: mo.ui.run_button,
    dlt_section_browse_data_switch: mo.ui.switch,
    dlt_clear_query_cache: mo.ui.run_button,
    dlt_get_last_query_result,
    dlt_set_last_query_result,
    dlt_set_query_cache,
    dlt_get_query_cache,
):
    """
    Execute the query in the editor
    """

    _result = []

    dlt_query_history_table: mo.ui.table = None
    dlt_query: str = None

    if (
        dlt_pipeline
        and dlt_section_browse_data_switch.value
        and dlt_data_table_list is not None
        and dlt_query_editor is not None
    ):
        _result.append(ui.build_title_and_subtitle(strings.browse_data_query_result_title))
        _error_message: str = None
        with mo.status.spinner(title=strings.browse_data_loading_spinner_text):
            if dlt_query_editor.value and (dlt_run_query_button.value):
                if dlt_clear_query_cache.value:
                    utils.clear_query_cache(dlt_pipeline)
                dlt_query = dlt_query_editor.value
                _query_result, _error_message, _traceback_string = utils.get_query_result(
                    dlt_pipeline, dlt_query
                )
                dlt_set_last_query_result(_query_result)

            # display error message if encountered
            if _error_message:
                _result.append(
                    ui.build_error_callout(
                        strings.browse_data_query_error + _error_message,
                        traceback_string=_traceback_string,
                    )
                )

        # always display result table
        _last_result = dlt_get_last_query_result()
        if _last_result is not None:
            _result.append(mo.ui.table(_last_result, selection=None))

        # update cache if there was noe error
        if _last_result is not None and not _error_message:
            # update query cache
            cache = dlt_get_query_cache()
            if dlt_query:
                # insert into dict with re-ordering most recent first:
                cache.pop(dlt_query, None)
                cache = {dlt_query: _last_result.shape[0], **cache}
            dlt_set_query_cache(cache)

    # provide query history table
    _query_history = dlt_get_query_cache()
    if _query_history:
        dlt_query_history_table = mo.ui.table(
            [{"query": q, "row_count": _query_history[q]} for q in _query_history]
        )
    mo.vstack(_result) if _result else None
    return dlt_query_history_table


@app.cell(hide_code=True)
def section_browse_data_query_history(
    dlt_pipeline: dlt.Pipeline,
    dlt_query_history_table: mo.ui.table,
    dlt_section_browse_data_switch: mo.ui.switch,
):
    """
    Show the query history
    """

    _result: List[Any] = []
    if (
        dlt_pipeline
        and dlt_section_browse_data_switch.value
        and dlt_query_history_table is not None
    ):
        _result.append(
            ui.build_title_and_subtitle(
                strings.browse_data_query_history_title, strings.browse_data_query_history_subtitle
            )
        )
        _result.append(dlt_query_history_table)

        for _r in dlt_query_history_table.value:  # type: ignore[unused-ignore,union-attr]
            _query = _r["query"]  # type: ignore[unused-ignore,index]
            _q_result = utils.get_query_result(dlt_pipeline, _query)
            _result.append(mo.md(f"<small>```{_query}```</small>"))
            _result.append(mo.ui.table(_q_result, selection=None))
    mo.vstack(_result) if _result else None
    return


@app.cell(hide_code=True)
def section_state(
    dlt_pipeline: dlt.Pipeline,
    dlt_section_state_switch: mo.ui.switch,
):
    """
    Show state of the currently selected pipeline
    """
    _result = ui.build_page_header(
        dlt_pipeline,
        strings.state_title,
        strings.state_subtitle,
        strings.state_subtitle,
        dlt_section_state_switch,
    )

    if dlt_pipeline and dlt_section_state_switch.value:
        _result.append(
            mo.json(
                dlt_pipeline.state,  # type: ignore[arg-type]
            ),
        )
    mo.vstack(_result) if _result else None
    return


@app.cell(hide_code=True)
def section_trace(
    dlt_pipeline: dlt.Pipeline,
    dlt_section_trace_switch: mo.ui.switch,
    dlt_trace_steps_table: mo.ui.table,
    dlt_config: DashboardConfiguration,
):
    """
    Show last trace of the currently selected pipeline
    """

    _result = ui.build_page_header(
        dlt_pipeline,
        strings.trace_title,
        strings.trace_subtitle,
        strings.trace_subtitle,
        dlt_section_trace_switch,
    )

    if dlt_pipeline and dlt_section_trace_switch.value:
        if _exception_section := utils.build_exception_section(dlt_pipeline):
            _result.extend(_exception_section)
        dlt_trace = dlt_pipeline.last_trace
        if not dlt_trace:
            _result.append(
                mo.callout(
                    mo.md(strings.trace_no_trace_text),
                    kind="warn",
                )
            )
        else:
            _result.append(
                ui.build_title_and_subtitle(
                    strings.trace_overview_title,
                    title_level=3,
                )
            )
            _result.append(mo.ui.table(utils.trace_overview(dlt_config, dlt_trace), selection=None))
            _result.append(
                ui.build_title_and_subtitle(
                    strings.trace_execution_context_title,
                    strings.trace_execution_context_subtitle,
                    title_level=3,
                )
            )
            _result.append(
                mo.ui.table(utils.trace_execution_context(dlt_config, dlt_trace), selection=None)
            )
            _result.append(
                ui.build_title_and_subtitle(
                    strings.trace_steps_overview_title,
                    strings.trace_steps_overview_subtitle,
                    title_level=3,
                )
            )
            _result.append(dlt_trace_steps_table)
            for item in dlt_trace_steps_table.value:  # type: ignore[unused-ignore,union-attr]
                step_id = item["step"]  # type: ignore[unused-ignore,index]
                _result.append(
                    ui.build_title_and_subtitle(
                        strings.trace_step_details_title.format(step_id.capitalize()),
                        title_level=3,
                    )
                )
                _result += utils.trace_step_details(dlt_config, dlt_trace, step_id)

            # config values
            _result.append(
                ui.build_title_and_subtitle(
                    strings.trace_resolved_config_title,
                    strings.trace_resolved_config_subtitle,
                    title_level=3,
                )
            )
            _result.append(
                mo.ui.table(
                    utils.trace_resolved_config_values(dlt_config, dlt_trace), selection=None
                )
            )
            _result.append(
                ui.build_title_and_subtitle(
                    strings.trace_raw_trace_title,
                    title_level=3,
                )
            )
            _result.append(
                mo.accordion(
                    {
                        strings.trace_show_raw_trace_text: mo.json(
                            utils.sanitize_trace_for_display(dlt_trace)
                        )
                    }
                )
            )
    mo.vstack(_result) if _result else None
    return


@app.cell(hide_code=True)
def section_loads(
    dlt_config: DashboardConfiguration,
    dlt_clear_query_cache: mo.ui.run_button,
    dlt_pipeline: dlt.Pipeline,
    dlt_restrict_to_last_1000: mo.ui.switch,
    dlt_section_loads_switch: mo.ui.switch,
):
    """
    Show loads of the currently selected pipeline
    """

    _result = ui.build_page_header(
        dlt_pipeline,
        strings.loads_title,
        strings.loads_subtitle,
        strings.loads_subtitle_long,
        dlt_section_loads_switch,
    )

    if dlt_pipeline and dlt_section_loads_switch.value:
        _result.append(mo.hstack([dlt_restrict_to_last_1000], justify="start"))
        with mo.status.spinner(title=strings.loads_loading_spinner_text):
            _loads_data, _error_message, _traceback_string = utils.get_loads(
                dlt_config,
                dlt_pipeline,
                limit=1000 if dlt_restrict_to_last_1000.value else None,
            )
            dlt_loads_table = mo.ui.table(_loads_data, selection="single")
            if _error_message:
                _result.append(
                    ui.build_error_callout(
                        strings.loads_loading_failed_text + _error_message,
                        traceback_string=_traceback_string,
                    )
                )
            _result.append(dlt_loads_table)
            _result.append(dlt_clear_query_cache)
    mo.vstack(_result) if _result else None
    return (dlt_loads_table,)


@app.cell(hide_code=True)
def section_loads_results(
    dlt_loads_table: mo.ui.table,
    dlt_pipeline: dlt.Pipeline,
    dlt_section_loads_switch: mo.ui.switch,
):
    """
    Show details of the currently selected load
    """
    _result = []

    if (
        dlt_pipeline
        and dlt_section_loads_switch.value
        and dlt_loads_table is not None
        and dlt_loads_table.value
    ):
        _load_id = dlt_loads_table.value[0]["load_id"]  # type: ignore[unused-ignore,index]
        _schema = dlt_loads_table.value[0]["schema_name"]  # type: ignore[unused-ignore,index]
        _result.append(mo.md(strings.loads_details_title.format(_load_id)))

        try:
            with mo.status.spinner(title=strings.loads_details_loading_spinner_text):
                _schema = utils.get_schema_by_version(
                    dlt_pipeline, dlt_loads_table.value[0]["schema_version_hash"]  # type: ignore[unused-ignore,index]
                )

                # prepare and sort row counts
                _row_counts = utils.get_row_counts(dlt_pipeline, _schema, _load_id)

            # add row counts
            _result.append(
                ui.build_title_and_subtitle(
                    strings.loads_details_row_counts_title,
                    strings.loads_details_row_counts_subtitle,
                    3,
                ),
            )
            _result.append(mo.ui.table(_row_counts, selection=None))

            # add schema info
            if _schema:
                _result.append(
                    ui.build_title_and_subtitle(
                        strings.loads_details_schema_version_title,
                        strings.loads_details_schema_version_subtitle.format(
                            (
                                "is not"
                                if _schema.version_hash != dlt_pipeline.default_schema.version_hash
                                else "is"
                            ),
                        ),
                        3,
                    )
                )
                _result.append(
                    mo.accordion(
                        {
                            strings.schema_show_raw_yaml_text: mo.ui.code_editor(
                                _schema.to_pretty_yaml(),
                                language="yaml",
                            )
                        }
                    )
                )

        except Exception:
            _result.append(ui.build_error_callout(strings.loads_details_error_text))
    mo.vstack(_result) if len(_result) else None
    return


@app.cell(hide_code=True)
def section_ibis_backend(
    dlt_pipeline: dlt.Pipeline,
    dlt_section_ibis_browser_switch: mo.ui.switch,
):
    """
    Connects to ibis backend and makes it available in the datasources panel
    """
    _result = ui.build_page_header(
        dlt_pipeline,
        strings.ibis_backend_title,
        strings.ibis_backend_subtitle,
        strings.ibis_backend_subtitle,
        dlt_section_ibis_browser_switch,
    )

    if dlt_pipeline and dlt_section_ibis_browser_switch.value:
        try:
            with mo.status.spinner(title=strings.ibis_backend_connecting_spinner_text):
                con = dlt_pipeline.dataset().ibis(read_only=True)
            _result.append(
                mo.callout(mo.vstack([mo.md(strings.ibis_backend_connected_text)]), kind="success")
            )
        except Exception as exc:
            _result.append(ui.build_error_callout(strings.ibis_backend_error_text + str(exc)))
    mo.vstack(_result) if _result else None
    return


@app.cell(hide_code=True)
def utils_discover_pipelines(
    mo_cli_arg_pipelines_dir: str,
    mo_cli_arg_pipeline: str,
    mo_query_var_pipeline_name: str,
):
    """
    Discovers local pipelines and returns a multiselect widget to select one of the pipelines
    """

    # discover pipelines and build selector
    dlt_pipelines_dir: str = ""
    dlt_all_pipelines: List[Dict[str, Any]] = []
    dlt_pipelines_dir, dlt_all_pipelines = utils.get_local_pipelines(
        mo_cli_arg_pipelines_dir,
        addtional_pipelines=[mo_cli_arg_pipeline, mo_query_var_pipeline_name],
    )

    dlt_pipeline_select: mo.ui.multiselect = mo.ui.multiselect(
        options=[p["name"] for p in dlt_all_pipelines],
        value=(
            [mo_query_var_pipeline_name]
            if mo_query_var_pipeline_name
            else ([mo_cli_arg_pipeline] if mo_cli_arg_pipeline else None)
        ),
        max_selections=1,
        label=strings.app_pipeline_select_label,
        on_change=lambda value: mo.query_params().set("pipeline", str(value[0]) if value else None),
    )

    return dlt_all_pipelines, dlt_pipeline_select, dlt_pipelines_dir


@app.cell(hide_code=True)
def utils_discover_schemas(dlt_pipeline: dlt.Pipeline):
    """
    Create schema multiselect widget
    """
    schemas = dlt_pipeline.schemas.values() if (dlt_pipeline and dlt_pipeline.schemas) else []
    dlt_schema_select: mo.ui.dropdown = mo.ui.dropdown(
        options=[s.name for s in schemas],
        value=(
            dlt_pipeline.default_schema_name
            if (dlt_pipeline and dlt_pipeline.default_schema_name)
            else None
        ),
        label=strings.app_schema_select_label,
    )
    return dlt_schema_select


@app.cell(hide_code=True)
def utils_caches_and_state(
    dlt_clear_query_cache: mo.ui.run_button,
    dlt_pipeline: dlt.Pipeline,
):
    """
    Purge caches of the currently selected pipeline
    """

    # some state variables
    dlt_get_last_query_result, dlt_set_last_query_result = mo.state(pd.DataFrame())
    # a cache of query results in the form of {query: row_count}
    dlt_get_query_cache, dlt_set_query_cache = mo.state(cast(Dict[str, int], {}))

    if dlt_clear_query_cache.value:
        utils.clear_query_cache(dlt_pipeline)

    return


@app.cell(hide_code=True)
def ui_controls(mo_cli_arg_with_test_identifiers: bool):
    """
    Control elements for various parts of the app
    """

    dlt_refresh_button: mo.ui.run_button = mo.ui.run_button(
        label="<small>Refresh</small>",
    )

    # page switches
    dlt_section_sync_switch: mo.ui.switch = mo.ui.switch(
        value=True, label="sync" if mo_cli_arg_with_test_identifiers else ""
    )
    dlt_section_overview_switch: mo.ui.switch = mo.ui.switch(
        value=True, label="overview" if mo_cli_arg_with_test_identifiers else ""
    )
    dlt_section_schema_switch: mo.ui.switch = mo.ui.switch(
        value=False, label="schema" if mo_cli_arg_with_test_identifiers else ""
    )
    dlt_section_browse_data_switch: mo.ui.switch = mo.ui.switch(
        value=False, label="data" if mo_cli_arg_with_test_identifiers else ""
    )
    dlt_section_state_switch: mo.ui.switch = mo.ui.switch(
        value=False, label="state" if mo_cli_arg_with_test_identifiers else ""
    )
    dlt_section_trace_switch: mo.ui.switch = mo.ui.switch(
        value=False, label="trace" if mo_cli_arg_with_test_identifiers else ""
    )
    dlt_section_loads_switch: mo.ui.switch = mo.ui.switch(
        value=False, label="loads" if mo_cli_arg_with_test_identifiers else ""
    )
    dlt_section_ibis_browser_switch: mo.ui.switch = mo.ui.switch(
        value=False, label="ibis" if mo_cli_arg_with_test_identifiers else ""
    )

    # other switches
    dlt_schema_show_dlt_tables: mo.ui.switch = mo.ui.switch(
        label=f"<small>{strings.ui_show_dlt_tables}</small>"
    )
    dlt_schema_show_child_tables: mo.ui.switch = mo.ui.switch(
        label=f"<small>{strings.ui_show_child_tables}</small>", value=False
    )
    dlt_schema_show_row_counts: mo.ui.run_button = mo.ui.run_button(
        label=f"<small>{strings.ui_load_row_counts}</small>"
    )
    dlt_schema_show_dlt_columns: mo.ui.switch = mo.ui.switch(
        label=f"<small>{strings.ui_show_dlt_columns}</small>"
    )
    dlt_schema_show_type_hints: mo.ui.switch = mo.ui.switch(
        label=f"<small>{strings.ui_show_type_hints}</small>", value=True
    )
    dlt_schema_show_other_hints: mo.ui.switch = mo.ui.switch(
        label=f"<small>{strings.ui_show_other_hints}</small>", value=False
    )
    dlt_schema_show_custom_hints: mo.ui.switch = mo.ui.switch(
        label=f"<small>{strings.ui_show_custom_hints}</small>", value=False
    )
    dlt_clear_query_cache: mo.ui.run_button = mo.ui.run_button(
        label=f"<small>{strings.ui_clear_cache}</small>"
    )
    dlt_restrict_to_last_1000: mo.ui.switch = mo.ui.switch(
        label=f"<small>{strings.ui_limit_to_1000_rows}</small>", value=True
    )
    return (
        dlt_clear_query_cache,
        dlt_restrict_to_last_1000,
        dlt_schema_show_child_tables,
        dlt_schema_show_custom_hints,
        dlt_schema_show_dlt_columns,
        dlt_schema_show_dlt_tables,
        dlt_schema_show_other_hints,
        dlt_schema_show_row_counts,
        dlt_schema_show_type_hints,
        dlt_section_browse_data_switch,
        dlt_section_ibis_browser_switch,
        dlt_section_loads_switch,
        dlt_section_overview_switch,
        dlt_section_schema_switch,
        dlt_section_state_switch,
        dlt_section_sync_switch,
        dlt_section_trace_switch,
    )


@app.cell(hide_code=True)
def watch_changes(
    dlt_pipeline_select: mo.ui.multiselect,
    dlt_pipelines_dir: str,
):
    """
    Watch changes in the trace file and trigger reload in the home cell and all following cells on change
    """
    # provide pipeline object to the following cells
    dlt_pipeline_name: str = (
        str(dlt_pipeline_select.value[0]) if dlt_pipeline_select.value else None
    )
    dlt_file_watcher = None
    if dlt_pipeline_name:
        dlt_file_watcher = mo.watch.file(
            utils.get_trace_file_path(dlt_pipeline_name, dlt_pipelines_dir)
        )
    return dlt_pipeline_name, dlt_file_watcher


@app.cell(hide_code=True)
def ui_primary_controls(
    dlt_pipeline: dlt.Pipeline,
    dlt_schema_show_child_tables: mo.ui.switch,
    dlt_schema_show_dlt_tables: mo.ui.switch,
    dlt_schema_show_row_counts: mo.ui.switch,
    dlt_section_browse_data_switch: mo.ui.switch,
    dlt_section_schema_switch: mo.ui.switch,
    dlt_section_trace_switch: mo.ui.switch,
    dlt_config: DashboardConfiguration,
    dlt_schema_select: mo.ui.multiselect,
):
    """
    Helper cell for creating certain controls based on selected sections
    """

    dlt_selected_schema_name = (
        cast(str, dlt_schema_select.value) if dlt_schema_select.value else None
    )

    #
    # Schema controls
    #
    dlt_schema_table_list: mo.ui.table = None
    if dlt_section_schema_switch.value and dlt_pipeline and dlt_selected_schema_name:
        _table_list = utils.create_table_list(
            dlt_config,
            dlt_pipeline,
            dlt_selected_schema_name,
            show_internals=dlt_schema_show_dlt_tables.value,
            show_child_tables=dlt_schema_show_child_tables.value,
        )
        dlt_schema_table_list = mo.ui.table(
            _table_list,  # type: ignore[arg-type,unused-ignore]
            style_cell=utils.style_cell,
            initial_selection=[0] if len(_table_list) > 0 else None,
            freeze_columns_left=["name"] if len(_table_list) > 0 else None,
        )

    #
    # Browse data controls
    #
    dlt_data_table_list: mo.ui.table = None
    if dlt_section_browse_data_switch.value and dlt_pipeline and dlt_selected_schema_name:
        table_list = utils.create_table_list(
            dlt_config,
            dlt_pipeline,
            dlt_selected_schema_name,
            show_internals=dlt_schema_show_dlt_tables.value,
            show_child_tables=dlt_schema_show_child_tables.value,
            show_row_counts=dlt_schema_show_row_counts.value,
        )
        dlt_data_table_list = mo.ui.table(
            table_list,  # type: ignore[arg-type,unused-ignore]
            style_cell=utils.style_cell,
            selection="single",
            initial_selection=[0] if len(table_list) > 0 else None,
            freeze_columns_left=["name"] if len(table_list) > 0 else None,
        )

    #
    # Trace steps table
    #
    dlt_trace_steps_table: mo.ui.table = None
    if dlt_section_trace_switch.value and dlt_pipeline and dlt_pipeline.last_trace:
        dlt_trace_steps_table = mo.ui.table(
            utils.trace_steps_overview(dlt_config, dlt_pipeline.last_trace)
        )
    return (
        dlt_data_table_list,
        dlt_schema_table_list,
        dlt_trace_steps_table,
        dlt_selected_schema_name,
    )


@app.cell(hide_code=True)
def utils_cli_args_and_query_vars_config():
    """
    Prepare cli args  as globals for the following cells
    """

    try:
        mo_query_var_pipeline_name: str = cast(str, mo.query_params().get("pipeline")) or None
        mo_cli_arg_pipeline: str = cast(str, mo.cli_args().get("pipeline")) or None
        mo_cli_arg_pipelines_dir: str = cast(str, mo.cli_args().get("pipelines-dir")) or None
        mo_cli_arg_with_test_identifiers: bool = (
            cast(bool, mo.cli_args().get("with_test_identifiers")) or False
        )
    except Exception:
        mo_query_var_pipeline_name = None
        mo_cli_arg_pipelines_dir = None
        mo_cli_arg_with_test_identifiers = False
        mo_cli_arg_pipeline = None

    return (
        mo_cli_arg_pipelines_dir,
        mo_cli_arg_with_test_identifiers,
        mo_query_var_pipeline_name,
        mo_cli_arg_pipeline,
    )


if __name__ == "__main__":
    app.run()<|MERGE_RESOLUTION|>--- conflicted
+++ resolved
@@ -324,20 +324,6 @@
                 # state section
                 _state_section_content = []
 
-<<<<<<< HEAD
-                # get source and resource state for correct resources from pipeline
-                _converted_state = json.loads(json.dumps(dlt_pipeline.state))
-                _source_state = _converted_state.get("sources", {}).get(
-                    dlt_selected_schema_name, {}
-                )
-                _resources_state = _source_state.pop("resources", {})
-                if "resource" in _schema_table:
-                    _resource_state = _resources_state.get(_schema_table["resource"], {})
-                else:
-                    _resource_state = {}
-
-=======
->>>>>>> 5d29c0de
                 # render
                 _state_section_content.append(
                     mo.hstack(
@@ -353,15 +339,6 @@
                                     ),
                                 ]
                             ),
-<<<<<<< HEAD
-                            mo.ui.code_editor(
-                                yaml.safe_dump(_resource_state),
-                                label=(
-                                    "<small>Resource state for"
-                                    f" {_schema_table.get('resource', '')}</small>"
-                                ),
-                                language="yaml",
-=======
                             mo.vstack(
                                 [
                                     mo.md(
@@ -370,7 +347,6 @@
                                     ),
                                     mo.json(_resource_state),
                                 ]
->>>>>>> 5d29c0de
                             ),
                         ],
                         justify="start",
@@ -381,11 +357,7 @@
                 _result.append(
                     mo.accordion(
                         {
-<<<<<<< HEAD
-                            f"<small>Show source and resource state resource which created table {_table_name}</small>": mo.vstack(
-=======
                             f"<small>Show source and resource state resource {_resource_name} which created table {_table_name}</small>": mo.vstack(
->>>>>>> 5d29c0de
                                 _state_section_content
                             )
                         }
