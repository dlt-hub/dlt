from typing import cast, Any

from dlt.common.exceptions import MissingDependencyException
from dlt.common.destination import TDestinationReferenceArg, Destination
from dlt.common.destination.client import JobClientBase
from dlt.common.schema import Schema
from dlt.common.schema.utils import new_table
from dlt.common.storages.configuration import FilesystemConfiguration

from dlt.destinations.sql_client import SqlClientBase
from dlt.destinations.impl.athena.configuration import AthenaClientConfiguration
from dlt.destinations.impl.duckdb.configuration import DuckDbClientConfiguration
from dlt.destinations.impl.databricks.configuration import DatabricksClientConfiguration
from dlt.destinations.impl.motherduck.configuration import MotherDuckClientConfiguration
from dlt.destinations.impl.postgres.configuration import PostgresClientConfiguration
from dlt.destinations.impl.redshift.configuration import RedshiftClientConfiguration
from dlt.destinations.impl.snowflake.configuration import SnowflakeClientConfiguration
from dlt.destinations.impl.mssql.configuration import MsSqlClientConfiguration
from dlt.destinations.impl.bigquery.configuration import BigQueryClientConfiguration
from dlt.destinations.impl.clickhouse.configuration import ClickHouseClientConfiguration


try:
    import ibis  # type: ignore
    import sqlglot
    from ibis import BaseBackend, Expr, Table
except ModuleNotFoundError:
    raise MissingDependencyException("dlt ibis helpers", ["ibis-framework"])


# Map dlt data types to ibis data types
DATA_TYPE_MAP = {
    "text": "string",
    "double": "float64",
    "bool": "boolean",
    "timestamp": "timestamp",
    "bigint": "int64",
    "binary": "binary",
    "json": "string",  # Store JSON as string in ibis
    "decimal": "decimal",
    "wei": "int64",  # Wei is a large integer
    "date": "date",
    "time": "time",
}


def create_ibis_backend(
    destination: TDestinationReferenceArg, client: JobClientBase
) -> BaseBackend:
    """Create a given ibis backend for a destination client and dataset."""

    # ensure destination is a Destination instance
    if not isinstance(destination, Destination):
        destination = Destination.from_reference(destination)

    if issubclass(destination.spec, DuckDbClientConfiguration) or issubclass(
        destination.spec, MotherDuckClientConfiguration
    ):
        from dlt.destinations.impl.duckdb.duck import DuckDbClient
        import duckdb

        assert isinstance(client, DuckDbClient)
        duck = duckdb.connect(
            database=client.config.credentials._conn_str(),
            read_only=client.config.credentials.read_only,
            config=client.config.credentials._get_conn_config(),
        )
        con = ibis.duckdb.from_connection(duck)
        # make sure we can access tables from current dataset without qualification
        dataset_name = client.sql_client.fully_qualified_dataset_name()
        con.raw_sql(f"SET search_path = '{dataset_name}';")
    elif issubclass(destination.spec, PostgresClientConfiguration):
        from dlt.destinations.impl.postgres.postgres import PostgresClient

        assert isinstance(client, PostgresClient)
        if destination.spec is RedshiftClientConfiguration:
            # patch psycopg
            try:
                import psycopg  # type: ignore[import-not-found, unused-ignore]

                old_fetch = psycopg.types.TypeInfo.fetch

                def _ignore_hstore(conn: Any, name: Any) -> Any:
                    if name == "hstore":
                        raise TypeError("HSTORE")
                    return old_fetch(conn, name)

                psycopg.types.TypeInfo.fetch = _ignore_hstore  # type: ignore[method-assign, unused-ignore]
            except Exception:
                pass
<<<<<<< HEAD
        credentials = client.config.credentials.copy()
        # schema must be passed at path, `schema` argument does not work (overridden, probably a bug)
        credentials.database = credentials.database + "/" + client.sql_client.dataset_name
        con = ibis.connect(credentials.to_native_representation())
=======
            # check ibis version and raise an error if it's >= 0.10.4
            ibis_version = tuple(map(int, ibis.__version__.split(".")))
            if ibis_version >= (0, 10, 4):
                raise NotImplementedError(
                    "Redshift is not properly supported by ibis as of version 0.10.4. "
                    "Please use an older version of ibis."
                )
        credentials = client.config.credentials.to_native_representation()
        con = ibis.connect(credentials)
>>>>>>> 1c0ff208
    elif issubclass(destination.spec, SnowflakeClientConfiguration):
        from dlt.destinations.impl.snowflake.snowflake import SnowflakeClient

        assert isinstance(client, SnowflakeClient)
        sn_credentials = client.config.credentials.to_connector_params()
        dataset_name = client.sql_client.fully_qualified_dataset_name()
        con = ibis.snowflake.connect(
            schema=dataset_name, **sn_credentials, create_object_udfs=False
        )
    elif issubclass(destination.spec, MsSqlClientConfiguration):
        from dlt.destinations.impl.mssql.mssql import MsSqlJobClient

        assert isinstance(client, MsSqlJobClient)
        ms_credentials = client.config.credentials.to_native_representation()
        con = ibis.connect(ms_credentials, driver=client.config.credentials.driver)
    elif issubclass(destination.spec, BigQueryClientConfiguration):
        from dlt.destinations.impl.bigquery.bigquery import BigQueryClient

        assert isinstance(client, BigQueryClient)
        credentials = client.config.credentials.to_native_credentials()
        con = ibis.bigquery.connect(
            credentials=credentials,
            project_id=client.sql_client.project_id,
            dataset_id=client.sql_client.fully_qualified_dataset_name(escape=False),
            location=client.sql_client.location,
        )
    elif issubclass(destination.spec, ClickHouseClientConfiguration):
        from dlt.destinations.impl.clickhouse.clickhouse import ClickHouseClient

        ch_client = cast(ClickHouseClient, client)
        con = ibis.clickhouse.connect(
            host=ch_client.config.credentials.host,
            port=ch_client.config.credentials.http_port,
            database=ch_client.config.credentials.database,
            user=ch_client.config.credentials.username,
            password=ch_client.config.credentials.password,
            secure=bool(ch_client.config.credentials.secure),
            # compression=True,
        )
    elif issubclass(destination.spec, DatabricksClientConfiguration):
        from dlt.destinations.impl.databricks.databricks import DatabricksClient

        bricks_client = cast(DatabricksClient, client)
        con = ibis.databricks.connect(
            **bricks_client.config.credentials.to_connector_params(),
            schema=bricks_client.sql_client.dataset_name,
        )
    elif issubclass(destination.spec, AthenaClientConfiguration):
        from dlt.destinations.impl.athena.athena import AthenaClient

        athena_client = cast(AthenaClient, client)
        con = ibis.athena.connect(
            schema_name=athena_client.sql_client.dataset_name,
            **athena_client.config.to_connector_params(),
        )
    # TODO: allow for sqlalchemy mysql and sqlite here
    elif issubclass(destination.spec, FilesystemConfiguration):
        import duckdb
        from dlt.destinations.impl.filesystem.sql_client import (
            FilesystemClient,
            FilesystemSqlClient,
        )
        from dlt.destinations.impl.duckdb.factory import DuckDbCredentials

        # we create an in memory duckdb and create the ibis backend from it
        fs_client = cast(FilesystemClient, client)
        sql_client = FilesystemSqlClient(
            fs_client,
            dataset_name=fs_client.dataset_name,
            credentials=DuckDbCredentials(duckdb.connect()),
        )
        # do not use context manager to not return and close the cloned connection
        duckdb_conn = sql_client.open_connection()
        # make all tables available here
        # NOTE: we should probably have the option for the user to only select a subset of tables here
        sql_client.create_views_for_all_tables()
        # why this works now: whenever a clone of connection is made, all SET commands
        # apply only to it. old code was setting `curl` on the internal clone of sql_client
        # now we export this clone directly to ibis to it works
        con = ibis.duckdb.from_connection(duckdb_conn)
    else:
        # NOTE: Athena could theoretically work with trino backend, but according to
        # https://github.com/ibis-project/ibis/issues/7682 connecting with aws credentials
        # does not work yet.
        raise NotImplementedError(
            f"Destination of type {Destination.from_reference(destination).destination_type} not"
            " supported by ibis."
        )

    return con


def create_unbound_ibis_table(
    sql_client: SqlClientBase[Any], schema: Schema, table_name: str
) -> Expr:
    """Create an unbound ibis table from a dlt schema. Tables not in schema will be created
    without columns.
    """

    if table_name not in schema.tables:
        raise Exception(
            f"Table {table_name} not found in schema. Available tables: {schema.tables.keys()}"
        )
    table_schema = schema.tables.get(table_name) or new_table(table_name)

    # Convert dlt table schema columns to ibis schema
    ibis_schema = {
        sql_client.capabilities.casefold_identifier(col_name): DATA_TYPE_MAP[
            col_info.get("data_type", "string")
        ]
        for col_name, col_info in table_schema.get("columns", {}).items()
    }

    # normalize table name
    table_path = sql_client.make_qualified_table_name_path(table_name, escape=False)

    catalog = None
    if len(table_path) == 3:
        catalog, database, table = table_path
    else:
        database, table = table_path

    # create unbound ibis table and return in dlt wrapper
    unbound_table = ibis.table(schema=ibis_schema, name=table, database=database, catalog=catalog)

    return unbound_table<|MERGE_RESOLUTION|>--- conflicted
+++ resolved
@@ -88,12 +88,6 @@
                 psycopg.types.TypeInfo.fetch = _ignore_hstore  # type: ignore[method-assign, unused-ignore]
             except Exception:
                 pass
-<<<<<<< HEAD
-        credentials = client.config.credentials.copy()
-        # schema must be passed at path, `schema` argument does not work (overridden, probably a bug)
-        credentials.database = credentials.database + "/" + client.sql_client.dataset_name
-        con = ibis.connect(credentials.to_native_representation())
-=======
             # check ibis version and raise an error if it's >= 0.10.4
             ibis_version = tuple(map(int, ibis.__version__.split(".")))
             if ibis_version >= (0, 10, 4):
@@ -101,9 +95,10 @@
                     "Redshift is not properly supported by ibis as of version 0.10.4. "
                     "Please use an older version of ibis."
                 )
-        credentials = client.config.credentials.to_native_representation()
-        con = ibis.connect(credentials)
->>>>>>> 1c0ff208
+        credentials = client.config.credentials.copy()
+        # schema must be passed at path, `schema` argument does not work (overridden, probably a bug)
+        credentials.database = credentials.database + "/" + client.sql_client.dataset_name
+        con = ibis.connect(credentials.to_native_representation())
     elif issubclass(destination.spec, SnowflakeClientConfiguration):
         from dlt.destinations.impl.snowflake.snowflake import SnowflakeClient
 
