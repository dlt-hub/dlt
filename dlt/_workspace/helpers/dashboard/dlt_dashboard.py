--- conflicted
+++ resolved
@@ -185,16 +185,11 @@
         )
         _pipeline_execution_exception = utils.build_exception_section(dlt_pipeline)
 
-<<<<<<< HEAD
-    _stack = render_pipeline_header_row(
-        dlt_pipeline_name, dlt_profile_select, dlt_pipeline_select, _buttons
-=======
     _stack = [ui.section_marker(strings.home_section_name)]
     _stack.extend(
         render_pipeline_header_row(
             dlt_pipeline_name, dlt_profile_select, dlt_pipeline_select, _buttons
         )
->>>>>>> 044ea90d
     )
 
     if _pipeline_execution_summary:
@@ -309,14 +304,6 @@
     Overview page of currently selected pipeline
     """
 
-<<<<<<< HEAD
-    _result = ui.build_page_header(
-        dlt_pipeline,
-        strings.overview_title,
-        strings.overview_subtitle,
-        strings.overview_subtitle,
-        dlt_section_info_switch,
-=======
     _result = [ui.section_marker(strings.overview_section_name)]
     _result.extend(
         ui.build_page_header(
@@ -326,7 +313,6 @@
             strings.overview_subtitle,
             dlt_section_info_switch,
         )
->>>>>>> 044ea90d
     )
 
     if dlt_pipeline and dlt_section_info_switch.value:
