--- conflicted
+++ resolved
@@ -96,10 +96,7 @@
 #
 # Overview section
 #
-<<<<<<< HEAD
-=======
 overview_section_name = "overview_section"
->>>>>>> 044ea90d
 overview_title = "Pipeline Info"
 overview_subtitle = "Basic properties of the selected pipeline"
 overview_remote_state_title = "Remote state"
