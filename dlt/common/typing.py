from collections.abc import Mapping as C_Mapping, Sequence as C_Sequence, Callable as C_Callable
from datetime import datetime, date  # noqa: I251
import inspect
import os
from re import Pattern as _REPattern
import sys
from types import FunctionType, MethodType, ModuleType
from typing import (
    ForwardRef,
    Callable,
    ClassVar,
    Dict,
    Any,
    Final,
    Literal,
    List,
    Mapping,
    NewType,
    Optional,
    Tuple,
    Type,
    TypeVar,
    Generic,
    Protocol,
    TYPE_CHECKING,
    Union,
    runtime_checkable,
    IO,
    Iterator,
    Generator,
    NamedTuple,
)

from typing_extensions import (
    Annotated,
    Never,
    ParamSpec,
    TypeAlias,
    Concatenate,
    get_args,
    get_origin,
)

try:
    from types import UnionType  # type: ignore[attr-defined]
except ImportError:
    # Since new Union syntax was introduced in Python 3.10
    # we need to substitute it here for older versions.
    # it is defined as type(int | str) but for us having it
    # as shown here should suffice because it is valid only
    # in versions of Python>=3.10.
    UnionType = Never

if sys.version_info[:3] >= (3, 9, 0):
    from typing import _SpecialGenericAlias, _GenericAlias  # type: ignore[attr-defined]
    from types import GenericAlias  # type: ignore[attr-defined]

    typingGenericAlias: Tuple[Any, ...] = (_GenericAlias, _SpecialGenericAlias, GenericAlias)
else:
    from typing import _GenericAlias  # type: ignore[attr-defined]

    typingGenericAlias = (_GenericAlias,)

from dlt.common.pendulum import timedelta, pendulum

if TYPE_CHECKING:
    from _typeshed import StrOrBytesPath
    from typing import _TypedDict

    REPattern = _REPattern[str]
    PathLike = os.PathLike[str]
else:
    StrOrBytesPath = Any
    from typing import _TypedDictMeta as _TypedDict

    REPattern = _REPattern
    PathLike = os.PathLike

AnyType: TypeAlias = Any
NoneType = type(None)
DictStrAny: TypeAlias = Dict[str, Any]
DictStrStr: TypeAlias = Dict[str, str]
StrAny: TypeAlias = Mapping[str, Any]  # immutable, covariant entity
StrStr: TypeAlias = Mapping[str, str]  # immutable, covariant entity
StrStrStr: TypeAlias = Mapping[str, Mapping[str, str]]  # immutable, covariant entity
AnyFun: TypeAlias = Callable[..., Any]
TFun = TypeVar("TFun", bound=AnyFun)  # any function
TAny = TypeVar("TAny", bound=Any)
TAnyFunOrGenerator = TypeVar(
    "TAnyFunOrGenerator", AnyFun, Generator[Any, Optional[Any], Optional[Any]]
)
TAnyClass = TypeVar("TAnyClass", bound=object)
TimedeltaSeconds = Union[int, float, timedelta]
# represent secret value ie. coming from Kubernetes/Docker secrets or other providers
TSecretValue = NewType("TSecretValue", Any)  # type: ignore
TSecretStrValue = NewType("TSecretValue", str)  # type: ignore
TDataItem: TypeAlias = Any
"""A single data item as extracted from data source"""
TDataItems: TypeAlias = Union[TDataItem, List[TDataItem]]
"A single data item or a list as extracted from the data source"
TAnyDateTime = Union[pendulum.DateTime, pendulum.Date, datetime, date, str, float, int]
"""DateTime represented as pendulum/python object, ISO string or unix timestamp"""
TVariantBase = TypeVar("TVariantBase", covariant=True)
TVariantRV = Tuple[str, Any]
VARIANT_FIELD_FORMAT = "v_%s"
TFileOrPath = Union[str, PathLike, IO[Any]]
TSortOrder = Literal["asc", "desc"]


class ConfigValueSentinel(NamedTuple):
    """Class to create singleton sentinel for config and secret injected value"""

    default_literal: str
    default_type: AnyType

    def __str__(self) -> str:
        return self.__repr__()

    def __repr__(self) -> str:
        if self.default_literal == "dlt.config.value":
            inst_ = "ConfigValue"
        else:
            inst_ = "SecretValue"
        return f"{inst_}({self.default_literal}) awaiting injection"


ConfigValue: None = ConfigValueSentinel("dlt.config.value", AnyType)  # type: ignore[assignment]
"""Config value indicating argument that may be injected by config provider. Evaluates to None when type checking"""

SecretValue: None = ConfigValueSentinel("dlt.secrets.value", TSecretValue)  # type: ignore[assignment]
"""Secret value indicating argument that may be injected by config provider. Evaluates to None when type checking"""


@runtime_checkable
class SupportsVariant(Protocol, Generic[TVariantBase]):
    """Defines variant type protocol that should be recognized by normalizers

    Variant types behave like TVariantBase type (ie. Decimal) but also implement the protocol below that is used to extract the variant value from it.
    See `Wei` type declaration which returns Decimal or str for values greater than supported by destination warehouse.
    """

    def __call__(self) -> Union[TVariantBase, TVariantRV]: ...


class SupportsHumanize(Protocol):
    def asdict(self) -> DictStrAny:
        """Represents object as dict with a schema loadable by dlt"""
        ...

    def asstr(self, verbosity: int = 0) -> str:
        """Represents object as human readable string"""
        ...


def get_type_name(t: Type[Any]) -> str:
    """Returns a human-friendly name of type `t`"""
    if name := getattr(t, "__name__", None):
        return name  # type: ignore[no-any-return]
    t = get_origin(t) or t
    if name := getattr(t, "__name__", None):
        return name  # type: ignore[no-any-return]
    return str(t)


def is_callable_type(hint: Type[Any]) -> bool:
    """Checks if `hint` is callable: a function or callable class. This function does not descend
    into type arguments ie. if Union, Literal or NewType contain callables, those are ignored"""
    if get_origin(hint) is get_origin(Callable):
        return True
    # this skips NewType etc.
    if getattr(hint, "__module__", None) == "typing":
        return False
    if isinstance(hint, FunctionType):
        return True
    # this is how we check if __call__ is implemented in the mro
    if inspect.isclass(hint) and any("__call__" in t_.__dict__ for t_ in inspect.getmro(hint)):
        return True

    return False


def extract_type_if_modifier(t: Type[Any]) -> Optional[Type[Any]]:
    if get_origin(t) in (Final, ClassVar, Annotated):
        t = get_args(t)[0]
        if m_t := extract_type_if_modifier(t):
            return m_t
        else:
            return t
    return None


def extract_supertype(t: Type[Any]) -> Optional[Type[Any]]:
    return getattr(t, "__supertype__", None)  # type: ignore[no-any-return]


def is_union_type(hint: Type[Any]) -> bool:
    # We need to handle UnionType because with Python>=3.10
    # new Optional syntax was introduced which treats Optionals
    # as unions and probably internally there is no additional
    # type hints to handle this edge case, see the examples below
    # >>> type(str | int)
    # <class 'types.UnionType'>
    # >>> type(str | None)
    # <class 'types.UnionType'>
    # type(Union[int, str])
    # <class 'typing._GenericAlias'>
    origin = get_origin(hint)
    if origin is Union or origin is UnionType:
        return True

    if inner_t := extract_type_if_modifier(hint):
        return is_union_type(inner_t)

    return False


def is_optional_type(t: Type[Any]) -> bool:
    origin = get_origin(t)
    is_union = origin is Union or origin is UnionType
    if is_union and type(None) in get_args(t):
        return True

    if inner_t := extract_type_if_modifier(t):
        if is_optional_type(inner_t):
            return True
        else:
            t = inner_t
    if super_t := extract_supertype(t):
        return is_optional_type(super_t)

    return False


def is_final_type(t: Type[Any]) -> bool:
    return get_origin(t) is Final


def extract_union_types(t: Type[Any], no_none: bool = False) -> List[Any]:
    if no_none:
        return [arg for arg in get_args(t) if arg is not type(None)]  # noqa: E721
    return list(get_args(t))


def is_literal_type(hint: Type[Any]) -> bool:
    if get_origin(hint) is Literal:
        return True
    if inner_t := extract_type_if_modifier(hint):
        if is_literal_type(inner_t):
            return True
        else:
            hint = inner_t
    if super_t := extract_supertype(hint):
        return is_literal_type(super_t)
    if is_union_type(hint) and is_optional_type(hint):
        return is_literal_type(get_args(hint)[0])

    return False


def is_newtype_type(t: Type[Any]) -> bool:
    if hasattr(t, "__supertype__"):
        return True
    if inner_t := extract_type_if_modifier(t):
        if is_newtype_type(inner_t):
            return True
        else:
            t = inner_t
    if is_union_type(t) and is_optional_type(t):
        return is_newtype_type(get_args(t)[0])
    return False


def is_typeddict(t: Type[Any]) -> bool:
    if isinstance(t, _TypedDict):
        return True
    if inner_t := extract_type_if_modifier(t):
        return is_typeddict(inner_t)
    return False


def is_annotated(ann_type: Any) -> bool:
    try:
        return issubclass(get_origin(ann_type), Annotated)  # type: ignore[arg-type]
    except TypeError:
        return False


def is_list_generic_type(t: Type[Any]) -> bool:
    try:
        return issubclass(get_origin(t), C_Sequence)
    except TypeError:
        return False


def is_dict_generic_type(t: Type[Any]) -> bool:
    try:
        return issubclass(get_origin(t), C_Mapping)
    except TypeError:
        return False


def extract_inner_type(
    hint: Type[Any], preserve_new_types: bool = False, preserve_literal: bool = False
) -> Type[Any]:
    """Gets the inner type from Literal, Optional, Final and NewType

    Args:
        hint (Type[Any]): Type to extract
        preserve_new_types (bool): Do not extract supertype of a NewType

    Returns:
        Type[Any]: Inner type if hint was Literal, Optional or NewType, otherwise hint
    """
    if maybe_modified := extract_type_if_modifier(hint):
<<<<<<< HEAD
        return extract_inner_type(maybe_modified, preserve_new_types)
    # make sure we deal with optional directly
    if is_union_type(hint) and is_optional_type(hint):
        return extract_inner_type(get_args(hint)[0], preserve_new_types)
    if is_literal_type(hint):
=======
        return extract_inner_type(maybe_modified, preserve_new_types, preserve_literal)
    if is_optional_type(hint):
        return extract_inner_type(get_args(hint)[0], preserve_new_types, preserve_literal)
    if is_literal_type(hint) and not preserve_literal:
>>>>>>> 5b9c7156
        # assume that all literals are of the same type
        return type(get_args(hint)[0])
    if is_newtype_type(hint) and not preserve_new_types:
        # descend into supertypes of NewType
        return extract_inner_type(hint.__supertype__, preserve_new_types, preserve_literal)
    return hint


def get_all_types_of_class_in_union(
    hint: Any, cls: TAny, with_superclass: bool = False
) -> List[TAny]:
    """if `hint` is an Union that contains classes, return all classes that are a subclass or (optionally) superclass of cls"""
    return [
        t
        for t in get_args(hint)
        if not is_typeddict(t) and (is_subclass(t, cls) or is_subclass(cls, t) and with_superclass)
    ]


def is_generic_alias(tp: Any) -> bool:
    """Tests if type is a generic alias ie. List[str]"""
    return isinstance(tp, typingGenericAlias) and tp.__origin__ not in (
        Union,
        tuple,
        ClassVar,
        C_Callable,
    )


def is_subclass(subclass: Any, cls: Any) -> bool:
    """Return whether 'cls' is a derived from another class or is the same class.

    Will handle generic types by comparing their origins.
    """
    if is_generic_alias(subclass):
        subclass = get_origin(subclass)
    if is_generic_alias(cls):
        cls = get_origin(cls)

    if inspect.isclass(subclass) and inspect.isclass(cls):
        return issubclass(subclass, cls)
    return False


def get_generic_type_argument_from_instance(
    instance: Any, sample_value: Optional[Any]
) -> Type[Any]:
    """Infers type argument of a Generic class from an `instance` of that class using optional `sample_value` of the argument type

    Inference depends on the presence of __orig_class__ attribute in instance, if not present - sample_Value will be used

    Args:
        instance (Any): instance of Generic class
        sample_value (Optional[Any]): instance of type of generic class, optional

    Returns:
        Type[Any]: type argument or Any if not known
    """
    orig_param_type = Any
    if hasattr(instance, "__orig_class__"):
        orig_param_type = get_args(instance.__orig_class__)[0]
    if orig_param_type is Any and sample_value is not None:
        orig_param_type = type(sample_value)
    return orig_param_type  # type: ignore


TInputArgs = ParamSpec("TInputArgs")
TReturnVal = TypeVar("TReturnVal")


def copy_sig(
    wrapper: Callable[TInputArgs, Any],
) -> Callable[[Callable[..., TReturnVal]], Callable[TInputArgs, TReturnVal]]:
    """Copies docstring and signature from wrapper to func but keeps the func return value type"""

    def decorator(func: Callable[..., TReturnVal]) -> Callable[TInputArgs, TReturnVal]:
        func.__doc__ = wrapper.__doc__
        return func

    return decorator<|MERGE_RESOLUTION|>--- conflicted
+++ resolved
@@ -312,18 +312,11 @@
         Type[Any]: Inner type if hint was Literal, Optional or NewType, otherwise hint
     """
     if maybe_modified := extract_type_if_modifier(hint):
-<<<<<<< HEAD
-        return extract_inner_type(maybe_modified, preserve_new_types)
+        return extract_inner_type(maybe_modified, preserve_new_types, preserve_literal)
     # make sure we deal with optional directly
     if is_union_type(hint) and is_optional_type(hint):
-        return extract_inner_type(get_args(hint)[0], preserve_new_types)
-    if is_literal_type(hint):
-=======
-        return extract_inner_type(maybe_modified, preserve_new_types, preserve_literal)
-    if is_optional_type(hint):
         return extract_inner_type(get_args(hint)[0], preserve_new_types, preserve_literal)
     if is_literal_type(hint) and not preserve_literal:
->>>>>>> 5b9c7156
         # assume that all literals are of the same type
         return type(get_args(hint)[0])
     if is_newtype_type(hint) and not preserve_new_types:
