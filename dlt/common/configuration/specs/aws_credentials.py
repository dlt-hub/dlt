from typing import Optional, Dict, Any

from dlt.common.exceptions import MissingDependencyException
from dlt.common.typing import TSecretStrValue
from dlt.common.configuration.specs import CredentialsConfiguration, CredentialsWithDefault, configspec
from dlt.common.configuration.specs.exceptions import InvalidBoto3Session
from dlt import version


@configspec
class AwsCredentialsWithoutDefaults(CredentialsConfiguration):
    # credentials without boto implementation
    aws_access_key_id: str = None
    aws_secret_access_key: TSecretStrValue = None
    aws_session_token: Optional[TSecretStrValue] = None
<<<<<<< HEAD
    aws_profile: Optional[str] = None
    aws_region: Optional[str] = None
=======
    profile_name: Optional[str] = None
    region_name: Optional[str] = None
>>>>>>> db08d1e8

    def to_s3fs_credentials(self) -> Dict[str, Optional[str]]:
        """Dict of keyword arguments that can be passed to s3fs"""
        return dict(
            key=self.aws_access_key_id,
            secret=self.aws_secret_access_key,
            token=self.aws_session_token,
            profile=self.profile_name
        )

    def to_native_representation(self) -> Dict[str, Optional[str]]:
        """Return a dict that can be passed as kwargs to boto3 session"""
<<<<<<< HEAD
        d = dict(self)
        d['profile_name'] = d.pop('aws_profile')  # boto3 argument doesn't match env var name
        d['region_name'] = d.pop('aws_region', None)  # boto3 argument doesn't match env var name
        return d
=======
        return dict(self)
>>>>>>> db08d1e8


@configspec
class AwsCredentials(AwsCredentialsWithoutDefaults, CredentialsWithDefault):

    def on_partial(self) -> None:
        # Try get default credentials
        session = self._to_session()
        if self._from_session(session) and not self.is_partial():
            self.resolve()

    def _to_session(self) -> Any:
        try:
            import boto3
        except ImportError:
            raise MissingDependencyException(self.__class__.__name__, [f"{version.DLT_PKG_NAME}[s3]"])
        return boto3.Session(**self.to_native_representation())

    def _from_session(self, session: Any) -> Any:
        """Sets the credentials properties from boto3 `session` and return session's credentials if found"""
        import boto3
        assert isinstance(session, boto3.Session)
        self.profile_name = session.profile_name
        self.region_name = session.region_name
        default = session.get_credentials()
        if not default:
            return None
        self.aws_access_key_id = default.access_key
        self.aws_secret_access_key = default.secret_key
        self.aws_session_token = default.token
        return default

    def to_native_credentials(self) -> Optional[Any]:
        return self._to_session().get_credentials()

    def parse_native_representation(self, native_value: Any) -> None:
        """Import external boto session"""
        try:
            import boto3
            if isinstance(native_value, boto3.Session):
                if self._from_session(native_value):
                    self.__is_resolved__ = True
            else:
                raise InvalidBoto3Session(self.__class__, native_value)
        except ImportError:
            pass<|MERGE_RESOLUTION|>--- conflicted
+++ resolved
@@ -13,13 +13,8 @@
     aws_access_key_id: str = None
     aws_secret_access_key: TSecretStrValue = None
     aws_session_token: Optional[TSecretStrValue] = None
-<<<<<<< HEAD
-    aws_profile: Optional[str] = None
-    aws_region: Optional[str] = None
-=======
     profile_name: Optional[str] = None
     region_name: Optional[str] = None
->>>>>>> db08d1e8
 
     def to_s3fs_credentials(self) -> Dict[str, Optional[str]]:
         """Dict of keyword arguments that can be passed to s3fs"""
@@ -32,14 +27,7 @@
 
     def to_native_representation(self) -> Dict[str, Optional[str]]:
         """Return a dict that can be passed as kwargs to boto3 session"""
-<<<<<<< HEAD
-        d = dict(self)
-        d['profile_name'] = d.pop('aws_profile')  # boto3 argument doesn't match env var name
-        d['region_name'] = d.pop('aws_region', None)  # boto3 argument doesn't match env var name
-        return d
-=======
         return dict(self)
->>>>>>> db08d1e8
 
 
 @configspec
