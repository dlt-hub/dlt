from typing import Optional, Dict, Any, Union

from dlt.common.pendulum import pendulum
from dlt.common.exceptions import MissingDependencyException
from dlt.common.typing import TSecretStrValue
from dlt.common.configuration.specs import (
    CredentialsConfiguration,
    CredentialsWithDefault,
    configspec,
)
from dlt.common.configuration.specs.mixins import WithPyicebergConfig
from dlt import version
from dlt.common.utils import without_none

_AZURE_STORAGE_EXTRA = f"{version.DLT_PKG_NAME}[az]"


@configspec
<<<<<<< HEAD
class AzureCredentialsWithoutDefaults(CredentialsConfiguration, WithPyicebergConfig):
=======
class AzureCredentialsBase(CredentialsConfiguration):
    azure_storage_account_name: str = None
    azure_account_host: Optional[str] = None
    """Alternative host when accessing blob storage endpoint ie. my_account.dfs.core.windows.net"""

    def to_adlfs_credentials(self) -> Dict[str, Any]:
        pass

    def to_object_store_rs_credentials(self) -> Dict[str, str]:
        # https://docs.rs/object_store/latest/object_store/azure
        creds: Dict[str, Any] = without_none(self.to_adlfs_credentials())  # type: ignore[assignment]
        # only string options accepted
        creds.pop("anon", None)
        return creds


@configspec
class AzureCredentialsWithoutDefaults(AzureCredentialsBase):
>>>>>>> bfd0b528
    """Credentials for Azure Blob Storage, compatible with adlfs"""

    azure_storage_account_key: Optional[TSecretStrValue] = None
    azure_storage_sas_token: TSecretStrValue = None
    azure_sas_token_permissions: str = "racwdl"
    """Permissions to use when generating a SAS token. Ignored when sas token is provided directly"""

    def to_adlfs_credentials(self) -> Dict[str, Any]:
        """Return a dict that can be passed as kwargs to adlfs"""
        return dict(
            account_name=self.azure_storage_account_name,
            account_key=self.azure_storage_account_key,
            sas_token=self.azure_storage_sas_token,
            account_host=self.azure_account_host,
        )

<<<<<<< HEAD
    def to_object_store_rs_credentials(self) -> Dict[str, str]:
        # https://docs.rs/object_store/latest/object_store/azure
        creds = self.to_adlfs_credentials()
        if creds["sas_token"] is None:
            creds.pop("sas_token")
        if creds["account_key"] is None:
            creds.pop("account_key")
        return creds

    def to_pyiceberg_fileio_config(self) -> Dict[str, Any]:
        return {
            "adlfs.account-name": self.azure_storage_account_name,
            "adlfs.account-key": self.azure_storage_account_key,
            "adlfs.sas-token": self.azure_storage_sas_token,
        }

=======
>>>>>>> bfd0b528
    def create_sas_token(self) -> None:
        try:
            from azure.storage.blob import generate_account_sas, ResourceTypes
        except ModuleNotFoundError:
            raise MissingDependencyException(self.__class__.__name__, [_AZURE_STORAGE_EXTRA])

        self.azure_storage_sas_token = generate_account_sas(
            account_name=self.azure_storage_account_name,
            account_key=self.azure_storage_account_key,
            resource_types=ResourceTypes(container=True, object=True),
            permission=self.azure_sas_token_permissions,
            expiry=pendulum.now().add(days=1),
        )

    def on_partial(self) -> None:
        # sas token can be generated from account key
        if self.azure_storage_account_key and not self.azure_storage_sas_token:
            self.create_sas_token()
        if not self.is_partial():
            self.resolve()


@configspec
<<<<<<< HEAD
class AzureServicePrincipalCredentialsWithoutDefaults(
    CredentialsConfiguration, WithPyicebergConfig
):
    azure_storage_account_name: str = None
=======
class AzureServicePrincipalCredentialsWithoutDefaults(AzureCredentialsBase):
>>>>>>> bfd0b528
    azure_tenant_id: str = None
    azure_client_id: str = None
    azure_client_secret: TSecretStrValue = None

    def to_adlfs_credentials(self) -> Dict[str, Any]:
        return dict(
            account_name=self.azure_storage_account_name,
            account_host=self.azure_account_host,
            tenant_id=self.azure_tenant_id,
            client_id=self.azure_client_id,
            client_secret=self.azure_client_secret,
        )

<<<<<<< HEAD
    def to_object_store_rs_credentials(self) -> Dict[str, str]:
        # https://docs.rs/object_store/latest/object_store/azure
        return self.to_adlfs_credentials()

    def to_pyiceberg_fileio_config(self) -> Dict[str, Any]:
        return {
            "adlfs.account-name": self.azure_storage_account_name,
            "adlfs.tenant-id": self.azure_tenant_id,
            "adlfs.client-id": self.azure_client_id,
            "adlfs.client-secret": self.azure_client_secret,
        }

=======
>>>>>>> bfd0b528

@configspec
class AzureCredentials(AzureCredentialsWithoutDefaults, CredentialsWithDefault):
    def on_partial(self) -> None:
        try:
            from azure.identity import DefaultAzureCredential
        except ModuleNotFoundError:
            raise MissingDependencyException(self.__class__.__name__, [_AZURE_STORAGE_EXTRA])

        if not self.azure_storage_account_key and not self.azure_storage_sas_token:
            self._set_default_credentials(DefaultAzureCredential())
            if self.azure_storage_account_name:
                self.resolve()
        else:
            super().on_partial()

    def to_adlfs_credentials(self) -> Dict[str, Any]:
        base_kwargs = super().to_adlfs_credentials()
        if self.has_default_credentials():
            base_kwargs["anon"] = False
        return base_kwargs


@configspec
class AzureServicePrincipalCredentials(
    AzureServicePrincipalCredentialsWithoutDefaults, CredentialsWithDefault
):
    def on_partial(self) -> None:
        try:
            from azure.identity import DefaultAzureCredential
        except ModuleNotFoundError:
            raise MissingDependencyException(self.__class__.__name__, [_AZURE_STORAGE_EXTRA])

        self._set_default_credentials(DefaultAzureCredential())
        if self.azure_storage_account_name:
            self.resolve()

    def to_adlfs_credentials(self) -> Dict[str, Any]:
        base_kwargs = super().to_adlfs_credentials()
        if self.has_default_credentials():
            base_kwargs["anon"] = False
        return base_kwargs


AnyAzureCredentials = Union[
    # Credentials without defaults come first because union types are attempted in order
    # and explicit config should supersede system defaults
    AzureCredentialsWithoutDefaults,
    AzureServicePrincipalCredentialsWithoutDefaults,
    AzureCredentials,
    AzureServicePrincipalCredentials,
]<|MERGE_RESOLUTION|>--- conflicted
+++ resolved
@@ -16,9 +16,6 @@
 
 
 @configspec
-<<<<<<< HEAD
-class AzureCredentialsWithoutDefaults(CredentialsConfiguration, WithPyicebergConfig):
-=======
 class AzureCredentialsBase(CredentialsConfiguration):
     azure_storage_account_name: str = None
     azure_account_host: Optional[str] = None
@@ -36,8 +33,7 @@
 
 
 @configspec
-class AzureCredentialsWithoutDefaults(AzureCredentialsBase):
->>>>>>> bfd0b528
+class AzureCredentialsWithoutDefaults(AzureCredentialsBase, WithPyicebergConfig):
     """Credentials for Azure Blob Storage, compatible with adlfs"""
 
     azure_storage_account_key: Optional[TSecretStrValue] = None
@@ -54,16 +50,6 @@
             account_host=self.azure_account_host,
         )
 
-<<<<<<< HEAD
-    def to_object_store_rs_credentials(self) -> Dict[str, str]:
-        # https://docs.rs/object_store/latest/object_store/azure
-        creds = self.to_adlfs_credentials()
-        if creds["sas_token"] is None:
-            creds.pop("sas_token")
-        if creds["account_key"] is None:
-            creds.pop("account_key")
-        return creds
-
     def to_pyiceberg_fileio_config(self) -> Dict[str, Any]:
         return {
             "adlfs.account-name": self.azure_storage_account_name,
@@ -71,8 +57,6 @@
             "adlfs.sas-token": self.azure_storage_sas_token,
         }
 
-=======
->>>>>>> bfd0b528
     def create_sas_token(self) -> None:
         try:
             from azure.storage.blob import generate_account_sas, ResourceTypes
@@ -96,14 +80,7 @@
 
 
 @configspec
-<<<<<<< HEAD
-class AzureServicePrincipalCredentialsWithoutDefaults(
-    CredentialsConfiguration, WithPyicebergConfig
-):
-    azure_storage_account_name: str = None
-=======
-class AzureServicePrincipalCredentialsWithoutDefaults(AzureCredentialsBase):
->>>>>>> bfd0b528
+class AzureServicePrincipalCredentialsWithoutDefaults(AzureCredentialsBase, WithPyicebergConfig):
     azure_tenant_id: str = None
     azure_client_id: str = None
     azure_client_secret: TSecretStrValue = None
@@ -117,11 +94,6 @@
             client_secret=self.azure_client_secret,
         )
 
-<<<<<<< HEAD
-    def to_object_store_rs_credentials(self) -> Dict[str, str]:
-        # https://docs.rs/object_store/latest/object_store/azure
-        return self.to_adlfs_credentials()
-
     def to_pyiceberg_fileio_config(self) -> Dict[str, Any]:
         return {
             "adlfs.account-name": self.azure_storage_account_name,
@@ -130,8 +102,6 @@
             "adlfs.client-secret": self.azure_client_secret,
         }
 
-=======
->>>>>>> bfd0b528
 
 @configspec
 class AzureCredentials(AzureCredentialsWithoutDefaults, CredentialsWithDefault):
