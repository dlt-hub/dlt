--- conflicted
+++ resolved
@@ -257,11 +257,6 @@
 class BaseConfiguration(MutableMapping[str, Any]):
     __is_resolved__: bool = dataclasses.field(default=False, init=False, repr=False, compare=False)
     """True when all config fields were resolved and have a specified value type"""
-<<<<<<< HEAD
-    __section__: str = dataclasses.field(default=None, init=False, repr=False, compare=False)
-    """Obligatory section used by config providers when searching for keys, always present in the search path"""
-=======
->>>>>>> 5b9c7156
     __exception__: Exception = dataclasses.field(
         default=None, init=False, repr=False, compare=False
     )
