import os
from pathlib import Path
import sys
import base64
import hashlib
import secrets
from contextlib import contextmanager
from functools import wraps
from os import environ
from types import ModuleType
import zlib

from typing import Any, ContextManager, Dict, Iterator, Optional, Sequence, Set, Tuple, TypeVar, Mapping, List, Union, Counter, Iterable
from collections.abc import Mapping as C_Mapping

from dlt.common.typing import AnyFun, StrAny, DictStrAny, StrStr, TAny, TFun


T = TypeVar("T")
TDict = TypeVar("TDict", bound=DictStrAny)

# row counts
TRowCount = Dict[str, int]

def chunks(seq: Sequence[T], n: int) -> Iterator[Sequence[T]]:
    for i in range(0, len(seq), n):
        yield seq[i:i + n]


def uniq_id(len_: int = 16) -> str:
    """Returns a hex encoded crypto-grade string of random bytes with desired len_"""
    return secrets.token_hex(len_)


def uniq_id_base64(len_: int = 16) -> str:
    """Returns a base64 encoded crypto-grade string of random bytes with desired len_"""
    return base64.b64encode(secrets.token_bytes(len_)).decode('ascii').rstrip("=")


def digest128(v: str, len_: int = 15) -> str:
    """Returns a base64 encoded shake128 hash of str `v` with digest of length `len_` (default: 15 bytes = 20 characters length)"""
    return base64.b64encode(hashlib.shake_128(v.encode("utf-8")).digest(len_)).decode('ascii').rstrip("=")


def digest128b(v: bytes, len_: int = 15) -> str:
    """Returns a base64 encoded shake128 hash of bytes `v` with digest of length `len_` (default: 15 bytes = 20 characters length)"""
    enc_v = base64.b64encode(hashlib.shake_128(v).digest(len_)).decode('ascii')
    return enc_v.rstrip("=")


def digest256(v: str) -> str:
    digest = hashlib.sha3_256(v.encode("utf-8")).digest()
    return base64.b64encode(digest).decode('ascii')


def str2bool(v: str) -> bool:
    if isinstance(v, bool):
        return v
    if v.lower() in ('yes', 'true', 't', 'y', '1'):
        return True
    elif v.lower() in ('no', 'false', 'f', 'n', '0'):
        return False
    else:
        raise ValueError('Boolean value expected.')


# def flatten_list_of_dicts(dicts: Sequence[StrAny]) -> StrAny:
#     """
#     Transforms a list of objects [{K: {...}}, {L: {....}}, ...] -> {K: {...}, L: {...}...}
#     """
#     o: DictStrAny = {}
#     for d in dicts:
#         for k,v in d.items():
#             if k in o:
#                 raise KeyError(f"Cannot flatten with duplicate key {k}")
#             o[k] = v
#     return o


def flatten_list_of_str_or_dicts(seq: Sequence[Union[StrAny, str]]) -> StrAny:
    """
    Transforms a list of objects or strings [{K: {...}}, L, ...] -> {K: {...}, L: None, ...}
    """
    o: DictStrAny = {}
    for e in seq:
        if isinstance(e, dict):
            for k,v in e.items():
                if k in o:
                    raise KeyError(f"Cannot flatten with duplicate key {k}")
                o[k] = v
        else:
            key = str(e)
            if key in o:
                raise KeyError(f"Cannot flatten with duplicate key {k}")
            o[key] = None
    return o


# def flatten_dicts_of_dicts(dicts: Mapping[str, Any]) -> Sequence[Any]:
#     """
#     Transform and object {K: {...}, L: {...}...} -> [{key:K, ....}, {key: L, ...}, ...]
#     """
#     o: List[Any] = []
#     for k, v in dicts.items():
#         if isinstance(v, list):
#             # if v is a list then add "key" to each list element
#             for lv in v:
#                 lv["key"] = k
#         else:
#             # add as "key" to dict
#             v["key"] = k

#         o.append(v)
#     return o


# def tuplify_list_of_dicts(dicts: Sequence[DictStrAny]) -> Sequence[DictStrAny]:
#     """
#     Transform list of dictionaries with single key into single dictionary of {"key": orig_key, "value": orig_value}
#     """
#     for d in dicts:
#         if len(d) > 1:
#             raise ValueError(f"Tuplify requires one key dicts {d}")
#         if len(d) == 1:
#             key = next(iter(d))
#             # delete key first to avoid name clashes
#             value = d[key]
#             del d[key]
#             d["key"] = key
#             d["value"] = value

#     return dicts


def flatten_list_or_items(_iter: Union[Iterator[TAny], Iterator[List[TAny]]]) -> Iterator[TAny]:
    for items in _iter:
        if isinstance(items, List):
            yield from items
        else:
            yield items


def concat_strings_with_limit(strings: List[str], separator: str, limit: int) -> Iterator[str]:
    """
    Generator function to concatenate strings.

    The function takes a list of strings and concatenates them into a single string such that the length of each
    concatenated string does not exceed a specified limit. It yields each concatenated string as it is created.
    The strings are separated by a specified separator.

    Args:
        strings (List[str]): The list of strings to be concatenated.
        separator (str): The separator to use between strings. Defaults to a single space.
        limit (int): The maximum length for each concatenated string.

    Yields:
        Generator[str, None, None]: A generator that yields each concatenated string.
    """

    if not strings:
        return

    current_length = len(strings[0])
    start = 0
    sep_len = len(separator)

    for i in range(1, len(strings)):
        if current_length + len(strings[i]) + sep_len > limit:  # accounts for the length of separator
            yield separator.join(strings[start:i])
            start = i
            current_length = len(strings[i])
        else:
            current_length += len(strings[i]) + sep_len  # accounts for the length of separator

    yield separator.join(strings[start:])


def graph_edges_to_nodes(edges: Sequence[Tuple[TAny, TAny]], directed: bool = True) -> Dict[TAny, Set[TAny]]:
    """Converts a directed graph represented as a sequence of edges to a graph represented as a mapping from nodes a set of connected nodes.

    Isolated nodes are represented as edges to itself. If `directed` is `False`, each edge is duplicated but going in opposite direction.
    """
    graph: Dict[TAny, Set[TAny]] = {}
    for u, v in edges:
        if u not in graph:
            graph[u] = set()
        if v not in graph:
            graph[v] = set()
        if v != u:
            graph[u].add(v)
            if not directed:
                graph[v].add(u)

    return graph


def graph_find_scc_nodes(undag: Dict[TAny, Set[TAny]]) -> List[Set[TAny]]:
    """Finds and returns a list of sets of nodes in strongly connected components of a `undag` which is undirected

    To obtain undirected graph from edges use `graph_edges_to_nodes` function with `directed` argument `False`.
    """
    visited: Set[TAny] = set()
    components: List[Set[TAny]] = []

    def dfs(node: TAny, current_component: Set[TAny]) -> None:
        if node not in visited:
            visited.add(node)
            current_component.add(node)
            for neighbor in undag[node]:
                dfs(neighbor, current_component)


    for node in undag:
        if node not in visited:
            component: Set[TAny] = set()
            dfs(node, component)
            components.append(component)

    return components


def filter_env_vars(envs: List[str]) -> StrStr:
    return {k.lower(): environ[k] for k in envs if k in environ}


def update_dict_with_prune(dest: DictStrAny, update: StrAny) -> None:
    """Updates values that are both in `dest` and `update` and deletes `dest` values that are None in `update`"""
    for k, v in update.items():
        if v is not None:
            dest[k] = v
        elif k in dest:
            del dest[k]


def update_dict_nested(dst: TDict, src: StrAny) -> TDict:
    # based on https://github.com/clarketm/mergedeep/blob/master/mergedeep/mergedeep.py

    def _is_recursive_merge(a: StrAny, b: StrAny) -> bool:
        both_mapping = isinstance(a, C_Mapping) and isinstance(b, C_Mapping)
        both_counter = isinstance(a, Counter) and isinstance(b, Counter)
        return both_mapping and not both_counter

    for key in src:
        if key in dst:
            if _is_recursive_merge(dst[key], src[key]):
                # If the key for both `dst` and `src` are both Mapping types (e.g. dict), then recurse.
                update_dict_nested(dst[key], src[key])
            elif dst[key] is src[key]:
                # If a key exists in both objects and the values are `same`, the value from the `dst` object will be used.
                pass
            else:
                dst[key] = src[key]
        else:
            # If the key exists only in `src`, the value from the `src` object will be used.
            dst[key] = src[key]
    return dst


def map_nested_in_place(func: AnyFun, _complex: TAny) -> TAny:
    """Applies `func` to all elements in `_dict` recursively, replacing elements in nested dictionaries and lists in place."""
    if isinstance(_complex, tuple):
        if hasattr(_complex, "_asdict"):
            _complex = _complex._asdict()
        else:
            _complex = list(_complex)  # type: ignore

    if isinstance(_complex, dict):
        for k, v in _complex.items():
            if isinstance(v, (dict, list, tuple)):
                _complex[k] = map_nested_in_place(func, v)
            else:
                _complex[k] = func(v)
    elif isinstance(_complex, list):
        for idx, _l in enumerate(_complex):
            if isinstance(_l, (dict, list, tuple)):
                _complex[idx] = map_nested_in_place(func, _l)
            else:
                _complex[idx] = func(_l)
    else:
        raise ValueError(_complex, "Not a complex type")
    return _complex


def is_interactive() -> bool:
    """
    Determine if the current environment is interactive.

    Returns:
        bool: True if interactive (e.g., REPL, IPython, Jupyter Notebook), False if running as a script.
    """
    import __main__ as main
    # When running as a script, the __main__ module has a __file__ attribute.
    # In an interactive environment, the __file__ attribute is absent.
    return not hasattr(main, '__file__')


def dict_remove_nones_in_place(d: Dict[Any, Any]) -> Dict[Any, Any]:
    for k in list(d.keys()):
        if d[k] is None:
            del d[k]
    return d


@contextmanager
def custom_environ(env: StrStr) -> Iterator[None]:
    """Temporarily set environment variables inside the context manager and
    fully restore previous environment afterwards
    """
    original_env = {key: os.getenv(key) for key in env}
    os.environ.update(env)
    try:
        yield
    finally:
        for key, value in original_env.items():
            if value is None:
                del os.environ[key]
            else:
                os.environ[key] = value


def with_custom_environ(f: TFun) -> TFun:

    @wraps(f)
    def _wrap(*args: Any, **kwargs: Any) -> Any:
        saved_environ = os.environ.copy()
        try:
            return f(*args, **kwargs)
        finally:
            os.environ.clear()
            os.environ.update(saved_environ)

    return _wrap  # type: ignore


def encoding_for_mode(mode: str) -> Optional[str]:
    if "b" in mode:
        return None
    else:
        return "utf-8"


def main_module_file_path() -> str:
    if len(sys.argv) > 0 and os.path.isfile(sys.argv[0]):
        return str(Path(sys.argv[0]))
    return None


@contextmanager
def set_working_dir(path: str) -> Iterator[str]:
    curr_dir = os.path.abspath(os.getcwd())
    try:
        if path:
            os.chdir(path)
        yield path
    finally:
        os.chdir(curr_dir)


@contextmanager
def multi_context_manager(managers: Sequence[ContextManager[Any]]) -> Iterator[Any]:
    """A context manager holding several other context managers. Enters and exists all of them. Yields from the last in the list"""
    try:
        rv: Any = None
        for manager in managers:
            rv = manager.__enter__()
        yield rv
    except Exception as ex:
        # release context manager
        for manager in managers:
            if isinstance(ex, StopIteration):
                manager.__exit__(None, None, None)
            else:
                manager.__exit__(type(ex), ex, None)
        raise
    else:
        for manager in managers:
            manager.__exit__(None, None, None)


def get_callable_name(f: AnyFun, name_attr: str = "__name__") -> Optional[str]:
    # check first if __name__ is present directly (function), if not then look for type name
    name: str = getattr(f, name_attr, None)
    if not name:
        name = getattr(f.__class__, name_attr, None)
    return name


def is_inner_callable(f: AnyFun) -> bool:
    """Checks if f is defined within other function"""
    # inner functions have full nesting path in their qualname
    return "<locals>" in get_callable_name(f, name_attr="__qualname__")


def obfuscate_pseudo_secret(pseudo_secret: str, pseudo_key: bytes) -> str:
    return base64.b64encode(bytes([_a ^ _b for _a, _b in zip(pseudo_secret.encode("utf-8"), pseudo_key*250)])).decode()


def reveal_pseudo_secret(obfuscated_secret: str, pseudo_key: bytes) -> str:
    return bytes([_a ^ _b for _a, _b in zip(base64.b64decode(obfuscated_secret.encode("ascii"), validate=True), pseudo_key*250)]).decode("utf-8")


def get_module_name(m: ModuleType) -> str:
    """Gets module name from module with a fallback for executing module __main__"""
    if m.__name__ == "__main__" and hasattr(m, "__file__"):
        module_file = os.path.basename(m.__file__)
        module_name, _ = os.path.splitext(module_file)
        return module_name
    return m.__name__.split(".")[-1]


def derives_from_class_of_name(o: object, name: str) -> bool:
    """Checks if object o has class of name in its derivation tree"""
    mro = type.mro(type(o))
    return any(t.__name__ == name for t in mro)


def compressed_b64encode(value: bytes) -> str:
    """Compress and b64 encode the given bytestring"""
    return base64.b64encode(zlib.compress(value, level=9)).decode('ascii')


def compressed_b64decode(value: str) -> bytes:
    """Decode a bytestring encoded with `compressed_b64encode`"""
    value_bytes = base64.b64decode(value, validate=True)
    return zlib.decompress(value_bytes)


def identity(x: TAny) -> TAny:
    return x


<<<<<<< HEAD
def increase_row_count(row_counts: TRowCount, table_name: str, count: int) -> None:
    row_counts[table_name] = row_counts.get(table_name, 0) + count


# merges row counts_2 into row_counts_1
def merge_row_count(row_counts_1: TRowCount, row_counts_2: TRowCount) -> None:
    keys = set(row_counts_1.keys()) | set(row_counts_2.keys())
    for key in keys:
        row_counts_1[key] = row_counts_1.get(key, 0) + row_counts_2.get(key, 0)
=======
def extend_list_deduplicated(original_list: List[Any], extending_list: Iterable[Any]) -> List[Any]:
    """extends the first list by the second, but does not add duplicates"""
    list_keys = set(original_list)
    for item in extending_list:
        if item not in list_keys:
            original_list.append(item)
    return original_list
>>>>>>> f0a80b24
<|MERGE_RESOLUTION|>--- conflicted
+++ resolved
@@ -429,22 +429,21 @@
     return x
 
 
-<<<<<<< HEAD
 def increase_row_count(row_counts: TRowCount, table_name: str, count: int) -> None:
     row_counts[table_name] = row_counts.get(table_name, 0) + count
 
 
-# merges row counts_2 into row_counts_1
 def merge_row_count(row_counts_1: TRowCount, row_counts_2: TRowCount) -> None:
+    """merges row counts_2 into row_counts_1"""
     keys = set(row_counts_1.keys()) | set(row_counts_2.keys())
     for key in keys:
         row_counts_1[key] = row_counts_1.get(key, 0) + row_counts_2.get(key, 0)
-=======
+
+
 def extend_list_deduplicated(original_list: List[Any], extending_list: Iterable[Any]) -> List[Any]:
     """extends the first list by the second, but does not add duplicates"""
     list_keys = set(original_list)
     for item in extending_list:
         if item not in list_keys:
             original_list.append(item)
-    return original_list
->>>>>>> f0a80b24
+    return original_list