from typing import Any, Iterable, List

from dlt.common.exceptions import DltException, TerminalException, TransientException


class DestinationException(DltException):
    pass


class UnknownDestinationModule(DestinationException):
    def __init__(self, destination_module: str) -> None:
        self.destination_module = destination_module
        if "." in destination_module:
            msg = f"Destination module {destination_module} could not be found and imported"
        else:
            msg = f"Destination {destination_module} is not one of the standard dlt destinations"
        super().__init__(msg)


class InvalidDestinationReference(DestinationException):
    def __init__(self, destination_module: Any) -> None:
        self.destination_module = destination_module
        msg = f"Destination {destination_module} is not a valid destination module."
        super().__init__(msg)


class DestinationTerminalException(DestinationException, TerminalException):
    pass


class DestinationUndefinedEntity(DestinationTerminalException):
    pass


class DestinationTransientException(DestinationException, TransientException):
    pass


class DestinationLoadingViaStagingNotSupported(DestinationTerminalException):
    def __init__(self, destination: str) -> None:
        self.destination = destination
        super().__init__(f"Destination {destination} does not support loading via staging.")


class DestinationLoadingWithoutStagingNotSupported(DestinationTerminalException):
    def __init__(self, destination: str) -> None:
        self.destination = destination
        super().__init__(f"Destination {destination} does not support loading without staging.")


class DestinationNoStagingMode(DestinationTerminalException):
    def __init__(self, destination: str) -> None:
        self.destination = destination
        super().__init__(f"Destination {destination} cannot be used as a staging")


class DestinationIncompatibleLoaderFileFormatException(DestinationTerminalException):
    def __init__(
        self, destination: str, staging: str, file_format: str, supported_formats: Iterable[str]
    ) -> None:
        self.destination = destination
        self.staging = staging
        self.file_format = file_format
        self.supported_formats = supported_formats
        supported_formats_str = ", ".join(supported_formats)
        if self.staging:
            if not supported_formats:
                msg = (
                    f"Staging {staging} cannot be used with destination {destination} because they"
                    " have no file formats in common."
                )
            else:
                msg = (
                    f"Unsupported file format {file_format} for destination {destination} in"
                    f" combination with staging destination {staging}. Supported formats:"
                    f" {supported_formats_str}"
                )
        else:
            msg = (
                f"Unsupported file format {file_format} in destination {destination}. Supported"
                f" formats: {supported_formats_str}. If {destination} supports loading data via"
                " staging bucket, more formats may be available."
            )
        super().__init__(msg)


class IdentifierTooLongException(DestinationTerminalException):
    def __init__(
        self,
        destination_name: str,
        identifier_type: str,
        identifier_name: str,
        max_identifier_length: int,
    ) -> None:
        self.destination_name = destination_name
        self.identifier_type = identifier_type
        self.identifier_name = identifier_name
        self.max_identifier_length = max_identifier_length
        super().__init__(
            f"The length of {identifier_type} {identifier_name} exceeds"
            f" {max_identifier_length} allowed for {destination_name}"
        )


class DestinationHasFailedJobs(DestinationTerminalException):
    def __init__(self, destination_name: str, load_id: str, failed_jobs: List[Any]) -> None:
        self.destination_name = destination_name
        self.load_id = load_id
        self.failed_jobs = failed_jobs
        super().__init__(
            f"Destination {destination_name} has failed jobs in load package {load_id}"
        )


class DestinationSchemaTampered(DestinationTerminalException):
    def __init__(self, schema_name: str, version_hash: str, stored_version_hash: str) -> None:
        self.version_hash = version_hash
        self.stored_version_hash = stored_version_hash
        super().__init__(
            f"Schema {schema_name} content was changed - by a loader or by destination code - from"
            " the moment it was retrieved by load package. Such schema cannot reliably be updated"
            f" nor saved. Current version hash: {version_hash} != stored version hash"
            f" {stored_version_hash}. If you are using destination client directly, without storing"
            " schema in load package, you should first save it into schema storage. You can also"
            " use schema._bump_version() in test code to remove modified flag."
        )


<<<<<<< HEAD
class DestinationCapabilitiesException(DestinationException):
    pass
=======
class DestinationInvalidFileFormat(DestinationTerminalException):
    def __init__(
        self, destination_type: str, file_format: str, file_name: str, message: str
    ) -> None:
        self.destination_type = destination_type
        self.file_format = file_format
        self.message = message
        super().__init__(
            f"Destination {destination_type} cannot process file {file_name} with format"
            f" {file_format}: {message}"
        )
>>>>>>> c00d408d
<|MERGE_RESOLUTION|>--- conflicted
+++ resolved
@@ -126,10 +126,10 @@
         )
 
 
-<<<<<<< HEAD
 class DestinationCapabilitiesException(DestinationException):
     pass
-=======
+
+
 class DestinationInvalidFileFormat(DestinationTerminalException):
     def __init__(
         self, destination_type: str, file_format: str, file_name: str, message: str
@@ -140,5 +140,4 @@
         super().__init__(
             f"Destination {destination_type} cannot process file {file_name} with format"
             f" {file_format}: {message}"
-        )
->>>>>>> c00d408d
+        )