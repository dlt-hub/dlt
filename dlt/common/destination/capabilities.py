<<<<<<< HEAD
from typing import Any, Callable, ClassVar, List, Literal, Optional, Tuple, Set, Union, get_args
=======
from typing import Any, Callable, ClassVar, List, Literal, Optional, Sequence, Tuple, Set, get_args
>>>>>>> 5b9c7156

from dlt.common.configuration.utils import serialize_value
from dlt.common.configuration import configspec
from dlt.common.configuration.specs import ContainerInjectableContext
<<<<<<< HEAD
from dlt.common.arithmetics import DEFAULT_NUMERIC_PRECISION, DEFAULT_NUMERIC_SCALE
from dlt.common.normalizers.naming import NamingConvention
=======
from dlt.common.destination.exceptions import (
    DestinationIncompatibleLoaderFileFormatException,
    DestinationLoadingViaStagingNotSupported,
    DestinationLoadingWithoutStagingNotSupported,
)
from dlt.common.utils import identity
from dlt.common.pendulum import pendulum

from dlt.common.arithmetics import DEFAULT_NUMERIC_PRECISION, DEFAULT_NUMERIC_SCALE
>>>>>>> 5b9c7156
from dlt.common.wei import EVM_DECIMAL_PRECISION

# known loader file formats
# jsonl - new line separated json documents
# typed-jsonl - internal extract -> normalize format bases on jsonl
# insert_values - insert SQL statements
# sql - any sql statement
TLoaderFileFormat = Literal["jsonl", "typed-jsonl", "insert_values", "parquet", "csv"]
ALL_SUPPORTED_FILE_FORMATS: Set[TLoaderFileFormat] = set(get_args(TLoaderFileFormat))


@configspec
class DestinationCapabilitiesContext(ContainerInjectableContext):
    """Injectable destination capabilities required for many Pipeline stages ie. normalize"""

<<<<<<< HEAD
    preferred_loader_file_format: TLoaderFileFormat
    supported_loader_file_formats: List[TLoaderFileFormat]
    preferred_staging_file_format: Optional[TLoaderFileFormat]
    supported_staging_file_formats: List[TLoaderFileFormat]
    escape_identifier: Callable[[str], str]
    "Escapes table name, column name and other identifiers"
    escape_literal: Callable[[Any], Any]
    "Escapes string literal"
    casefold_identifier: Callable[[str], str] = str
    """Casing function applied by destination to represent case insensitive identifiers."""
    has_case_sensitive_identifiers: bool
    """Tells if identifiers in destination are case sensitive, before case_identifier function is applied"""
    decimal_precision: Tuple[int, int]
    wei_precision: Tuple[int, int]
    max_identifier_length: int
    max_column_identifier_length: int
    max_query_length: int
    is_max_query_length_in_bytes: bool
    max_text_data_type_length: int
    is_max_text_data_type_length_in_bytes: bool
    supports_transactions: bool
    supports_ddl_transactions: bool
    naming_convention: Union[str, NamingConvention] = "snake_case"
=======
    preferred_loader_file_format: TLoaderFileFormat = None
    supported_loader_file_formats: Sequence[TLoaderFileFormat] = None
    recommended_file_size: Optional[int] = None
    """Recommended file size in bytes when writing extract/load files"""
    preferred_staging_file_format: Optional[TLoaderFileFormat] = None
    supported_staging_file_formats: Sequence[TLoaderFileFormat] = None
    escape_identifier: Callable[[str], str] = None
    escape_literal: Callable[[Any], Any] = None
    format_datetime_literal: Callable[..., str] = None
    decimal_precision: Tuple[int, int] = None
    wei_precision: Tuple[int, int] = None
    max_identifier_length: int = None
    max_column_identifier_length: int = None
    max_query_length: int = None
    is_max_query_length_in_bytes: bool = None
    max_text_data_type_length: int = None
    is_max_text_data_type_length_in_bytes: bool = None
    supports_transactions: bool = None
    supports_ddl_transactions: bool = None
    naming_convention: str = "snake_case"
>>>>>>> 5b9c7156
    alter_add_multi_column: bool = True
    supports_truncate_command: bool = True
    schema_supports_numeric_precision: bool = True
    timestamp_precision: int = 6
    max_rows_per_insert: Optional[int] = None
    insert_values_writer_type: str = "default"
    supports_multiple_statements: bool = True
    supports_clone_table: bool = False

    """Destination supports CREATE TABLE ... CLONE ... statements"""
    max_table_nesting: Optional[int] = None  # destination can overwrite max table nesting

    # do not allow to create default value, destination caps must be always explicitly inserted into container
    can_create_default: ClassVar[bool] = False

    @staticmethod
    def generic_capabilities(
        preferred_loader_file_format: TLoaderFileFormat = None,
        naming_convention: Union[str, NamingConvention] = None,
    ) -> "DestinationCapabilitiesContext":
        from dlt.common.data_writers.escape import format_datetime_literal

        caps = DestinationCapabilitiesContext()
        caps.preferred_loader_file_format = preferred_loader_file_format
        caps.supported_loader_file_formats = ["jsonl", "insert_values", "parquet", "csv"]
        caps.preferred_staging_file_format = None
        caps.supported_staging_file_formats = []
        caps.naming_convention = naming_convention or caps.naming_convention
        caps.escape_identifier = str
        caps.escape_literal = serialize_value
<<<<<<< HEAD
        caps.casefold_identifier = str
        caps.has_case_sensitive_identifiers = True
=======
        caps.format_datetime_literal = format_datetime_literal
>>>>>>> 5b9c7156
        caps.decimal_precision = (DEFAULT_NUMERIC_PRECISION, DEFAULT_NUMERIC_SCALE)
        caps.wei_precision = (EVM_DECIMAL_PRECISION, 0)
        caps.max_identifier_length = 65536
        caps.max_column_identifier_length = 65536
        caps.max_query_length = 32 * 1024 * 1024
        caps.is_max_query_length_in_bytes = True
        caps.max_text_data_type_length = 1024 * 1024 * 1024
        caps.is_max_text_data_type_length_in_bytes = True
        caps.supports_ddl_transactions = True
        caps.supports_transactions = True
        caps.supports_multiple_statements = True
        return caps


def merge_caps_file_formats(
    destination: str,
    staging: str,
    dest_caps: DestinationCapabilitiesContext,
    stage_caps: DestinationCapabilitiesContext,
) -> Tuple[TLoaderFileFormat, Sequence[TLoaderFileFormat]]:
    """Merges preferred and supported file formats from destination and staging.
    Returns new preferred file format and all possible formats.
    """
    possible_file_formats = dest_caps.supported_loader_file_formats
    if stage_caps:
        if not dest_caps.supported_staging_file_formats:
            raise DestinationLoadingViaStagingNotSupported(destination)
        possible_file_formats = [
            f
            for f in dest_caps.supported_staging_file_formats
            if f in stage_caps.supported_loader_file_formats
        ]
    if len(possible_file_formats) == 0:
        raise DestinationIncompatibleLoaderFileFormatException(
            destination, staging, None, possible_file_formats
        )
    if not stage_caps:
        if not dest_caps.preferred_loader_file_format:
            raise DestinationLoadingWithoutStagingNotSupported(destination)
        requested_file_format = dest_caps.preferred_loader_file_format
    elif stage_caps and dest_caps.preferred_staging_file_format in possible_file_formats:
        requested_file_format = dest_caps.preferred_staging_file_format
    else:
        requested_file_format = possible_file_formats[0] if len(possible_file_formats) > 0 else None
    return requested_file_format, possible_file_formats<|MERGE_RESOLUTION|>--- conflicted
+++ resolved
@@ -1,26 +1,16 @@
-<<<<<<< HEAD
-from typing import Any, Callable, ClassVar, List, Literal, Optional, Tuple, Set, Union, get_args
-=======
-from typing import Any, Callable, ClassVar, List, Literal, Optional, Sequence, Tuple, Set, get_args
->>>>>>> 5b9c7156
+from typing import Any, Callable, ClassVar, Union, Literal, Optional, Sequence, Tuple, Set, get_args
 
 from dlt.common.configuration.utils import serialize_value
 from dlt.common.configuration import configspec
 from dlt.common.configuration.specs import ContainerInjectableContext
-<<<<<<< HEAD
-from dlt.common.arithmetics import DEFAULT_NUMERIC_PRECISION, DEFAULT_NUMERIC_SCALE
-from dlt.common.normalizers.naming import NamingConvention
-=======
 from dlt.common.destination.exceptions import (
     DestinationIncompatibleLoaderFileFormatException,
     DestinationLoadingViaStagingNotSupported,
     DestinationLoadingWithoutStagingNotSupported,
 )
-from dlt.common.utils import identity
-from dlt.common.pendulum import pendulum
+from dlt.common.normalizers.naming import NamingConvention
 
 from dlt.common.arithmetics import DEFAULT_NUMERIC_PRECISION, DEFAULT_NUMERIC_SCALE
->>>>>>> 5b9c7156
 from dlt.common.wei import EVM_DECIMAL_PRECISION
 
 # known loader file formats
@@ -36,40 +26,21 @@
 class DestinationCapabilitiesContext(ContainerInjectableContext):
     """Injectable destination capabilities required for many Pipeline stages ie. normalize"""
 
-<<<<<<< HEAD
-    preferred_loader_file_format: TLoaderFileFormat
-    supported_loader_file_formats: List[TLoaderFileFormat]
-    preferred_staging_file_format: Optional[TLoaderFileFormat]
-    supported_staging_file_formats: List[TLoaderFileFormat]
-    escape_identifier: Callable[[str], str]
-    "Escapes table name, column name and other identifiers"
-    escape_literal: Callable[[Any], Any]
-    "Escapes string literal"
-    casefold_identifier: Callable[[str], str] = str
-    """Casing function applied by destination to represent case insensitive identifiers."""
-    has_case_sensitive_identifiers: bool
-    """Tells if identifiers in destination are case sensitive, before case_identifier function is applied"""
-    decimal_precision: Tuple[int, int]
-    wei_precision: Tuple[int, int]
-    max_identifier_length: int
-    max_column_identifier_length: int
-    max_query_length: int
-    is_max_query_length_in_bytes: bool
-    max_text_data_type_length: int
-    is_max_text_data_type_length_in_bytes: bool
-    supports_transactions: bool
-    supports_ddl_transactions: bool
-    naming_convention: Union[str, NamingConvention] = "snake_case"
-=======
     preferred_loader_file_format: TLoaderFileFormat = None
     supported_loader_file_formats: Sequence[TLoaderFileFormat] = None
     recommended_file_size: Optional[int] = None
     """Recommended file size in bytes when writing extract/load files"""
     preferred_staging_file_format: Optional[TLoaderFileFormat] = None
     supported_staging_file_formats: Sequence[TLoaderFileFormat] = None
+    format_datetime_literal: Callable[..., str] = None
     escape_identifier: Callable[[str], str] = None
+    "Escapes table name, column name and other identifiers"
     escape_literal: Callable[[Any], Any] = None
-    format_datetime_literal: Callable[..., str] = None
+    "Escapes string literal"
+    casefold_identifier: Callable[[str], str] = str
+    """Casing function applied by destination to represent case insensitive identifiers."""
+    has_case_sensitive_identifiers: bool = None
+    """Tells if identifiers in destination are case sensitive, before case_identifier function is applied"""
     decimal_precision: Tuple[int, int] = None
     wei_precision: Tuple[int, int] = None
     max_identifier_length: int = None
@@ -80,8 +51,7 @@
     is_max_text_data_type_length_in_bytes: bool = None
     supports_transactions: bool = None
     supports_ddl_transactions: bool = None
-    naming_convention: str = "snake_case"
->>>>>>> 5b9c7156
+    naming_convention: Union[str, NamingConvention] = "snake_case"
     alter_add_multi_column: bool = True
     supports_truncate_command: bool = True
     schema_supports_numeric_precision: bool = True
@@ -112,12 +82,9 @@
         caps.naming_convention = naming_convention or caps.naming_convention
         caps.escape_identifier = str
         caps.escape_literal = serialize_value
-<<<<<<< HEAD
         caps.casefold_identifier = str
         caps.has_case_sensitive_identifiers = True
-=======
         caps.format_datetime_literal = format_datetime_literal
->>>>>>> 5b9c7156
         caps.decimal_precision = (DEFAULT_NUMERIC_PRECISION, DEFAULT_NUMERIC_SCALE)
         caps.wei_precision = (EVM_DECIMAL_PRECISION, 0)
         caps.max_identifier_length = 65536
