--- conflicted
+++ resolved
@@ -91,7 +91,11 @@
     # do not allow to create default value, destination caps must be always explicitly inserted into container
     can_create_default: ClassVar[bool] = False
 
-<<<<<<< HEAD
+    max_parallel_load_jobs: Optional[int] = None
+    """The destination can set the maxium amount of parallel load jobs being executed"""
+    loader_parallelism_strategy: Optional[TLoaderParallelismStrategy] = None
+    """The destination can override the parallelism strategy"""
+
     @property
     def escapers(self) -> Tuple[Callable[[str], str], Callable[[Any], Any]]:
         """Returns tuple of identifier and literal escape functions."""
@@ -103,12 +107,6 @@
         if escape_lit is None:
             escape_lit = self.generic_capabilities().escape_literal
         return (escape_id, escape_lit)
-=======
-    max_parallel_load_jobs: Optional[int] = None
-    """The destination can set the maxium amount of parallel load jobs being executed"""
-    loader_parallelism_strategy: Optional[TLoaderParallelismStrategy] = None
-    """The destination can override the parallelism strategy"""
->>>>>>> b135b819
 
     @staticmethod
     def generic_capabilities(
