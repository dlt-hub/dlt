from typing import (
    Any,
    Callable,
    ClassVar,
    Literal,
    Optional,
    Sequence,
    Tuple,
    Set,
    Protocol,
    get_args,
)

from dlt.common.configuration.utils import serialize_value
from dlt.common.configuration import configspec
from dlt.common.configuration.specs import ContainerInjectableContext
from dlt.common.destination.exceptions import (
    DestinationIncompatibleLoaderFileFormatException,
    DestinationLoadingViaStagingNotSupported,
    DestinationLoadingWithoutStagingNotSupported,
)
from dlt.common.utils import identity

from dlt.common.arithmetics import DEFAULT_NUMERIC_PRECISION, DEFAULT_NUMERIC_SCALE
from dlt.common.wei import EVM_DECIMAL_PRECISION

# known loader file formats
# jsonl - new line separated json documents
# typed-jsonl - internal extract -> normalize format bases on jsonl
# insert_values - insert SQL statements
# sql - any sql statement
TLoaderFileFormat = Literal["jsonl", "typed-jsonl", "insert_values", "parquet", "csv"]
TLoaderParallelismStrategy = Literal["parallel", "table-sequential", "sequential"]

ALL_SUPPORTED_FILE_FORMATS: Set[TLoaderFileFormat] = set(get_args(TLoaderFileFormat))


class LoaderFileFormatAdapter(Protocol):
    """Callback protocol for `loader_file_format_adapter` capability."""

    def __call__(
        self,
        preferred_loader_file_format: TLoaderFileFormat,
        supported_loader_file_formats: Sequence[TLoaderFileFormat],
        /,
        *,
        table_schema: "TTableSchema",  # type: ignore[name-defined] # noqa: F821
    ) -> Tuple[TLoaderFileFormat, Sequence[TLoaderFileFormat]]: ...


@configspec
class DestinationCapabilitiesContext(ContainerInjectableContext):
    """Injectable destination capabilities required for many Pipeline stages ie. normalize"""

    preferred_loader_file_format: TLoaderFileFormat = None
    supported_loader_file_formats: Sequence[TLoaderFileFormat] = None
    loader_file_format_adapter: LoaderFileFormatAdapter = None
    """Callable that adapts `preferred_loader_file_format` and `supported_loader_file_formats` at runtime."""
    supported_table_formats: Sequence["TTableFormat"] = None  # type: ignore[name-defined] # noqa: F821
    recommended_file_size: Optional[int] = None
    """Recommended file size in bytes when writing extract/load files"""
    preferred_staging_file_format: Optional[TLoaderFileFormat] = None
    supported_staging_file_formats: Sequence[TLoaderFileFormat] = None
    escape_identifier: Callable[[str], str] = None
    escape_literal: Callable[[Any], Any] = None
    format_datetime_literal: Callable[..., str] = None
    decimal_precision: Tuple[int, int] = None
    wei_precision: Tuple[int, int] = None
    max_identifier_length: int = None
    max_column_identifier_length: int = None
    max_query_length: int = None
    is_max_query_length_in_bytes: bool = None
    max_text_data_type_length: int = None
    is_max_text_data_type_length_in_bytes: bool = None
    supports_transactions: bool = None
    supports_ddl_transactions: bool = None
    naming_convention: str = "snake_case"
    alter_add_multi_column: bool = True
    supports_truncate_command: bool = True
    schema_supports_numeric_precision: bool = True
    timestamp_precision: int = 6
    max_rows_per_insert: Optional[int] = None
    insert_values_writer_type: str = "default"
    supports_multiple_statements: bool = True
    supports_clone_table: bool = False
    """Destination supports CREATE TABLE ... CLONE ... statements"""
<<<<<<< HEAD
    max_table_nesting: Optional[int] = None  # destination can overwrite max table nesting
    supported_merge_strategies: Sequence["TLoaderMergeStrategy"] = None  # type: ignore[name-defined] # noqa: F821
    # TODO: also add `supported_replace_strategies` capability
=======

    max_table_nesting: Optional[int] = None
    """Allows a destination to overwrite max_table_nesting from source"""
>>>>>>> 64d0b17e

    # do not allow to create default value, destination caps must be always explicitly inserted into container
    can_create_default: ClassVar[bool] = False

    max_parallel_load_jobs: Optional[int] = None
    """The destination can set the maxium amount of parallel load jobs being executed"""
    loader_parallelism_strategy: Optional[TLoaderParallelismStrategy] = None
    """The destination can override the parallelism strategy"""

    @property
    def escapers(self) -> Tuple[Callable[[str], str], Callable[[Any], Any]]:
        """Returns tuple of identifier and literal escape functions."""

        escape_id = self.escape_identifier
        escape_lit = self.escape_literal
        if escape_id is None:
            escape_id = self.generic_capabilities().escape_identifier
        if escape_lit is None:
            escape_lit = self.generic_capabilities().escape_literal
        return (escape_id, escape_lit)

    @staticmethod
    def generic_capabilities(
        preferred_loader_file_format: TLoaderFileFormat = None,
        loader_file_format_adapter: LoaderFileFormatAdapter = None,
        supported_table_formats: Sequence["TTableFormat"] = None,  # type: ignore[name-defined] # noqa: F821
    ) -> "DestinationCapabilitiesContext":
        from dlt.common.data_writers.escape import format_datetime_literal

        caps = DestinationCapabilitiesContext()
        caps.preferred_loader_file_format = preferred_loader_file_format
        caps.supported_loader_file_formats = ["jsonl", "insert_values", "parquet", "csv"]
        caps.loader_file_format_adapter = loader_file_format_adapter
        caps.preferred_staging_file_format = None
        caps.supported_staging_file_formats = []
        caps.supported_table_formats = supported_table_formats or []
        caps.escape_identifier = identity
        caps.escape_literal = serialize_value
        caps.format_datetime_literal = format_datetime_literal
        caps.decimal_precision = (DEFAULT_NUMERIC_PRECISION, DEFAULT_NUMERIC_SCALE)
        caps.wei_precision = (EVM_DECIMAL_PRECISION, 0)
        caps.max_identifier_length = 65536
        caps.max_column_identifier_length = 65536
        caps.max_query_length = 32 * 1024 * 1024
        caps.is_max_query_length_in_bytes = True
        caps.max_text_data_type_length = 1024 * 1024 * 1024
        caps.is_max_text_data_type_length_in_bytes = True
        caps.supports_ddl_transactions = True
        caps.supports_transactions = True
        caps.supports_multiple_statements = True
        return caps


def merge_caps_file_formats(
    destination: str,
    staging: str,
    dest_caps: DestinationCapabilitiesContext,
    stage_caps: DestinationCapabilitiesContext,
) -> Tuple[TLoaderFileFormat, Sequence[TLoaderFileFormat]]:
    """Merges preferred and supported file formats from destination and staging.
    Returns new preferred file format and all possible formats.
    """
    possible_file_formats = dest_caps.supported_loader_file_formats
    if stage_caps:
        if not dest_caps.supported_staging_file_formats:
            raise DestinationLoadingViaStagingNotSupported(destination)
        possible_file_formats = [
            f
            for f in dest_caps.supported_staging_file_formats
            if f in stage_caps.supported_loader_file_formats
        ]
    if len(possible_file_formats) == 0:
        raise DestinationIncompatibleLoaderFileFormatException(
            destination, staging, None, possible_file_formats
        )
    if not stage_caps:
        if not dest_caps.preferred_loader_file_format:
            raise DestinationLoadingWithoutStagingNotSupported(destination)
        requested_file_format = dest_caps.preferred_loader_file_format
    elif stage_caps and dest_caps.preferred_staging_file_format in possible_file_formats:
        requested_file_format = dest_caps.preferred_staging_file_format
    else:
        requested_file_format = possible_file_formats[0] if len(possible_file_formats) > 0 else None
    return requested_file_format, possible_file_formats<|MERGE_RESOLUTION|>--- conflicted
+++ resolved
@@ -84,15 +84,9 @@
     supports_multiple_statements: bool = True
     supports_clone_table: bool = False
     """Destination supports CREATE TABLE ... CLONE ... statements"""
-<<<<<<< HEAD
     max_table_nesting: Optional[int] = None  # destination can overwrite max table nesting
     supported_merge_strategies: Sequence["TLoaderMergeStrategy"] = None  # type: ignore[name-defined] # noqa: F821
     # TODO: also add `supported_replace_strategies` capability
-=======
-
-    max_table_nesting: Optional[int] = None
-    """Allows a destination to overwrite max_table_nesting from source"""
->>>>>>> 64d0b17e
 
     # do not allow to create default value, destination caps must be always explicitly inserted into container
     can_create_default: ClassVar[bool] = False
