from typing import (
    Optional,
    Sequence,
    Union,
    List,
    Any,
    Generator,
    TYPE_CHECKING,
    Protocol,
    Tuple,
    AnyStr,
    overload,
    runtime_checkable,
)

from abc import ABC, abstractmethod

from dlt.common.typing import Self, Generic, TypeVar
from dlt.common.exceptions import MissingDependencyException
from dlt.common.schema.schema import Schema
from dlt.common.schema.typing import TTableSchemaColumns


if TYPE_CHECKING:
    from dlt.common.libs.pandas import DataFrame
    from dlt.common.libs.pyarrow import Table as ArrowTable
    from dlt.helpers.ibis import BaseBackend as IbisBackend
else:
    DataFrame = Any
    ArrowTable = Any
    IbisBackend = Any


class SupportsReadableRelation(ABC):
    """A readable relation retrieved from a destination that supports it"""

    columns_schema: TTableSchemaColumns
    """Returns the expected columns schema for the result of the relation. Column types are discovered with
    sql glot query analysis and lineage. dlt hints for columns are kept in some cases. Refere to <docs-page> for more details.
    """

    def query(self) -> Any:
<<<<<<< HEAD
        """Represents relation as a query, currently always SQL"""
        raise NotImplementedError("Query is not supported for this relation")

    # TODO think for a better name that matches the type `TTableSchemaColumns`
    # `compute_table_columns_schema()` ?
    def compute_columns_schema(self, **kwargs: Any) -> TTableSchemaColumns:
        """Return the expected dlt schema of the execution result of self.query()"""
        raise NotImplementedError("Compute columns schema is not supported for this relation")
=======
        """Returns the sql query that represents the relation

        Returns:
            Any: The sql query that represents the relation
        """
>>>>>>> 45fb4d4b

    def df(self, chunk_size: int = None) -> Optional[DataFrame]:
        """Fetches the results as arrow table. Uses the native pandas implementation of the destination client cursor if available.

        Args:
            chunk_size (int, optional): The number of rows to fetch for this call. Defaults to None which will fetch all rows.

        Returns:
            Optional[DataFrame]: A data frame with query results.
        """
<<<<<<< HEAD
        raise NotImplementedError("DF is not supported for this relation")

    def arrow(self, chunk_size: int = None) -> Optional[ArrowTable]:
        """fetch arrow table of first 'chunk_size' items"""
        raise NotImplementedError("Arrow is not supported for this relation")

    def iter_df(self, chunk_size: int) -> Generator[DataFrame, None, None]:
        """iterate over data frames tables of 'chunk_size' items"""
        raise NotImplementedError("Iter df is not supported for this relation")

    def iter_arrow(self, chunk_size: int) -> Generator[ArrowTable, None, None]:
        """iterate over arrow tables of 'chunk_size' items"""
        raise NotImplementedError("Iter arrow is not supported for this relation")

    def fetchall(self) -> List[Tuple[Any, ...]]:
        """fetch all items as list of python tuples"""
        raise NotImplementedError("Fetch all is not supported for this relation")

    def fetchmany(self, chunk_size: int) -> List[Tuple[Any, ...]]:
        """fetch first 'chunk_size' items  as list of python tuples"""
        raise NotImplementedError("Fetch many is not supported for this relation")

    def iter_fetch(self, chunk_size: int) -> Generator[List[Tuple[Any, ...]], Any, Any]:
        """iterate in lists of python tuples in 'chunk_size' chunks"""
        raise NotImplementedError("Iter fetch is not supported for this relation")

    def fetchone(self) -> Optional[Tuple[Any, ...]]:
        """fetch first item as python tuple"""
        raise NotImplementedError("Fetch one is not supported for this relation")

    def scalar(self) -> Any:
        """fetch first value of first column on first row as python primitive"""
        return self.fetchone()[0]

    # modifying access parameters
    def limit(self, limit: int, **kwargs: Any) -> Self:
        """limit the result to 'limit' items"""
        raise NotImplementedError("Limit is not supported for this relation")

    def head(self, limit: int = 5) -> Self:
        """limit the result to 5 items by default"""
        raise NotImplementedError("Head is not supported for this relation")

    def select(self, *columns: str) -> Self:
        """set which columns will be selected"""
        raise NotImplementedError("Select is not supported for this relation")
=======

    def arrow(self, chunk_size: int = None) -> Optional[ArrowTable]:
        """Fetches the results as arrow table. Uses the native arrow implementation of the destination client cursor if available.

        Args:
            chunk_size (int, optional): The number of rows to fetch for this call. Defaults to None which will fetch all rows.

        Returns:
            Optional[ArrowTable]: An arrow table with query results.
        """

    def iter_df(self, chunk_size: int) -> Generator[DataFrame, None, None]:
        """Iterates over data frames of 'chunk_size' items. Uses the native pandas implementation of the destination client cursor if available.

        Args:
            chunk_size (int): The number of rows to fetch for each iteration.

        Returns:
            Generator[DataFrame, None, None]: A generator of data frames with query results.
        """

    def iter_arrow(self, chunk_size: int) -> Generator[ArrowTable, None, None]:
        """Iterates over arrow tables of 'chunk_size' items. Uses the native arrow implementation of the destination client cursor if available.

        Args:
            chunk_size (int): The number of rows to fetch for each iteration.

        Returns:
            Generator[ArrowTable, None, None]: A generator of arrow tables with query results.
        """

    def fetchall(self) -> List[Tuple[Any, ...]]:
        """Fetches all items as a list of python tuples. Uses the native dbapi fetchall implementation of the destination client cursor.

        Returns:
            List[Tuple[Any, ...]]: A list of python tuples with query results.
        """

    def fetchmany(self, chunk_size: int) -> List[Tuple[Any, ...]]:
        """Fetches the first 'chunk_size' items as a list of python tuples. Uses the native dbapi fetchmany implementation of the destination client cursor.

        Args:
            chunk_size (int): The number of rows to fetch for this call.

        Returns:
            List[Tuple[Any, ...]]: A list of python tuples with query results.
        """

    def iter_fetch(self, chunk_size: int) -> Generator[List[Tuple[Any, ...]], Any, Any]:
        """Iterates in lists of Python tuples in 'chunk_size' chunks. Uses the native dbapi fetchmany implementation of the destination client cursor.

        Args:
            chunk_size (int): The number of rows to fetch for each iteration.

        Returns:
            Generator[List[Tuple[Any, ...]], Any, Any]: A generator of lists of python tuples with query results.
        """

    def fetchone(self) -> Optional[Tuple[Any, ...]]:
        """Fetches the first item as a python tuple. Uses the native dbapi fetchone implementation of the destination client cursor.

        Returns:
            Optional[Tuple[Any, ...]]: A python tuple with the first item of the query results.
        """

    # modifying access parameters
    def limit(self, limit: int, **kwargs: Any) -> Self:
        """Returns a new relation with the limit applied.

        Args:
            limit (int): The number of rows to fetch.
            **kwargs (Any): Additional keyword arguments to pass to the limit implementation of the destination client cursor.

        Returns:
            Self: The relation with the limit applied.
        """

    def head(self, limit: int = 5) -> Self:
        """By default returns a relation with the first 5 rows selected.

        Args:
            limit (int): The number of rows to fetch.

        Returns:
            Self: The relation with the limit applied.
        """

    def select(self, *columns: str) -> Self:
        """Returns a new relation with the given columns selected.

        Args:
            *columns (str): The columns to select.

        Returns:
            Self: The relation with the columns selected.
        """
>>>>>>> 45fb4d4b

    @overload
    def __getitem__(self, column: str) -> Self: ...

    @overload
    def __getitem__(self, columns: Sequence[str]) -> Self: ...

    def __getitem__(self, columns: Union[str, Sequence[str]]) -> Self:
<<<<<<< HEAD
        """set which columns will be selected"""
        raise NotImplementedError("Select is not supported for this relation")

    def __getattr__(self, attr: str) -> Any:
        """get an attribute of the relation"""
        raise NotImplementedError("Get attribute is not supported for this relation")

    def __copy__(self) -> Self:
        """create a copy of the relation object"""
        raise NotImplementedError("Copy is not supported for this relation")
=======
        """Returns a new relation with the given columns selected.

        Args:
            columns (Union[str, Sequence[str]]): The columns to select.

        Returns:
            Self: The relation with the columns selected.
        """

    def __getattr__(self, attr: str) -> Any:
        """get an attribute of the relation

        Args:
            attr (str): The attribute to get.

        Returns:
            Any: The attribute of the relation
        """

    def __copy__(self) -> Self:
        """create a copy of the relation object

        Returns:
            Self: The copy of the relation object
        """
>>>>>>> 45fb4d4b


class DBApiCursor(SupportsReadableRelation):
    """Protocol for DBAPI cursor"""

    description: Tuple[Any, ...]

    native_cursor: "DBApiCursor"
    """Cursor implementation native to current destination"""

    def execute(self, query: AnyStr, *args: Any, **kwargs: Any) -> None: ...
    def close(self) -> None: ...


TReadableRelation = TypeVar("TReadableRelation", bound=SupportsReadableRelation, covariant=True)


class SupportsReadableDataset(Generic[TReadableRelation], Protocol):
    """A readable dataset retrieved from a destination, has support for creating readable relations for a query or table"""

    @property
    def schema(self) -> Schema:
        """Returns the schema of the dataset, will fetch the schema from the destination

        Returns:
            Schema: The schema of the dataset
        """

    @property
    def dataset_name(self) -> str:
        """Returns the name of the dataset

        Returns:
            str: The name of the dataset
        """

    def __call__(self, query: Any) -> SupportsReadableRelation:
        """Returns a readable relation for a given sql query

        Args:
            query (Any): The sql query to base the relation on

        Returns:
            SupportsReadableRelation: The readable relation for the query
        """

    def __getitem__(self, table: str) -> TReadableRelation:
        """Returns a readable relation for the table named `table`

        Args:
            table (str): The name of the table

        Returns:
            TReadableRelation: The readable relation for the table
        """

    def __getattr__(self, table: str) -> TReadableRelation:
        """Returns a readable relation for the table named `table`

        Args:
            table (str): The name of the table

        Returns:
            TReadableRelation: The readable relation for the table
        """

    def ibis(self) -> IbisBackend:
        """Returns a connected ibis backend for the dataset. Not implemented for all destinations.

        Returns:
            IbisBackend: The ibis backend for the dataset
        """

    def row_counts(
        self, *, data_tables: bool = True, dlt_tables: bool = False, table_names: List[str] = None
    ) -> SupportsReadableRelation:
        """Returns the row counts of the dataset

        Args:
            data_tables (bool, optional): Whether to include data tables. Defaults to True.
            dlt_tables (bool, optional): Whether to include dlt tables. Defaults to False.
            table_names (List[str], optional): The names of the tables to include. Defaults to None. Will override data_tables and dlt_tables if set

        Returns:
            SupportsReadableRelation: The row counts of the dataset as ReadableRelation
        """
        ...<|MERGE_RESOLUTION|>--- conflicted
+++ resolved
@@ -40,8 +40,11 @@
     """
 
     def query(self) -> Any:
-<<<<<<< HEAD
-        """Represents relation as a query, currently always SQL"""
+        """Returns the sql query that represents the relation
+
+        Returns:
+            Any: The sql query that represents the relation
+        """
         raise NotImplementedError("Query is not supported for this relation")
 
     # TODO think for a better name that matches the type `TTableSchemaColumns`
@@ -49,13 +52,6 @@
     def compute_columns_schema(self, **kwargs: Any) -> TTableSchemaColumns:
         """Return the expected dlt schema of the execution result of self.query()"""
         raise NotImplementedError("Compute columns schema is not supported for this relation")
-=======
-        """Returns the sql query that represents the relation
-
-        Returns:
-            Any: The sql query that represents the relation
-        """
->>>>>>> 45fb4d4b
 
     def df(self, chunk_size: int = None) -> Optional[DataFrame]:
         """Fetches the results as arrow table. Uses the native pandas implementation of the destination client cursor if available.
@@ -66,54 +62,7 @@
         Returns:
             Optional[DataFrame]: A data frame with query results.
         """
-<<<<<<< HEAD
-        raise NotImplementedError("DF is not supported for this relation")
-
-    def arrow(self, chunk_size: int = None) -> Optional[ArrowTable]:
-        """fetch arrow table of first 'chunk_size' items"""
-        raise NotImplementedError("Arrow is not supported for this relation")
-
-    def iter_df(self, chunk_size: int) -> Generator[DataFrame, None, None]:
-        """iterate over data frames tables of 'chunk_size' items"""
-        raise NotImplementedError("Iter df is not supported for this relation")
-
-    def iter_arrow(self, chunk_size: int) -> Generator[ArrowTable, None, None]:
-        """iterate over arrow tables of 'chunk_size' items"""
-        raise NotImplementedError("Iter arrow is not supported for this relation")
-
-    def fetchall(self) -> List[Tuple[Any, ...]]:
-        """fetch all items as list of python tuples"""
-        raise NotImplementedError("Fetch all is not supported for this relation")
-
-    def fetchmany(self, chunk_size: int) -> List[Tuple[Any, ...]]:
-        """fetch first 'chunk_size' items  as list of python tuples"""
-        raise NotImplementedError("Fetch many is not supported for this relation")
-
-    def iter_fetch(self, chunk_size: int) -> Generator[List[Tuple[Any, ...]], Any, Any]:
-        """iterate in lists of python tuples in 'chunk_size' chunks"""
-        raise NotImplementedError("Iter fetch is not supported for this relation")
-
-    def fetchone(self) -> Optional[Tuple[Any, ...]]:
-        """fetch first item as python tuple"""
-        raise NotImplementedError("Fetch one is not supported for this relation")
-
-    def scalar(self) -> Any:
-        """fetch first value of first column on first row as python primitive"""
-        return self.fetchone()[0]
-
-    # modifying access parameters
-    def limit(self, limit: int, **kwargs: Any) -> Self:
-        """limit the result to 'limit' items"""
-        raise NotImplementedError("Limit is not supported for this relation")
-
-    def head(self, limit: int = 5) -> Self:
-        """limit the result to 5 items by default"""
-        raise NotImplementedError("Head is not supported for this relation")
-
-    def select(self, *columns: str) -> Self:
-        """set which columns will be selected"""
-        raise NotImplementedError("Select is not supported for this relation")
-=======
+        raise NotImplementedError("Fetching as dataframe is not supported for this relation")
 
     def arrow(self, chunk_size: int = None) -> Optional[ArrowTable]:
         """Fetches the results as arrow table. Uses the native arrow implementation of the destination client cursor if available.
@@ -124,6 +73,7 @@
         Returns:
             Optional[ArrowTable]: An arrow table with query results.
         """
+        raise NotImplementedError("Fetching as arrow table is not supported for this relation")
 
     def iter_df(self, chunk_size: int) -> Generator[DataFrame, None, None]:
         """Iterates over data frames of 'chunk_size' items. Uses the native pandas implementation of the destination client cursor if available.
@@ -134,6 +84,7 @@
         Returns:
             Generator[DataFrame, None, None]: A generator of data frames with query results.
         """
+        raise NotImplementedError("Iterating over data frames is not supported for this relation")
 
     def iter_arrow(self, chunk_size: int) -> Generator[ArrowTable, None, None]:
         """Iterates over arrow tables of 'chunk_size' items. Uses the native arrow implementation of the destination client cursor if available.
@@ -144,13 +95,15 @@
         Returns:
             Generator[ArrowTable, None, None]: A generator of arrow tables with query results.
         """
+        raise NotImplementedError("Iterating over arrow tables is not supported for this relation")
 
     def fetchall(self) -> List[Tuple[Any, ...]]:
         """Fetches all items as a list of python tuples. Uses the native dbapi fetchall implementation of the destination client cursor.
 
         Returns:
-            List[Tuple[Any, ...]]: A list of python tuples with query results.
-        """
+            List[Tuple[Any, ...]]: A list of python tuples w
+        """
+        raise NotImplementedError("Fetching all items is not supported for this relation")
 
     def fetchmany(self, chunk_size: int) -> List[Tuple[Any, ...]]:
         """Fetches the first 'chunk_size' items as a list of python tuples. Uses the native dbapi fetchmany implementation of the destination client cursor.
@@ -161,6 +114,7 @@
         Returns:
             List[Tuple[Any, ...]]: A list of python tuples with query results.
         """
+        raise NotImplementedError("Fetching many items is not supported for this relation")
 
     def iter_fetch(self, chunk_size: int) -> Generator[List[Tuple[Any, ...]], Any, Any]:
         """Iterates in lists of Python tuples in 'chunk_size' chunks. Uses the native dbapi fetchmany implementation of the destination client cursor.
@@ -171,6 +125,7 @@
         Returns:
             Generator[List[Tuple[Any, ...]], Any, Any]: A generator of lists of python tuples with query results.
         """
+        raise NotImplementedError("Iterating over fetch results is not supported for this relation")
 
     def fetchone(self) -> Optional[Tuple[Any, ...]]:
         """Fetches the first item as a python tuple. Uses the native dbapi fetchone implementation of the destination client cursor.
@@ -178,6 +133,7 @@
         Returns:
             Optional[Tuple[Any, ...]]: A python tuple with the first item of the query results.
         """
+        raise NotImplementedError("Fetching one item is not supported for this relation")
 
     # modifying access parameters
     def limit(self, limit: int, **kwargs: Any) -> Self:
@@ -190,6 +146,7 @@
         Returns:
             Self: The relation with the limit applied.
         """
+        raise NotImplementedError("Limiting the relation is not supported for this relation")
 
     def head(self, limit: int = 5) -> Self:
         """By default returns a relation with the first 5 rows selected.
@@ -200,6 +157,7 @@
         Returns:
             Self: The relation with the limit applied.
         """
+        raise NotImplementedError("Head is not supported for this relation")
 
     def select(self, *columns: str) -> Self:
         """Returns a new relation with the given columns selected.
@@ -210,7 +168,7 @@
         Returns:
             Self: The relation with the columns selected.
         """
->>>>>>> 45fb4d4b
+        raise NotImplementedError("Selecting columns is not supported for this relation")
 
     @overload
     def __getitem__(self, column: str) -> Self: ...
@@ -219,18 +177,6 @@
     def __getitem__(self, columns: Sequence[str]) -> Self: ...
 
     def __getitem__(self, columns: Union[str, Sequence[str]]) -> Self:
-<<<<<<< HEAD
-        """set which columns will be selected"""
-        raise NotImplementedError("Select is not supported for this relation")
-
-    def __getattr__(self, attr: str) -> Any:
-        """get an attribute of the relation"""
-        raise NotImplementedError("Get attribute is not supported for this relation")
-
-    def __copy__(self) -> Self:
-        """create a copy of the relation object"""
-        raise NotImplementedError("Copy is not supported for this relation")
-=======
         """Returns a new relation with the given columns selected.
 
         Args:
@@ -239,6 +185,7 @@
         Returns:
             Self: The relation with the columns selected.
         """
+        raise NotImplementedError("Getting an item is not supported for this relation")
 
     def __getattr__(self, attr: str) -> Any:
         """get an attribute of the relation
@@ -249,6 +196,7 @@
         Returns:
             Any: The attribute of the relation
         """
+        raise NotImplementedError("Getting an attribute is not supported for this relation")
 
     def __copy__(self) -> Self:
         """create a copy of the relation object
@@ -256,7 +204,7 @@
         Returns:
             Self: The copy of the relation object
         """
->>>>>>> 45fb4d4b
+        raise NotImplementedError("Copying the relation is not supported for this relation")
 
 
 class DBApiCursor(SupportsReadableRelation):
