import datetime  # noqa: 251
import inspect
from abc import ABC, abstractmethod
<<<<<<< HEAD
from copy import deepcopy
=======
import dataclasses
>>>>>>> ea225154
from importlib import import_module
from types import TracebackType
from typing import (
    Callable,
    ClassVar,
    Optional,
    NamedTuple,
    Literal,
    Sequence,
    Iterable,
    Type,
    Union,
    List,
    ContextManager,
    Dict,
    Any,
    TypeVar,
    Generic,
    Final,
)

from dlt.common import logger
<<<<<<< HEAD
from dlt.common.configuration import configspec, resolve_configuration, known_sections
from dlt.common.configuration.accessors import config
from dlt.common.configuration.specs import BaseConfiguration, CredentialsConfiguration
from dlt.common.configuration.specs import GcpCredentials, AwsCredentialsWithoutDefaults
from dlt.common.destination.capabilities import DestinationCapabilitiesContext
from dlt.common.exceptions import (
    IdentifierTooLongException,
    InvalidDestinationReference,
    UnknownDestinationModule,
)
=======
>>>>>>> ea225154
from dlt.common.schema import Schema, TTableSchema, TSchemaTables
from dlt.common.schema.exceptions import SchemaException
from dlt.common.schema.exceptions import UnknownTableException
from dlt.common.schema.utils import (
    get_write_disposition,
    get_table_format,
    get_columns_names_with_prop,
    has_column_with_prop,
    get_first_column_name_with_prop,
)
<<<<<<< HEAD
=======
from dlt.common.configuration import configspec, resolve_configuration, known_sections
from dlt.common.configuration.specs import BaseConfiguration, CredentialsConfiguration
from dlt.common.configuration.accessors import config
from dlt.common.destination.capabilities import DestinationCapabilitiesContext
from dlt.common.destination.exceptions import (
    IdentifierTooLongException,
    InvalidDestinationReference,
    UnknownDestinationModule,
    DestinationSchemaTampered,
)
>>>>>>> ea225154
from dlt.common.schema.utils import is_complete_column
from dlt.common.storages import FileStorage
from dlt.common.storages.load_storage import ParsedLoadJobFileName
<<<<<<< HEAD

=======
>>>>>>> ea225154

TLoaderReplaceStrategy = Literal["truncate-and-insert", "insert-from-staging", "staging-optimized"]
TDestinationConfig = TypeVar("TDestinationConfig", bound="DestinationClientConfiguration")
TDestinationClient = TypeVar("TDestinationClient", bound="JobClientBase")
TDestinationDwhClient = TypeVar("TDestinationDwhClient", bound="DestinationClientDwhConfiguration")


class StorageSchemaInfo(NamedTuple):
    version_hash: str
    schema_name: str
    version: int
    engine_version: str
    inserted_at: datetime.datetime
    schema: str


class StateInfo(NamedTuple):
    version: int
    engine_version: int
    pipeline_name: str
    state: str
    created_at: datetime.datetime
    dlt_load_id: str = None


@configspec
class DestinationClientConfiguration(BaseConfiguration):
    destination_type: Final[str] = dataclasses.field(
        default=None, init=False, repr=False, compare=False
    )  # which destination to load data to
    credentials: Optional[CredentialsConfiguration] = None
    destination_name: Optional[str] = (
        None  # name of the destination, if not set, destination_type is used
    )
    environment: Optional[str] = None

    def fingerprint(self) -> str:
        """Returns a destination fingerprint which is a hash of selected configuration fields. ie. host in case of connection string"""
        return ""

    def __str__(self) -> str:
        """Return displayable destination location"""
        return str(self.credentials)

    def on_resolved(self) -> None:
        self.destination_name = self.destination_name or self.destination_type


@configspec
class DestinationClientDwhConfiguration(DestinationClientConfiguration):
    """Configuration of a destination that supports datasets/schemas"""

    dataset_name: Final[str] = dataclasses.field(
        default=None, init=False, repr=False, compare=False
    )  # dataset must be final so it is not configurable
    """dataset name in the destination to load data to, for schemas that are not default schema, it is used as dataset prefix"""
    default_schema_name: Final[Optional[str]] = dataclasses.field(
        default=None, init=False, repr=False, compare=False
    )
    """name of default schema to be used to name effective dataset to load data to"""
    replace_strategy: TLoaderReplaceStrategy = "truncate-and-insert"
    """How to handle replace disposition for this destination, can be classic or staging"""

    def _bind_dataset_name(
        self: TDestinationDwhClient, dataset_name: str, default_schema_name: str = None
    ) -> TDestinationDwhClient:
        """Binds the dataset and default schema name to the configuration

        This method is intended to be used internally.
        """
        self.dataset_name = dataset_name  # type: ignore[misc]
        self.default_schema_name = default_schema_name  # type: ignore[misc]
        return self

    def normalize_dataset_name(self, schema: Schema) -> str:
        """Builds full db dataset (schema) name out of configured dataset name and schema name: {dataset_name}_{schema.name}. The resulting name is normalized.

        If default schema name is None or equals schema.name, the schema suffix is skipped.
        """
        if not schema.name:
            raise ValueError("schema_name is None or empty")

        # if default schema is None then suffix is not added
        if self.default_schema_name is not None and schema.name != self.default_schema_name:
            # also normalize schema name. schema name is Python identifier and here convention may be different
            return schema.naming.normalize_table_identifier(
                (self.dataset_name or "") + "_" + schema.name
            )

        return (
            schema.naming.normalize_table_identifier(self.dataset_name)
            if self.dataset_name
            else self.dataset_name
        )


@configspec
class DestinationClientStagingConfiguration(DestinationClientDwhConfiguration):
    """Configuration of a staging destination, able to store files with desired `layout` at `bucket_url`.

    Also supports datasets and can act as standalone destination.
    """

    as_staging: bool = False
    bucket_url: str = None
    # layout of the destination files
    layout: str = "{table_name}/{load_id}.{file_id}.{ext}"


@configspec
class DestinationClientDwhWithStagingConfiguration(DestinationClientDwhConfiguration):
    """Configuration of a destination that can take data from a staging destination."""

    staging_config: Optional[DestinationClientStagingConfiguration] = None
<<<<<<< HEAD
    """Configuration of the staging, if present, injected at runtime."""
    if TYPE_CHECKING:

        def __init__(
            self,
            *,
            credentials: Optional[CredentialsConfiguration] = None,
            dataset_name: str = None,
            default_schema_name: Optional[str] = None,
            staging_config: Optional[DestinationClientStagingConfiguration] = None,
            destination_name: str = None,
            environment: str = None,
        ) -> None: ...
=======
    """configuration of the staging, if present, injected at runtime"""
>>>>>>> ea225154


TLoadJobState = Literal["running", "failed", "retry", "completed"]


class LoadJob:
    """Represents a job that loads a single file.

    Each job starts in "running" state and ends in one of the terminal states: "retry", "failed" or "completed".
    A filename uniquely identifies each job. The file is guaranteed to exist in "running" state. In terminal state, the file may not be present.
    In "running" state, the loader component periodically gets the state via `status()` method. When terminal state is reached, a load job is discarded and not called again.
    `exception` method is called to get error information in "failed" and "retry" states.

    The `__init__` method is responsible to put the Job in "running" state. It may raise `LoadClientTerminalException` and `LoadClientTransientException` to
    immediately transition a job into "failed" or "retry" state respectively.
    """

    def __init__(self, file_name: str) -> None:
        """
        Filename is a job ID (or job ID is deterministically derived), so it must be globally unique.
        """
        # Ensure filename.
        assert file_name == FileStorage.get_file_name_from_file_path(file_name)
        self._file_name = file_name
        self._parsed_file_name = ParsedLoadJobFileName.parse(file_name)

    @abstractmethod
    def state(self) -> TLoadJobState:
        """Returns current state. Should poll external resource if necessary."""
        pass

    def file_name(self) -> str:
        """A name of the job file"""
        return self._file_name

    def job_id(self) -> str:
        """The job ID that is derived from the filename and does not change during job lifecycle."""
        return self._parsed_file_name.job_id()

    def job_file_info(self) -> ParsedLoadJobFileName:
        return self._parsed_file_name

    @abstractmethod
    def exception(self) -> str:
        """The exception associated with failed or retry states."""
        pass


class NewLoadJob(LoadJob):
    """Adds a trait that allows to save new job file"""

    @abstractmethod
    def new_file_path(self) -> str:
        """Path to a newly created temporary job file. If empty, no followup job should be created."""
        pass


class FollowupJob:
    """Adds a trait that allows to create a followup job."""

    def create_followup_jobs(self, final_state: TLoadJobState) -> List[NewLoadJob]:
        """Return list of new jobs. `final_state` is state to which this job transits."""
        return []


class DoNothingJob(LoadJob):
    """The most lazy class of dlt"""

    def __init__(self, file_path: str) -> None:
        super().__init__(FileStorage.get_file_name_from_file_path(file_path))

    def state(self) -> TLoadJobState:
        # this job is always done
        return "completed"

    def exception(self) -> str:
        # this part of code should be never reached
        raise NotImplementedError()


class DoNothingFollowupJob(DoNothingJob, FollowupJob):
    """The second most lazy class of dlt"""

    pass


class JobClientBase(ABC):
    capabilities: ClassVar[DestinationCapabilitiesContext] = None

    def __init__(self, schema: Schema, config: DestinationClientConfiguration) -> None:
        self.schema = schema
        self.config = config

    @abstractmethod
    def initialize_storage(self, truncate_tables: Iterable[str] = None) -> None:
        """Prepares storage to be used ie. creates database schema or file system folder. Truncates requested tables."""
        pass

    @abstractmethod
    def is_storage_initialized(self) -> bool:
        """Returns if storage is ready to be read/written."""
        pass

    @abstractmethod
    def drop_storage(self) -> None:
        """Brings storage back into not initialized state. Typically data in storage is destroyed."""
        pass

    def update_stored_schema(
        self, only_tables: Iterable[str] = None, expected_update: TSchemaTables = None
    ) -> Optional[TSchemaTables]:
        """Updates storage to the current schema.

        Implementations should not assume that `expected_update` is the exact difference between destination state and the self.schema. This is only the case if
        destination has single writer and no other processes modify the schema.

        Args:
            only_tables (Sequence[str], optional): Updates only listed tables. Defaults to None.
            expected_update (TSchemaTables, optional): Update that is expected to be applied to the destination
        Returns:
            Optional[TSchemaTables]: Returns an update that was applied at the destination.
        """
        self._verify_schema()
        # make sure that schema being saved was not modified from the moment it was loaded from storage
        version_hash = self.schema.version_hash
        if self.schema.is_modified:
            raise DestinationSchemaTampered(
                self.schema.name, version_hash, self.schema.stored_version_hash
            )
        return expected_update

    @abstractmethod
    def start_file_load(self, table: TTableSchema, file_path: str, load_id: str) -> LoadJob:
        """Creates and starts a load job for a particular `table` with content in `file_path`"""
        pass

    @abstractmethod
    def restore_file_load(self, file_path: str) -> LoadJob:
        """Finds and restores already started loading job identified by `file_path` if destination supports it."""
        pass

    def should_truncate_table_before_load(self, table: TTableSchema) -> bool:
        return table["write_disposition"] == "replace"

    def create_table_chain_completed_followup_jobs(
        self, table_chain: Sequence[TTableSchema]
    ) -> List[NewLoadJob]:
        """Creates a list of followup jobs that should be executed after a table chain is completed"""
        return []

    @abstractmethod
    def complete_load(self, load_id: str) -> None:
        """Marks the load package with `load_id` as completed in the destination. Before such commit is done, the data with `load_id` is invalid."""
        pass

    @abstractmethod
    def __enter__(self) -> "JobClientBase":
        pass

    @abstractmethod
    def __exit__(
        self, exc_type: Type[BaseException], exc_val: BaseException, exc_tb: TracebackType
    ) -> None:
        pass

    def _verify_schema(self) -> None:
        """Verifies and cleans up a schema before loading

        * Checks all table and column name lengths against destination capabilities and raises on too long identifiers
        * Removes and warns on (unbound) incomplete columns
        """

        for table in self.schema.data_tables():
            table_name = table["name"]
            if len(table_name) > self.capabilities.max_identifier_length:
                raise IdentifierTooLongException(
                    self.config.destination_type,
                    "table",
                    table_name,
                    self.capabilities.max_identifier_length,
                )
            if has_column_with_prop(table, "hard_delete"):
                if len(get_columns_names_with_prop(table, "hard_delete")) > 1:
                    raise SchemaException(
                        f'Found multiple "hard_delete" column hints for table "{table_name}" in'
                        f' schema "{self.schema.name}" while only one is allowed:'
                        f' {", ".join(get_columns_names_with_prop(table, "hard_delete"))}.'
                    )
                if table.get("write_disposition") in ("replace", "append"):
                    logger.warning(
                        f"""The "hard_delete" column hint for column "{get_first_column_name_with_prop(table, 'hard_delete')}" """
                        f'in table "{table_name}" with write disposition'
                        f' "{table.get("write_disposition")}"'
                        f' in schema "{self.schema.name}" will be ignored.'
                        ' The "hard_delete" column hint is only applied when using'
                        ' the "merge" write disposition.'
                    )
            if has_column_with_prop(table, "dedup_sort"):
                if len(get_columns_names_with_prop(table, "dedup_sort")) > 1:
                    raise SchemaException(
                        f'Found multiple "dedup_sort" column hints for table "{table_name}" in'
                        f' schema "{self.schema.name}" while only one is allowed:'
                        f' {", ".join(get_columns_names_with_prop(table, "dedup_sort"))}.'
                    )
                if table.get("write_disposition") in ("replace", "append"):
                    logger.warning(
                        f"""The "dedup_sort" column hint for column "{get_first_column_name_with_prop(table, 'dedup_sort')}" """
                        f'in table "{table_name}" with write disposition'
                        f' "{table.get("write_disposition")}"'
                        f' in schema "{self.schema.name}" will be ignored.'
                        ' The "dedup_sort" column hint is only applied when using'
                        ' the "merge" write disposition.'
                    )
                if table.get("write_disposition") == "merge" and not has_column_with_prop(
                    table, "primary_key"
                ):
                    logger.warning(
                        f"""The "dedup_sort" column hint for column "{get_first_column_name_with_prop(table, 'dedup_sort')}" """
                        f'in table "{table_name}" with write disposition'
                        f' "{table.get("write_disposition")}"'
                        f' in schema "{self.schema.name}" will be ignored.'
                        ' The "dedup_sort" column hint is only applied when a'
                        " primary key has been specified."
                    )
            for column_name, column in dict(table["columns"]).items():
                if len(column_name) > self.capabilities.max_column_identifier_length:
                    raise IdentifierTooLongException(
                        self.config.destination_type,
                        "column",
                        f"{table_name}.{column_name}",
                        self.capabilities.max_column_identifier_length,
                    )
                if not is_complete_column(column):
                    logger.warning(
                        f"A column {column_name} in table {table_name} in schema"
                        f" {self.schema.name} is incomplete. It was not bound to the data during"
                        " normalizations stage and its data type is unknown. Did you add this"
                        " column manually in code ie. as a merge key?"
                    )

    def prepare_load_table(
        self, table_name: str, prepare_for_staging: bool = False
    ) -> TTableSchema:
        try:
            # make a copy of the schema so modifications do not affect the original document
            table = deepcopy(self.schema.tables[table_name])
            # add write disposition if not specified - in child tables
            if "write_disposition" not in table:
                table["write_disposition"] = get_write_disposition(self.schema.tables, table_name)
            if "table_format" not in table:
                table["table_format"] = get_table_format(self.schema.tables, table_name)
            return table
        except KeyError as e:
            raise UnknownTableException(table_name) from e


class WithStateSync(ABC):
    @abstractmethod
    def get_stored_schema(self) -> Optional[StorageSchemaInfo]:
        """Retrieves newest schema from destination storage"""
        pass

    @abstractmethod
    def get_stored_schema_by_hash(self, version_hash: str) -> StorageSchemaInfo:
        pass

    @abstractmethod
    def get_stored_state(self, pipeline_name: str) -> Optional[StateInfo]:
        """Loads compressed state from destination storage"""
        pass


class WithStagingDataset(ABC):
    """Adds capability to use staging dataset and request it from the loader"""

    @abstractmethod
    def should_load_data_to_staging_dataset(self, table: TTableSchema) -> bool:
        return False

    @abstractmethod
    def with_staging_dataset(self) -> ContextManager["JobClientBase"]:
        """Executes job client methods on staging dataset"""
        return self  # type: ignore


class SupportsStagingDestination:
    """Adds capability to support a staging destination for the load"""

    def should_load_data_to_staging_dataset_on_staging_destination(
        self, table: TTableSchema
    ) -> bool:
        return False

    def should_truncate_table_before_load_on_staging_destination(self, table: TTableSchema) -> bool:
        # the default is to truncate the tables on the staging destination...
        return True


TDestinationReferenceArg = Union[str, "Destination", Callable[..., "Destination"], None]


class Destination(ABC, Generic[TDestinationConfig, TDestinationClient]):
    """A destination factory that can be partially pre-configured
    with credentials and other config params.
    """

    config_params: Optional[Dict[str, Any]] = None

    def __init__(self, **kwargs: Any) -> None:
        # Create initial unresolved destination config
        # Argument defaults are filtered out here because we only want arguments passed explicitly
        # to supersede config from the environment or pipeline args
        sig = inspect.signature(self.__class__.__init__)
        params = sig.parameters
        self.config_params = {
            k: v for k, v in kwargs.items() if k not in params or v != params[k].default
        }

    @property
    @abstractmethod
    def spec(self) -> Type[TDestinationConfig]:
        """A spec of destination configuration that also contains destination credentials"""
        ...

    @abstractmethod
    def capabilities(self) -> DestinationCapabilitiesContext:
        """Destination capabilities ie. supported loader file formats, identifier name lengths, naming conventions, escape function etc."""
        ...

    @property
    def destination_name(self) -> str:
        """The destination name will either be explicitly set while creating the destination or will be taken from the type"""
        return self.config_params.get("destination_name") or self.to_name(self.destination_type)

    @property
    def destination_type(self) -> str:
        full_path = f"{self.__class__.__module__}.{self.__class__.__qualname__}"
        return Destination.normalize_type(full_path)

    @property
    def destination_description(self) -> str:
        return f"{self.destination_name}({self.destination_type})"

    @property
    @abstractmethod
    def client_class(self) -> Type[TDestinationClient]:
        """A job client class responsible for starting and resuming load jobs"""
        ...

    def configuration(self, initial_config: TDestinationConfig) -> TDestinationConfig:
        """Get a fully resolved destination config from the initial config"""
        return resolve_configuration(
            initial_config,
            sections=(known_sections.DESTINATION, self.destination_name),
            # Already populated values will supersede resolved env config
            explicit_value=self.config_params,
        )

    @staticmethod
    def to_name(ref: TDestinationReferenceArg) -> str:
        if ref is None:
            raise InvalidDestinationReference(ref)
        if isinstance(ref, str):
            return ref.rsplit(".", 1)[-1]
        if callable(ref):
            ref = ref()
        return ref.destination_name

    @staticmethod
    def normalize_type(destination_type: str) -> str:
        """Normalizes destination type string into a canonical form. Assumes that type names without dots correspond to build in destinations."""
        if "." not in destination_type:
            destination_type = f"dlt.destinations.{destination_type}"
        # the next two lines shorten the dlt internal destination paths to dlt.destinations.<destination_type>
        name = Destination.to_name(destination_type)
        destination_type = destination_type.replace(
            f"dlt.destinations.impl.{name}.factory.", "dlt.destinations."
        )
        return destination_type

    @staticmethod
    def from_reference(
        ref: TDestinationReferenceArg,
        credentials: Optional[CredentialsConfiguration] = None,
        destination_name: Optional[str] = None,
        environment: Optional[str] = None,
        **kwargs: Any,
    ) -> Optional["Destination[DestinationClientConfiguration, JobClientBase]"]:
        """Instantiate destination from str reference.
        The ref can be a destination name or import path pointing to a destination class (e.g. `dlt.destinations.postgres`)
        """
        # if we only get a name but no ref, we assume that the name is the destination_type
        if ref is None and destination_name is not None:
            ref = destination_name
        if ref is None:
            return None
        # evaluate callable returning Destination
        if callable(ref):
            ref = ref()
        if isinstance(ref, Destination):
            if credentials or destination_name or environment:
                logger.warning(
                    "Cannot override credentials, destination_name or environment when passing a"
                    " Destination instance, these values will be ignored."
                )
            return ref
        if not isinstance(ref, str):
            raise InvalidDestinationReference(ref)
        try:
            module_path, attr_name = Destination.normalize_type(ref).rsplit(".", 1)
            dest_module = import_module(module_path)
        except ModuleNotFoundError as e:
            raise UnknownDestinationModule(ref) from e

        try:
            factory: Type[Destination[DestinationClientConfiguration, JobClientBase]] = getattr(
                dest_module, attr_name
            )
        except AttributeError as e:
            raise UnknownDestinationModule(ref) from e
        if credentials:
            kwargs["credentials"] = credentials
        if destination_name:
            kwargs["destination_name"] = destination_name
        if environment:
            kwargs["environment"] = environment
        try:
            dest = factory(**kwargs)
            dest.spec
        except Exception as e:
            raise InvalidDestinationReference(ref) from e
        return dest

    def client(
        self, schema: Schema, initial_config: TDestinationConfig = config.value
    ) -> TDestinationClient:
        """Returns a configured instance of the destination's job client"""
        return self.client_class(schema, self.configuration(initial_config))


TDestination = Destination[DestinationClientConfiguration, JobClientBase]<|MERGE_RESOLUTION|>--- conflicted
+++ resolved
@@ -1,11 +1,5 @@
-import datetime  # noqa: 251
-import inspect
 from abc import ABC, abstractmethod
-<<<<<<< HEAD
-from copy import deepcopy
-=======
 import dataclasses
->>>>>>> ea225154
 from importlib import import_module
 from types import TracebackType
 from typing import (
@@ -26,24 +20,13 @@
     Generic,
     Final,
 )
+import datetime  # noqa: 251
+from copy import deepcopy
+import inspect
 
 from dlt.common import logger
-<<<<<<< HEAD
-from dlt.common.configuration import configspec, resolve_configuration, known_sections
-from dlt.common.configuration.accessors import config
-from dlt.common.configuration.specs import BaseConfiguration, CredentialsConfiguration
-from dlt.common.configuration.specs import GcpCredentials, AwsCredentialsWithoutDefaults
-from dlt.common.destination.capabilities import DestinationCapabilitiesContext
-from dlt.common.exceptions import (
-    IdentifierTooLongException,
-    InvalidDestinationReference,
-    UnknownDestinationModule,
-)
-=======
->>>>>>> ea225154
 from dlt.common.schema import Schema, TTableSchema, TSchemaTables
 from dlt.common.schema.exceptions import SchemaException
-from dlt.common.schema.exceptions import UnknownTableException
 from dlt.common.schema.utils import (
     get_write_disposition,
     get_table_format,
@@ -51,8 +34,6 @@
     has_column_with_prop,
     get_first_column_name_with_prop,
 )
-<<<<<<< HEAD
-=======
 from dlt.common.configuration import configspec, resolve_configuration, known_sections
 from dlt.common.configuration.specs import BaseConfiguration, CredentialsConfiguration
 from dlt.common.configuration.accessors import config
@@ -63,14 +44,10 @@
     UnknownDestinationModule,
     DestinationSchemaTampered,
 )
->>>>>>> ea225154
 from dlt.common.schema.utils import is_complete_column
+from dlt.common.schema.exceptions import UnknownTableException
 from dlt.common.storages import FileStorage
 from dlt.common.storages.load_storage import ParsedLoadJobFileName
-<<<<<<< HEAD
-
-=======
->>>>>>> ea225154
 
 TLoaderReplaceStrategy = Literal["truncate-and-insert", "insert-from-staging", "staging-optimized"]
 TDestinationConfig = TypeVar("TDestinationConfig", bound="DestinationClientConfiguration")
@@ -161,9 +138,9 @@
             )
 
         return (
-            schema.naming.normalize_table_identifier(self.dataset_name)
-            if self.dataset_name
-            else self.dataset_name
+            self.dataset_name
+            if not self.dataset_name
+            else schema.naming.normalize_table_identifier(self.dataset_name)
         )
 
 
@@ -182,48 +159,32 @@
 
 @configspec
 class DestinationClientDwhWithStagingConfiguration(DestinationClientDwhConfiguration):
-    """Configuration of a destination that can take data from a staging destination."""
+    """Configuration of a destination that can take data from staging destination"""
 
     staging_config: Optional[DestinationClientStagingConfiguration] = None
-<<<<<<< HEAD
-    """Configuration of the staging, if present, injected at runtime."""
-    if TYPE_CHECKING:
-
-        def __init__(
-            self,
-            *,
-            credentials: Optional[CredentialsConfiguration] = None,
-            dataset_name: str = None,
-            default_schema_name: Optional[str] = None,
-            staging_config: Optional[DestinationClientStagingConfiguration] = None,
-            destination_name: str = None,
-            environment: str = None,
-        ) -> None: ...
-=======
     """configuration of the staging, if present, injected at runtime"""
->>>>>>> ea225154
 
 
 TLoadJobState = Literal["running", "failed", "retry", "completed"]
 
 
 class LoadJob:
-    """Represents a job that loads a single file.
-
-    Each job starts in "running" state and ends in one of the terminal states: "retry", "failed" or "completed".
-    A filename uniquely identifies each job. The file is guaranteed to exist in "running" state. In terminal state, the file may not be present.
-    In "running" state, the loader component periodically gets the state via `status()` method. When terminal state is reached, a load job is discarded and not called again.
+    """Represents a job that loads a single file
+
+    Each job starts in "running" state and ends in one of terminal states: "retry", "failed" or "completed".
+    Each job is uniquely identified by a file name. The file is guaranteed to exist in "running" state. In terminal state, the file may not be present.
+    In "running" state, the loader component periodically gets the state via `status()` method. When terminal state is reached, load job is discarded and not called again.
     `exception` method is called to get error information in "failed" and "retry" states.
 
     The `__init__` method is responsible to put the Job in "running" state. It may raise `LoadClientTerminalException` and `LoadClientTransientException` to
-    immediately transition a job into "failed" or "retry" state respectively.
+    immediately transition job into "failed" or "retry" state respectively.
     """
 
     def __init__(self, file_name: str) -> None:
         """
-        Filename is a job ID (or job ID is deterministically derived), so it must be globally unique.
+        File name is also a job id (or job id is deterministically derived) so it must be globally unique
         """
-        # Ensure filename.
+        # ensure file name
         assert file_name == FileStorage.get_file_name_from_file_path(file_name)
         self._file_name = file_name
         self._parsed_file_name = ParsedLoadJobFileName.parse(file_name)
@@ -238,7 +199,7 @@
         return self._file_name
 
     def job_id(self) -> str:
-        """The job ID that is derived from the filename and does not change during job lifecycle."""
+        """The job id that is derived from the file name and does not changes during job lifecycle"""
         return self._parsed_file_name.job_id()
 
     def job_file_info(self) -> ParsedLoadJobFileName:
@@ -246,7 +207,7 @@
 
     @abstractmethod
     def exception(self) -> str:
-        """The exception associated with failed or retry states."""
+        """The exception associated with failed or retry states"""
         pass
 
 
@@ -255,15 +216,15 @@
 
     @abstractmethod
     def new_file_path(self) -> str:
-        """Path to a newly created temporary job file. If empty, no followup job should be created."""
+        """Path to a newly created temporary job file. If empty, no followup job should be created"""
         pass
 
 
 class FollowupJob:
-    """Adds a trait that allows to create a followup job."""
+    """Adds a trait that allows to create a followup job"""
 
     def create_followup_jobs(self, final_state: TLoadJobState) -> List[NewLoadJob]:
-        """Return list of new jobs. `final_state` is state to which this job transits."""
+        """Return list of new jobs. `final_state` is state to which this job transits"""
         return []
 
 
@@ -454,8 +415,8 @@
             if "table_format" not in table:
                 table["table_format"] = get_table_format(self.schema.tables, table_name)
             return table
-        except KeyError as e:
-            raise UnknownTableException(table_name) from e
+        except KeyError:
+            raise UnknownTableException(table_name)
 
 
 class WithStateSync(ABC):
@@ -538,7 +499,7 @@
 
     @property
     def destination_type(self) -> str:
-        full_path = f"{self.__class__.__module__}.{self.__class__.__qualname__}"
+        full_path = self.__class__.__module__ + "." + self.__class__.__qualname__
         return Destination.normalize_type(full_path)
 
     @property
@@ -553,12 +514,13 @@
 
     def configuration(self, initial_config: TDestinationConfig) -> TDestinationConfig:
         """Get a fully resolved destination config from the initial config"""
-        return resolve_configuration(
+        config = resolve_configuration(
             initial_config,
             sections=(known_sections.DESTINATION, self.destination_name),
             # Already populated values will supersede resolved env config
             explicit_value=self.config_params,
         )
+        return config
 
     @staticmethod
     def to_name(ref: TDestinationReferenceArg) -> str:
@@ -574,7 +536,7 @@
     def normalize_type(destination_type: str) -> str:
         """Normalizes destination type string into a canonical form. Assumes that type names without dots correspond to build in destinations."""
         if "." not in destination_type:
-            destination_type = f"dlt.destinations.{destination_type}"
+            destination_type = "dlt.destinations." + destination_type
         # the next two lines shorten the dlt internal destination paths to dlt.destinations.<destination_type>
         name = Destination.to_name(destination_type)
         destination_type = destination_type.replace(
