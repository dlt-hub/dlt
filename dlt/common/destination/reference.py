--- conflicted
+++ resolved
@@ -1,9 +1,6 @@
 from abc import ABC, abstractmethod, abstractproperty
 from importlib import import_module
 from types import TracebackType, ModuleType
-<<<<<<< HEAD
-from typing import ClassVar, Final, Optional, NamedTuple, Literal, Sequence, Iterable, Type, Protocol, Union, TYPE_CHECKING, cast, List, ContextManager, Dict, Any, Callable, TypeVar, Generic, Final
-=======
 from typing import (
     ClassVar,
     Final,
@@ -24,8 +21,8 @@
     Callable,
     TypeVar,
     Generic,
+    Final,
 )
->>>>>>> 3d35f9ba
 from contextlib import contextmanager
 import datetime  # noqa: 251
 from copy import deepcopy
@@ -92,18 +89,15 @@
         return str(self.credentials)
 
     if TYPE_CHECKING:
-<<<<<<< HEAD
-        def __init__(self, *, destination_type: str = None, credentials: Optional[CredentialsConfiguration] = None, name: str = None, environment: str = None
-) -> None:
-            ...
-=======
 
         def __init__(
             self,
-            destination_name: str = None,
+            *,
+            destination_type: str = None,
             credentials: Optional[CredentialsConfiguration] = None,
+            name: str = None,
+            environment: str = None,
         ) -> None: ...
->>>>>>> 3d35f9ba
 
 
 @configspec
@@ -347,16 +341,12 @@
         for table in self.schema.data_tables():
             table_name = table["name"]
             if len(table_name) > self.capabilities.max_identifier_length:
-<<<<<<< HEAD
-                raise IdentifierTooLongException(self.config.destination_type, "table", table_name, self.capabilities.max_identifier_length)
-=======
                 raise IdentifierTooLongException(
-                    self.config.destination_name,
+                    self.config.destination_type,
                     "table",
                     table_name,
                     self.capabilities.max_identifier_length,
                 )
->>>>>>> 3d35f9ba
             for column_name, column in dict(table["columns"]).items():
                 if len(column_name) > self.capabilities.max_column_identifier_length:
                     raise IdentifierTooLongException(
@@ -478,14 +468,8 @@
         ...
 
     def configuration(self, initial_config: TDestinationConfig) -> TDestinationConfig:
-<<<<<<< HEAD
-        """Get a fully resolved destination config from the initial config
-        """
+        """Get a fully resolved destination config from the initial config"""
         config = resolve_configuration(
-=======
-        """Get a fully resolved destination config from the initial config"""
-        return resolve_configuration(
->>>>>>> 3d35f9ba
             initial_config,
             sections=(known_sections.DESTINATION, self.name),
             # Already populated values will supersede resolved env config
@@ -503,15 +487,13 @@
         return ref.name
 
     @staticmethod
-<<<<<<< HEAD
-    def from_reference(ref: TDestinationReferenceArg, credentials: Optional[CredentialsConfiguration] = None, name: Optional[str] = None, environment: Optional[str] = None, **kwargs: Any) -> Optional["Destination[DestinationClientConfiguration, JobClientBase]"]:
-=======
     def from_reference(
         ref: TDestinationReferenceArg,
         credentials: Optional[CredentialsConfiguration] = None,
+        name: Optional[str] = None,
+        environment: Optional[str] = None,
         **kwargs: Any,
     ) -> Optional["Destination[DestinationClientConfiguration, JobClientBase]"]:
->>>>>>> 3d35f9ba
         """Instantiate destination from str reference.
         The ref can be a destination name or import path pointing to a destination class (e.g. `dlt.destinations.postgres`)
         """
