<<<<<<< HEAD
from typing import List, Optional, TypedDict, Literal, Union
=======
from types import ModuleType
from typing import List, Optional, Type, TypedDict, Union
>>>>>>> af775272

from dlt.common.typing import StrAny
from dlt.common.normalizers.naming import NamingConvention

TNamingConventionReferenceArg = Union[str, Type[NamingConvention], ModuleType]


TRowIdType = Literal["random", "row_hash", "key_hash"]


class TJSONNormalizer(TypedDict, total=False):
    module: str
    config: Optional[StrAny]  # config is a free form and is validated by `module`


class TNormalizersConfig(TypedDict, total=False):
    names: str
    allow_identifier_change_on_table_with_data: Optional[bool]
    detections: Optional[List[str]]
    json: TJSONNormalizer<|MERGE_RESOLUTION|>--- conflicted
+++ resolved
@@ -1,9 +1,5 @@
-<<<<<<< HEAD
-from typing import List, Optional, TypedDict, Literal, Union
-=======
+from typing import List, Optional, Type, TypedDict, Literal, Union
 from types import ModuleType
-from typing import List, Optional, Type, TypedDict, Union
->>>>>>> af775272
 
 from dlt.common.typing import StrAny
 from dlt.common.normalizers.naming import NamingConvention
