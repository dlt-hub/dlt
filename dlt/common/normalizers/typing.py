<<<<<<< HEAD
from typing import List, Optional, TypedDict, Literal
=======
from typing import List, Optional, TypedDict, Union
>>>>>>> c00d408d

from dlt.common.typing import StrAny
from dlt.common.normalizers.naming import NamingConvention


TRowIdType = Literal["random", "row_hash", "key_hash"]


class TJSONNormalizer(TypedDict, total=False):
    module: str
    config: Optional[StrAny]  # config is a free form and is validated by `module`


class TNormalizersConfig(TypedDict, total=False):
    names: Union[str, NamingConvention]
    allow_identifier_change_on_table_with_data: Optional[bool]
    detections: Optional[List[str]]
    json: TJSONNormalizer<|MERGE_RESOLUTION|>--- conflicted
+++ resolved
@@ -1,8 +1,4 @@
-<<<<<<< HEAD
-from typing import List, Optional, TypedDict, Literal
-=======
-from typing import List, Optional, TypedDict, Union
->>>>>>> c00d408d
+from typing import List, Optional, TypedDict, Literal, Union
 
 from dlt.common.typing import StrAny
 from dlt.common.normalizers.naming import NamingConvention
