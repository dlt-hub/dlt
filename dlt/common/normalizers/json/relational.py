--- conflicted
+++ resolved
@@ -1,9 +1,6 @@
 from functools import lru_cache
 from typing import Dict, List, Mapping, Optional, Sequence, Tuple, cast, TypedDict, Any
-<<<<<<< HEAD
-=======
 from dlt.common.json import json
->>>>>>> 5b9c7156
 from dlt.common.normalizers.exceptions import InvalidJsonNormalizer
 from dlt.common.normalizers.typing import TJSONNormalizer
 from dlt.common.normalizers.utils import generate_dlt_id, DLT_ID_LENGTH_BYTES
@@ -26,27 +23,6 @@
 )
 from dlt.common.validation import validate_dict
 
-<<<<<<< HEAD
-=======
-EMPTY_KEY_IDENTIFIER = "_empty"  # replace empty keys with this
-
-
-class TDataItemRow(TypedDict, total=False):
-    _dlt_id: str  # unique id of current row
-
-
-class TDataItemRowRoot(TDataItemRow, total=False):
-    _dlt_load_id: (str)  # load id to identify records loaded together that ie. need to be processed
-    # _dlt_meta: TEventDLTMeta  # stores metadata, should never be sent to the normalizer
-
-
-class TDataItemRowChild(TDataItemRow, total=False):
-    _dlt_root_id: str  # unique id of top level parent
-    _dlt_parent_id: str  # unique id of parent row
-    _dlt_list_idx: int  # position in the list of rows
-    value: Any  # for lists of simple types
-
->>>>>>> 5b9c7156
 
 class RelationalNormalizerConfigPropagation(TypedDict, total=False):
     root: Optional[Dict[TColumnName, TColumnName]]
@@ -90,7 +66,6 @@
         self._reset()
 
     def _reset(self) -> None:
-<<<<<<< HEAD
         # normalize known normalizer column identifiers
         self.c_dlt_id: TColumnName = TColumnName(self.naming.normalize_identifier(self.C_DLT_ID))
         self.c_dlt_load_id: TColumnName = TColumnName(
@@ -109,12 +84,7 @@
 
         # normalize config
 
-        self.normalizer_config = self.schema._normalizers_config["json"].get("config") or {}  # type: ignore
-=======
-        self.normalizer_config = (
-            self.schema._normalizers_config["json"].get("config") or {}  # type: ignore[assignment]
-        )
->>>>>>> 5b9c7156
+        self.normalizer_config = self.schema._normalizers_config["json"].get("config") or {}  # type: ignore[assignment]
         self.propagation_config = self.normalizer_config.get("propagation", None)
         self.max_nesting = self.normalizer_config.get("max_nesting", 1000)
         self._skip_primary_key = {}
@@ -304,8 +274,8 @@
         table = schema.naming.shorten_fragments(*parent_path, *ident_path)
         # compute row hash and set as row id
         if row_hash:
-            row_id = self.get_row_hash(dict_row)  # type: ignore[arg-type]
-            dict_row["_dlt_id"] = row_id
+            row_id = self.get_row_hash(dict_row)
+            dict_row[self.c_dlt_id] = row_id
         # flatten current row and extract all lists to recur into
         flattened_row, lists = self._flatten(table, dict_row, _r_lvl)
         # always extend row
@@ -398,18 +368,16 @@
         # we will extend event with all the fields necessary to load it as root row
         row = cast(DictStrAny, item)
         # identify load id if loaded data must be processed after loading incrementally
-<<<<<<< HEAD
         row[self.c_dlt_load_id] = load_id
-=======
-        row["_dlt_load_id"] = load_id
+
         # determine if row hash should be used as dlt id
         row_hash = False
         if self._is_scd2_table(self.schema, table_name):
-            row_hash = self._dlt_id_is_row_hash(self.schema, table_name)
+            row_hash = self._dlt_id_is_row_hash(self.schema, table_name, self.c_dlt_id)
             self._validate_validity_column_names(
-                self._get_validity_column_names(self.schema, table_name), item
+                self.schema.name, self._get_validity_column_names(self.schema, table_name), item
             )
->>>>>>> 5b9c7156
+
         yield from self._normalize_row(
             row,
             {},
@@ -495,21 +463,22 @@
 
     @staticmethod
     @lru_cache(maxsize=None)
-    def _dlt_id_is_row_hash(schema: Schema, table_name: str) -> bool:
+    def _dlt_id_is_row_hash(schema: Schema, table_name: str, c_dlt_id: str) -> bool:
         return (
             schema.get_table(table_name)["columns"]  # type: ignore[return-value]
-            .get("_dlt_id", {})
+            .get(c_dlt_id, {})
             .get("x-row-version", False)
         )
 
     @staticmethod
     def _validate_validity_column_names(
-        validity_column_names: List[Optional[str]], item: TDataItem
+        schema_name: str, validity_column_names: List[Optional[str]], item: TDataItem
     ) -> None:
         """Raises exception if configured validity column name appears in data item."""
         for validity_column_name in validity_column_names:
             if validity_column_name in item.keys():
                 raise ColumnNameConflictException(
+                    schema_name,
                     "Found column in data item with same name as validity column"
-                    f' "{validity_column_name}".'
+                    f' "{validity_column_name}".',
                 )