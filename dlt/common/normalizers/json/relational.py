from functools import lru_cache
from typing import Dict, List, Mapping, Optional, Sequence, Tuple, cast, TypedDict, Any
from dlt.common.json import json
from dlt.common.normalizers.exceptions import InvalidJsonNormalizer
from dlt.common.normalizers.typing import TJSONNormalizer, TRowIdType
from dlt.common.normalizers.utils import generate_dlt_id, DLT_ID_LENGTH_BYTES

from dlt.common.typing import DictStrAny, TDataItem, StrAny
from dlt.common.schema import Schema
from dlt.common.schema.typing import (
    TLoaderMergeStrategy,
    TColumnSchema,
    TColumnName,
    TSimpleRegex,
    DLT_NAME_PREFIX,
)
from dlt.common.schema.utils import (
    column_name_validator,
    get_validity_column_names,
    get_columns_names_with_prop,
)
from dlt.common.schema.exceptions import ColumnNameConflictException
from dlt.common.utils import digest128, update_dict_nested
from dlt.common.normalizers.json import (
    TNormalizedRowIterator,
    wrap_in_dict,
    DataItemNormalizer as DataItemNormalizerBase,
)
from dlt.common.validation import validate_dict


class RelationalNormalizerConfigPropagation(TypedDict, total=False):
    root: Optional[Dict[TColumnName, TColumnName]]
    tables: Optional[Dict[str, Dict[TColumnName, TColumnName]]]


class RelationalNormalizerConfig(TypedDict, total=False):
    generate_dlt_id: Optional[bool]
    max_nesting: Optional[int]
    propagation: Optional[RelationalNormalizerConfigPropagation]


class DataItemNormalizer(DataItemNormalizerBase[RelationalNormalizerConfig]):
    # known normalizer props
    C_DLT_ID = "_dlt_id"
    """unique id of current row"""
    C_DLT_LOAD_ID = "_dlt_load_id"
    """load id to identify records loaded together that ie. need to be processed"""
    C_DLT_ROOT_ID = "_dlt_root_id"
    """unique id of top level parent"""
    C_DLT_PARENT_ID = "_dlt_parent_id"
    """unique id of parent row"""
    C_DLT_LIST_IDX = "_dlt_list_idx"
    """position in the list of rows"""
    C_VALUE = "value"
    """for lists of simple types"""

    # other constants
    EMPTY_KEY_IDENTIFIER = "_empty"  # replace empty keys with this

    normalizer_config: RelationalNormalizerConfig
    propagation_config: RelationalNormalizerConfigPropagation
    max_nesting: int
    _skip_primary_key: Dict[str, bool]

    def __init__(self, schema: Schema) -> None:
        """This item normalizer works with nested dictionaries. It flattens dictionaries and descends into lists.
        It yields row dictionaries at each nesting level."""
        self.schema = schema
        self.naming = schema.naming
        self._reset()

    def _reset(self) -> None:
        # normalize known normalizer column identifiers
        self.c_dlt_id: TColumnName = TColumnName(self.naming.normalize_identifier(self.C_DLT_ID))
        self.c_dlt_load_id: TColumnName = TColumnName(
            self.naming.normalize_identifier(self.C_DLT_LOAD_ID)
        )
        self.c_dlt_root_id: TColumnName = TColumnName(
            self.naming.normalize_identifier(self.C_DLT_ROOT_ID)
        )
        self.c_dlt_parent_id: TColumnName = TColumnName(
            self.naming.normalize_identifier(self.C_DLT_PARENT_ID)
        )
        self.c_dlt_list_idx: TColumnName = TColumnName(
            self.naming.normalize_identifier(self.C_DLT_LIST_IDX)
        )
        self.c_value: TColumnName = TColumnName(self.naming.normalize_identifier(self.C_VALUE))

        # normalize config

        self.normalizer_config = self.schema._normalizers_config["json"].get("config") or {}  # type: ignore[assignment]
        self.propagation_config = self.normalizer_config.get("propagation", None)
        self.max_nesting = self.normalizer_config.get("max_nesting", 1000)
        self._skip_primary_key = {}
        # self.known_types: Dict[str, TDataType] = {}
        # self.primary_keys = Dict[str, ]

    # for those paths the complex nested objects should be left in place
    def _is_complex_type(self, table_name: str, field_name: str, _r_lvl: int) -> bool:
        # turn everything at the recursion level into complex type
        max_nesting = self.max_nesting
        schema = self.schema
        max_table_nesting = self._get_table_nesting_level(schema, table_name)
        if max_table_nesting is not None:
            max_nesting = max_table_nesting

        assert _r_lvl <= max_nesting
        if _r_lvl == max_nesting:
            return True

        # use cached value
        # path = f"{table_name}▶{field_name}"
        # or use definition in the schema
        column: TColumnSchema = None
        table = schema.tables.get(table_name)
        if table:
            column = table["columns"].get(field_name)
        if column is None or "data_type" not in column:
            data_type = schema.get_preferred_type(field_name)
        else:
            data_type = column["data_type"]

        return data_type == "complex"

    def _flatten(
        self, table: str, dict_row: DictStrAny, _r_lvl: int
    ) -> Tuple[DictStrAny, Dict[Tuple[str, ...], Sequence[Any]]]:
        out_rec_row: DictStrAny = {}
        out_rec_list: Dict[Tuple[str, ...], Sequence[Any]] = {}
        schema_naming = self.schema.naming

        def norm_row_dicts(dict_row: StrAny, __r_lvl: int, path: Tuple[str, ...] = ()) -> None:
            for k, v in dict_row.items():
                if k.strip():
                    norm_k = schema_naming.normalize_identifier(k)
                else:
                    # for empty keys in the data use _
                    norm_k = self.EMPTY_KEY_IDENTIFIER
                # if norm_k != k:
                #     print(f"{k} -> {norm_k}")
                child_name = (
                    norm_k if path == () else schema_naming.shorten_fragments(*path, norm_k)
                )
                # for lists and dicts we must check if type is possibly complex
                if isinstance(v, (dict, list)):
                    if not self._is_complex_type(table, child_name, __r_lvl):
                        # TODO: if schema contains table {table}__{child_name} then convert v into single element list
                        if isinstance(v, dict):
                            # flatten the dict more
                            norm_row_dicts(v, __r_lvl + 1, path + (norm_k,))
                        else:
                            # pass the list to out_rec_list
                            out_rec_list[path + (schema_naming.normalize_table_identifier(k),)] = v
                        continue
                    else:
                        # pass the complex value to out_rec_row
                        pass

                out_rec_row[child_name] = v

        norm_row_dicts(dict_row, _r_lvl)
        return out_rec_row, out_rec_list

    @staticmethod
    def get_row_hash(row: Dict[str, Any], subset: Optional[List[str]] = None) -> str:
        """Returns hash of row.

        Hash includes column names and values and is ordered by column name.
        Excludes dlt system columns.
        Can be used as deterministic row identifier.
        """
        row_filtered = {k: v for k, v in row.items() if not k.startswith(DLT_NAME_PREFIX)}
        if subset is not None:
            row_filtered = {k: v for k, v in row.items() if k in subset}
        row_str = json.dumps(row_filtered, sort_keys=True)
        return digest128(row_str, DLT_ID_LENGTH_BYTES)

    @staticmethod
    def _get_child_row_hash(parent_row_id: str, child_table: str, list_idx: int) -> str:
        # create deterministic unique id of the child row taking into account that all lists are ordered
        # and all child tables must be lists
        return digest128(f"{parent_row_id}_{child_table}_{list_idx}", DLT_ID_LENGTH_BYTES)

    @staticmethod
    def _link_row(row: DictStrAny, parent_row_id: str, list_idx: int) -> DictStrAny:
        assert parent_row_id
        row["_dlt_parent_id"] = parent_row_id
        row["_dlt_list_idx"] = list_idx

        return row

    @staticmethod
    def _extend_row(extend: DictStrAny, row: DictStrAny) -> None:
        row.update(extend)

    def _add_row_id(
<<<<<<< HEAD
        self,
        table: str,
        dict_row: TDataItemRow,
        flattened_row: TDataItemRow,
        parent_row_id: str,
        pos: int,
        _r_lvl: int,
    ) -> str:
        primary_key = False
        if _r_lvl > 0:  # child table
            primary_key = bool(
                self.schema.filter_row_with_hint(table, "primary_key", flattened_row)
            )
        row_id_type = self._get_row_id_type(self.schema, table, primary_key, _r_lvl)

        if row_id_type == "random":
            row_id = generate_dlt_id()
        else:
            if _r_lvl == 0:  # root table
                if row_id_type in ("key_hash", "row_hash"):
                    subset = None
                    if row_id_type == "key_hash":
                        subset = self._get_primary_key(self.schema, table)
                    row_id = self.get_row_hash(dict_row, subset=subset)  # type: ignore[arg-type]
            elif _r_lvl > 0:  # child table
                if row_id_type == "row_hash":
                    row_id = DataItemNormalizer._get_child_row_hash(parent_row_id, table, pos)
                    # link to parent table
                    DataItemNormalizer._link_row(
                        cast(TDataItemRowChild, flattened_row), parent_row_id, pos
                    )

        flattened_row["_dlt_id"] = row_id
=======
        self, table: str, row: DictStrAny, parent_row_id: str, pos: int, _r_lvl: int
    ) -> str:
        # row_id is always random, no matter if primary_key is present or not
        row_id = generate_dlt_id()
        if _r_lvl > 0:
            primary_key = self.schema.filter_row_with_hint(table, "primary_key", row)
            if not primary_key:
                # child table row deterministic hash
                row_id = DataItemNormalizer._get_child_row_hash(parent_row_id, table, pos)
                # link to parent table
                DataItemNormalizer._link_row(row, parent_row_id, pos)
        row[self.c_dlt_id] = row_id
>>>>>>> c00d408d
        return row_id

    def _get_propagated_values(self, table: str, row: DictStrAny, _r_lvl: int) -> StrAny:
        extend: DictStrAny = {}

        config = self.propagation_config
        if config:
            # mapping(k:v): propagate property with name "k" as property with name "v" in child table
            mappings: Dict[TColumnName, TColumnName] = {}
            if _r_lvl == 0:
                mappings.update(config.get("root") or {})
            if table in (config.get("tables") or {}):
                mappings.update(config["tables"][table])
            # look for keys and create propagation as values
            for prop_from, prop_as in mappings.items():
                if prop_from in row:
                    extend[prop_as] = row[prop_from]

        return extend

    # generate child tables only for lists
    def _normalize_list(
        self,
        seq: Sequence[Any],
        extend: DictStrAny,
        ident_path: Tuple[str, ...],
        parent_path: Tuple[str, ...],
        parent_row_id: Optional[str] = None,
        _r_lvl: int = 0,
    ) -> TNormalizedRowIterator:
        v: DictStrAny = None
        table = self.schema.naming.shorten_fragments(*parent_path, *ident_path)

        for idx, v in enumerate(seq):
            # yield child table row
            if isinstance(v, dict):
                yield from self._normalize_row(
                    v, extend, ident_path, parent_path, parent_row_id, idx, _r_lvl
                )
            elif isinstance(v, list):
                # to normalize lists of lists, we must create a tracking intermediary table by creating a mock row
                yield from self._normalize_row(
                    {"list": v},
                    extend,
                    ident_path,
                    parent_path,
                    parent_row_id,
                    idx,
                    _r_lvl + 1,
                )
            else:
                # list of simple types
                child_row_hash = DataItemNormalizer._get_child_row_hash(parent_row_id, table, idx)
                wrap_v = wrap_in_dict(v)
                wrap_v[self.c_dlt_id] = child_row_hash
                e = DataItemNormalizer._link_row(wrap_v, parent_row_id, idx)
                DataItemNormalizer._extend_row(extend, e)
                yield (table, self.schema.naming.shorten_fragments(*parent_path)), e

    def _normalize_row(
        self,
        dict_row: DictStrAny,
        extend: DictStrAny,
        ident_path: Tuple[str, ...],
        parent_path: Tuple[str, ...] = (),
        parent_row_id: Optional[str] = None,
        pos: Optional[int] = None,
        _r_lvl: int = 0,
    ) -> TNormalizedRowIterator:
        schema = self.schema
        table = schema.naming.shorten_fragments(*parent_path, *ident_path)
<<<<<<< HEAD
=======
        # compute row hash and set as row id
        if row_hash:
            row_id = self.get_row_hash(dict_row)
            dict_row[self.c_dlt_id] = row_id
>>>>>>> c00d408d
        # flatten current row and extract all lists to recur into
        flattened_row, lists = self._flatten(table, dict_row, _r_lvl)
        # always extend row
        DataItemNormalizer._extend_row(extend, flattened_row)
        # infer record hash or leave existing primary key if present
        row_id = flattened_row.get(self.c_dlt_id, None)
        if not row_id:
            row_id = self._add_row_id(table, dict_row, flattened_row, parent_row_id, pos, _r_lvl)

        # find fields to propagate to child tables in config
        extend.update(self._get_propagated_values(table, flattened_row, _r_lvl))

        # yield parent table first
        should_descend = yield (
            (table, schema.naming.shorten_fragments(*parent_path)),
            flattened_row,
        )
        if should_descend is False:
            return

        # normalize and yield lists
        for list_path, list_content in lists.items():
            yield from self._normalize_list(
                list_content,
                extend,
                list_path,
                parent_path + ident_path,
                row_id,
                _r_lvl + 1,
            )

    def extend_schema(self) -> None:
        """Extends Schema with normalizer-specific hints and settings.

        This method is called by Schema when instance is created or restored from storage.
        """
        config = cast(
            RelationalNormalizerConfig,
            self.schema._normalizers_config["json"].get("config") or {},
        )
        DataItemNormalizer._validate_normalizer_config(self.schema, config)

        # add hints, do not compile.
        self.schema._merge_hints(
            {
                "not_null": [
                    TSimpleRegex(self.c_dlt_id),
                    TSimpleRegex(self.c_dlt_root_id),
                    TSimpleRegex(self.c_dlt_parent_id),
                    TSimpleRegex(self.c_dlt_list_idx),
                    TSimpleRegex(self.c_dlt_load_id),
                ],
                "foreign_key": [TSimpleRegex(self.c_dlt_parent_id)],
                "root_key": [TSimpleRegex(self.c_dlt_root_id)],
                "unique": [TSimpleRegex(self.c_dlt_id)],
            },
            normalize_identifiers=False,  # already normalized
        )

        for table_name in self.schema.tables.keys():
            self.extend_table(table_name)

    def extend_table(self, table_name: str) -> None:
        """If the table has a merge write disposition, add propagation info to normalizer

        Called by Schema when new table is added to schema or table is updated with partial table.
        Table name should be normalized.
        """
        table = self.schema.tables.get(table_name)
        if not table.get("parent") and table.get("write_disposition") == "merge":
            DataItemNormalizer.update_normalizer_config(
                self.schema,
                {
                    "propagation": {
                        "tables": {
                            table_name: {
                                TColumnName(self.c_dlt_id): TColumnName(self.c_dlt_root_id)
                            }
                        }
                    }
                },
            )

    def normalize_data_item(
        self, item: TDataItem, load_id: str, table_name: str
    ) -> TNormalizedRowIterator:
        # wrap items that are not dictionaries in dictionary, otherwise they cannot be processed by the JSON normalizer
        if not isinstance(item, dict):
            item = wrap_in_dict(item)
        # we will extend event with all the fields necessary to load it as root row
        row = cast(DictStrAny, item)
        # identify load id if loaded data must be processed after loading incrementally
<<<<<<< HEAD
        row["_dlt_load_id"] = load_id
        if self._get_merge_strategy(self.schema, table_name) == "scd2":
=======
        row[self.c_dlt_load_id] = load_id

        # determine if row hash should be used as dlt id
        row_hash = False
        if self._is_scd2_table(self.schema, table_name):
            row_hash = self._dlt_id_is_row_hash(self.schema, table_name, self.c_dlt_id)
>>>>>>> c00d408d
            self._validate_validity_column_names(
                self.schema.name, self._get_validity_column_names(self.schema, table_name), item
            )

        yield from self._normalize_row(
            row,
            {},
            (self.schema.naming.normalize_table_identifier(table_name),),
        )

    @classmethod
    def ensure_this_normalizer(cls, norm_config: TJSONNormalizer) -> None:
        # make sure schema has right normalizer
        present_normalizer = norm_config["module"]
        if present_normalizer != __name__:
            raise InvalidJsonNormalizer(__name__, present_normalizer)

    @classmethod
    def update_normalizer_config(cls, schema: Schema, config: RelationalNormalizerConfig) -> None:
        cls._validate_normalizer_config(schema, config)
        existing_config = schema._normalizers_config["json"]
        cls.ensure_this_normalizer(existing_config)
        if "config" in existing_config:
            update_dict_nested(existing_config["config"], config)  # type: ignore
        else:
            existing_config["config"] = config

    @classmethod
    def get_normalizer_config(cls, schema: Schema) -> RelationalNormalizerConfig:
        norm_config = schema._normalizers_config["json"]
        cls.ensure_this_normalizer(norm_config)
        return cast(RelationalNormalizerConfig, norm_config.get("config", {}))

    @staticmethod
    def _validate_normalizer_config(schema: Schema, config: RelationalNormalizerConfig) -> None:
        """Normalizes all known column identifiers according to the schema and then validates the configuration"""

        def _normalize_prop(
            mapping: Mapping[TColumnName, TColumnName]
        ) -> Dict[TColumnName, TColumnName]:
            return {
                TColumnName(schema.naming.normalize_path(from_col)): TColumnName(
                    schema.naming.normalize_path(to_col)
                )
                for from_col, to_col in mapping.items()
            }

        # normalize the identifiers first
        propagation_config = config.get("propagation")
        if propagation_config:
            if "root" in propagation_config:
                propagation_config["root"] = _normalize_prop(propagation_config["root"])
            if "tables" in propagation_config:
                for table_name in propagation_config["tables"]:
                    propagation_config["tables"][table_name] = _normalize_prop(
                        propagation_config["tables"][table_name]
                    )

        validate_dict(
            RelationalNormalizerConfig,
            config,
            "./normalizers/json/config",
            validator_f=column_name_validator(schema.naming),
        )

    @staticmethod
    @lru_cache(maxsize=None)
    def _get_table_nesting_level(schema: Schema, table_name: str) -> Optional[int]:
        table = schema.tables.get(table_name)
        if table:
            return table.get("x-normalizer", {}).get("max_nesting")  # type: ignore
        return None

    @staticmethod
    @lru_cache(maxsize=None)
    def _get_merge_strategy(schema: Schema, table_name: str) -> Optional[TLoaderMergeStrategy]:
        if table_name in schema.data_table_names(include_incomplete=True):
            return schema.get_table(table_name).get("x-merge-strategy")  # type: ignore[return-value]
        return None

    @staticmethod
    @lru_cache(maxsize=None)
    def _get_primary_key(schema: Schema, table_name: str) -> List[str]:
        if table_name not in schema.tables:
            return []
        table = schema.get_table(table_name)
        return get_columns_names_with_prop(table, "primary_key", include_incomplete=True)

    @staticmethod
    @lru_cache(maxsize=None)
    def _get_validity_column_names(schema: Schema, table_name: str) -> List[Optional[str]]:
        return get_validity_column_names(schema.get_table(table_name))

    @staticmethod
    @lru_cache(maxsize=None)
<<<<<<< HEAD
    def _get_row_id_type(
        schema: Schema, table_name: str, primary_key: bool, _r_lvl: int
    ) -> TRowIdType:
        if _r_lvl == 0:  # root table
            merge_strategy = DataItemNormalizer._get_merge_strategy(schema, table_name)
            if merge_strategy == "upsert":
                return "key_hash"
            elif merge_strategy == "scd2":
                if (
                    schema.get_table(table_name)["columns"]
                    .get("_dlt_id", {})
                    .get("x-row-version", False)
                ):
                    return "row_hash"
        elif _r_lvl > 0:  # child table
            if not primary_key:
                return "row_hash"
        return "random"
=======
    def _dlt_id_is_row_hash(schema: Schema, table_name: str, c_dlt_id: str) -> bool:
        return (
            schema.get_table(table_name)["columns"]  # type: ignore[return-value]
            .get(c_dlt_id, {})
            .get("x-row-version", False)
        )
>>>>>>> c00d408d

    @staticmethod
    def _validate_validity_column_names(
        schema_name: str, validity_column_names: List[Optional[str]], item: TDataItem
    ) -> None:
        """Raises exception if configured validity column name appears in data item."""
        for validity_column_name in validity_column_names:
            if validity_column_name in item.keys():
                raise ColumnNameConflictException(
                    schema_name,
                    "Found column in data item with same name as validity column"
                    f' "{validity_column_name}".',
                )<|MERGE_RESOLUTION|>--- conflicted
+++ resolved
@@ -195,11 +195,10 @@
         row.update(extend)
 
     def _add_row_id(
-<<<<<<< HEAD
         self,
         table: str,
-        dict_row: TDataItemRow,
-        flattened_row: TDataItemRow,
+        dict_row: DictStrAny,
+        flattened_row: DictStrAny,
         parent_row_id: str,
         pos: int,
         _r_lvl: int,
@@ -219,30 +218,14 @@
                     subset = None
                     if row_id_type == "key_hash":
                         subset = self._get_primary_key(self.schema, table)
-                    row_id = self.get_row_hash(dict_row, subset=subset)  # type: ignore[arg-type]
+                    row_id = self.get_row_hash(dict_row, subset=subset)
             elif _r_lvl > 0:  # child table
                 if row_id_type == "row_hash":
                     row_id = DataItemNormalizer._get_child_row_hash(parent_row_id, table, pos)
                     # link to parent table
-                    DataItemNormalizer._link_row(
-                        cast(TDataItemRowChild, flattened_row), parent_row_id, pos
-                    )
-
-        flattened_row["_dlt_id"] = row_id
-=======
-        self, table: str, row: DictStrAny, parent_row_id: str, pos: int, _r_lvl: int
-    ) -> str:
-        # row_id is always random, no matter if primary_key is present or not
-        row_id = generate_dlt_id()
-        if _r_lvl > 0:
-            primary_key = self.schema.filter_row_with_hint(table, "primary_key", row)
-            if not primary_key:
-                # child table row deterministic hash
-                row_id = DataItemNormalizer._get_child_row_hash(parent_row_id, table, pos)
-                # link to parent table
-                DataItemNormalizer._link_row(row, parent_row_id, pos)
-        row[self.c_dlt_id] = row_id
->>>>>>> c00d408d
+                    DataItemNormalizer._link_row(flattened_row, parent_row_id, pos)
+
+        flattened_row[self.c_dlt_id] = row_id
         return row_id
 
     def _get_propagated_values(self, table: str, row: DictStrAny, _r_lvl: int) -> StrAny:
@@ -314,13 +297,6 @@
     ) -> TNormalizedRowIterator:
         schema = self.schema
         table = schema.naming.shorten_fragments(*parent_path, *ident_path)
-<<<<<<< HEAD
-=======
-        # compute row hash and set as row id
-        if row_hash:
-            row_id = self.get_row_hash(dict_row)
-            dict_row[self.c_dlt_id] = row_id
->>>>>>> c00d408d
         # flatten current row and extract all lists to recur into
         flattened_row, lists = self._flatten(table, dict_row, _r_lvl)
         # always extend row
@@ -413,17 +389,8 @@
         # we will extend event with all the fields necessary to load it as root row
         row = cast(DictStrAny, item)
         # identify load id if loaded data must be processed after loading incrementally
-<<<<<<< HEAD
-        row["_dlt_load_id"] = load_id
+        row[self.c_dlt_load_id] = load_id
         if self._get_merge_strategy(self.schema, table_name) == "scd2":
-=======
-        row[self.c_dlt_load_id] = load_id
-
-        # determine if row hash should be used as dlt id
-        row_hash = False
-        if self._is_scd2_table(self.schema, table_name):
-            row_hash = self._dlt_id_is_row_hash(self.schema, table_name, self.c_dlt_id)
->>>>>>> c00d408d
             self._validate_validity_column_names(
                 self.schema.name, self._get_validity_column_names(self.schema, table_name), item
             )
@@ -519,7 +486,6 @@
 
     @staticmethod
     @lru_cache(maxsize=None)
-<<<<<<< HEAD
     def _get_row_id_type(
         schema: Schema, table_name: str, primary_key: bool, _r_lvl: int
     ) -> TRowIdType:
@@ -538,14 +504,6 @@
             if not primary_key:
                 return "row_hash"
         return "random"
-=======
-    def _dlt_id_is_row_hash(schema: Schema, table_name: str, c_dlt_id: str) -> bool:
-        return (
-            schema.get_table(table_name)["columns"]  # type: ignore[return-value]
-            .get(c_dlt_id, {})
-            .get("x-row-version", False)
-        )
->>>>>>> c00d408d
 
     @staticmethod
     def _validate_validity_column_names(
