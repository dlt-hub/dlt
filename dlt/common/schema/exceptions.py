from typing import Any

from dlt.common.exceptions import DltException
from dlt.common.data_types import TDataType
from dlt.common.schema.typing import (
    TSchemaContractDict,
    TSchemaContractEntities,
    TSchemaEvolutionMode,
)
from dlt.common.normalizers.naming import NamingConvention


class SchemaException(DltException):
    def __init__(self, schema_name: str, msg: str) -> None:
        self.schema_name = schema_name
        if schema_name:
            msg = f"In schema: {schema_name}: " + msg
        super().__init__(msg)


class InvalidSchemaName(ValueError, SchemaException):
    MAXIMUM_SCHEMA_NAME_LENGTH = 64

    def __init__(self, schema_name: str) -> None:
        self.name = schema_name
        super().__init__(
            schema_name,
            f"{schema_name} is an invalid schema/source name. The source or schema name must be a"
            " valid Python identifier ie. a snake case function name and have maximum"
            f" {self.MAXIMUM_SCHEMA_NAME_LENGTH} characters. Ideally should contain only small"
            " letters, numbers and underscores.",
        )


# TODO: does not look like a SchemaException
# class InvalidDatasetName(ValueError, SchemaException):
#     def __init__(self, destination_name: str) -> None:
#         self.destination_name = destination_name
#         super().__init__(
#             f"Destination {destination_name} does not accept empty datasets. Please pass the"
#             " dataset name to the destination configuration ie. via dlt pipeline."
#         )


class CannotCoerceColumnException(SchemaException):
    def __init__(
        self,
        schema_name: str,
        table_name: str,
        column_name: str,
        from_type: TDataType,
        to_type: TDataType,
        coerced_value: Any,
    ) -> None:
        self.table_name = table_name
        self.column_name = column_name
        self.from_type = from_type
        self.to_type = to_type
        self.coerced_value = coerced_value
        super().__init__(
            schema_name,
            f"Cannot coerce type in table {table_name} column {column_name} existing type"
            f" {from_type} coerced type {to_type} value: {coerced_value}",
        )


class TablePropertiesConflictException(SchemaException):
    def __init__(self, schema_name: str, table_name: str, prop_name: str, val1: str, val2: str):
        self.table_name = table_name
        self.prop_name = prop_name
        self.val1 = val1
        self.val2 = val2
        super().__init__(
            schema_name,
            f"Cannot merge partial tables for {table_name} due to property {prop_name}: {val1} !="
            f" {val2}",
        )


class ParentTableNotFoundException(SchemaException):
    def __init__(
        self, schema_name: str, table_name: str, parent_table_name: str, explanation: str = ""
    ) -> None:
        self.table_name = table_name
        self.parent_table_name = parent_table_name
        super().__init__(
            schema_name,
            f"Parent table {parent_table_name} for {table_name} was not found in the"
            f" schema.{explanation}",
        )


class CannotCoerceNullException(SchemaException):
    def __init__(self, schema_name: str, table_name: str, column_name: str) -> None:
        super().__init__(
            schema_name,
            f"Cannot coerce NULL in table {table_name} column {column_name} which is not nullable",
        )


class SchemaCorruptedException(SchemaException):
    pass


class SchemaEngineNoUpgradePathException(SchemaException):
    def __init__(
        self, schema_name: str, init_engine: int, from_engine: int, to_engine: int
    ) -> None:
        self.init_engine = init_engine
        self.from_engine = from_engine
        self.to_engine = to_engine
        super().__init__(
            schema_name,
            f"No engine upgrade path in schema {schema_name} from {init_engine} to {to_engine},"
<<<<<<< HEAD
            f" stopped at {from_engine}",
=======
            f" stopped at {from_engine}. You possibly tried to run an older dlt"
            " version against a destination you have previously loaded data to with a newer dlt"
            " version."
>>>>>>> 5b9c7156
        )


class DataValidationError(SchemaException):
    def __init__(
        self,
        schema_name: str,
        table_name: str,
        column_name: str,
        schema_entity: TSchemaContractEntities,
        contract_mode: TSchemaEvolutionMode,
        table_schema: Any,
        schema_contract: TSchemaContractDict,
        data_item: Any = None,
        extended_info: str = None,
    ) -> None:
        """Raised when `data_item` violates `contract_mode` on a `schema_entity` as defined by `table_schema`

        Schema, table and column names are given as a context and full `schema_contract` and causing `data_item` as an evidence.
        """
        msg = ""
        if schema_name:
            msg = f"Schema: {schema_name} "
        msg += f"Table: {table_name} "
        if column_name:
            msg += f"Column: {column_name}"
        msg = (
            "In "
            + msg
            + f" . Contract on {schema_entity} with mode {contract_mode} is violated. "
            + (extended_info or "")
        )
        super().__init__(schema_name, msg)
        self.table_name = table_name
        self.column_name = column_name

        # violated contract
        self.schema_entity = schema_entity
        self.contract_mode = contract_mode

        # some evidence
        self.table_schema = table_schema
        self.schema_contract = schema_contract
        self.data_item = data_item


class UnknownTableException(KeyError, SchemaException):
    def __init__(self, schema_name: str, table_name: str) -> None:
        self.table_name = table_name
<<<<<<< HEAD
        super().__init__(schema_name, f"Trying to access unknown table {table_name}.")


class TableIdentifiersFrozen(SchemaException):
    def __init__(
        self,
        schema_name: str,
        table_name: str,
        to_naming: NamingConvention,
        from_naming: NamingConvention,
        details: str,
    ) -> None:
        self.table_name = table_name
        self.to_naming = to_naming
        self.from_naming = from_naming
        msg = (
            f"Attempt to normalize identifiers for a table {table_name} from naming"
            f" {str(type(from_naming))} to {str(type(to_naming))} changed one or more identifiers. "
        )
        msg += (
            " This table already received data and tables were created at the destination. By"
            " default changing the identifiers is not allowed. "
        )
        msg += (
            " Such changes may result in creation of a new table or a new columns while the old"
            " columns with data will still be kept. "
        )
        msg += (
            " You may disable this behavior by setting"
            " schema.allow_identifier_change_on_table_with_data to True or removing `x-normalizer`"
            " hints from particular tables. "
        )
        msg += f" Details: {details}"
        super().__init__(schema_name, msg)
=======
        super().__init__(f"Trying to access unknown table {table_name}.")


class ColumnNameConflictException(SchemaException):
    pass
>>>>>>> 5b9c7156
<|MERGE_RESOLUTION|>--- conflicted
+++ resolved
@@ -112,13 +112,9 @@
         super().__init__(
             schema_name,
             f"No engine upgrade path in schema {schema_name} from {init_engine} to {to_engine},"
-<<<<<<< HEAD
-            f" stopped at {from_engine}",
-=======
             f" stopped at {from_engine}. You possibly tried to run an older dlt"
             " version against a destination you have previously loaded data to with a newer dlt"
-            " version."
->>>>>>> 5b9c7156
+            " version.",
         )
 
 
@@ -168,7 +164,6 @@
 class UnknownTableException(KeyError, SchemaException):
     def __init__(self, schema_name: str, table_name: str) -> None:
         self.table_name = table_name
-<<<<<<< HEAD
         super().__init__(schema_name, f"Trying to access unknown table {table_name}.")
 
 
@@ -203,10 +198,7 @@
         )
         msg += f" Details: {details}"
         super().__init__(schema_name, msg)
-=======
-        super().__init__(f"Trying to access unknown table {table_name}.")
 
 
 class ColumnNameConflictException(SchemaException):
-    pass
->>>>>>> 5b9c7156
+    pass