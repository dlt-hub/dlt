from typing import Any

from dlt.common.exceptions import DltException
from dlt.common.data_types import TDataType


class SchemaException(DltException):
    pass


class InvalidSchemaName(ValueError, SchemaException):
    MAXIMUM_SCHEMA_NAME_LENGTH = 64

    def __init__(self, name: str) -> None:
        self.name = name
        super().__init__(f"{name} is an invalid schema/source name. The source or schema name must be a valid Python identifier ie. a snake case function name and have maximum {self.MAXIMUM_SCHEMA_NAME_LENGTH} characters. Ideally should contain only small letters, numbers and underscores.")


# class InvalidDatasetName(ValueError, SchemaException):
#     def __init__(self, name: str, normalized_name: str) -> None:
#         self.name = name
#         super().__init__(f"{name} is an invalid dataset name. The dataset name must conform to wide range of destinations and ideally should contain only small letters, numbers and underscores. Try {normalized_name} instead as suggested by current naming module.")

class InvalidDatasetName(ValueError, SchemaException):
    def __init__(self, destination_name: str) -> None:
        self.destination_name = destination_name
        super().__init__(f"Destination {destination_name} does not accept empty datasets. Please pass the dataset name to the destination configuration ie. via dlt pipeline.")


class CannotCoerceColumnException(SchemaException):
    def __init__(self, table_name: str, column_name: str, from_type: TDataType, to_type: TDataType, coerced_value: Any) -> None:
        self.table_name = table_name
        self.column_name = column_name
        self.from_type = from_type
        self.to_type = to_type
        self.coerced_value = coerced_value
        super().__init__(f"Cannot coerce type in table {table_name} column {column_name} existing type {from_type} coerced type {to_type} value: {coerced_value}")


class TablePropertiesConflictException(SchemaException):
    def __init__(self, table_name: str, prop_name: str, val1: str, val2: str):
        self.table_name = table_name
        self.prop_name = prop_name
        self.val1 = val1
        self.val2 = val2
        super().__init__(f"Cannot merge partial tables for {table_name} due to property {prop_name}: {val1} != {val2}")


class ParentTableNotFoundException(SchemaException):
    def __init__(self, table_name: str, parent_table_name: str, explanation: str = "") -> None:
        self.table_name = table_name
        self.parent_table_name = parent_table_name
        super().__init__(f"Parent table {parent_table_name} for {table_name} was not found in the schema.{explanation}")


class CannotCoerceNullException(SchemaException):
    def __init__(self, table_name: str, column_name: str) -> None:
        super().__init__(f"Cannot coerce NULL in table {table_name} column {column_name} which is not nullable")


class SchemaCorruptedException(SchemaException):
    pass


class SchemaEngineNoUpgradePathException(SchemaException):
    def __init__(self, schema_name: str, init_engine: int, from_engine: int, to_engine: int) -> None:
        self.schema_name = schema_name
        self.init_engine = init_engine
        self.from_engine = from_engine
        self.to_engine = to_engine
        super().__init__(f"No engine upgrade path in schema {schema_name} from {init_engine} to {to_engine}, stopped at {from_engine}")

<<<<<<< HEAD

class SchemaFrozenException(SchemaException):
    def __init__(self, schema_name: str, table_name: str, msg: str) -> None:
        super().__init__(msg)
        self.schema_name = schema_name
        self.table_name = table_name
=======
class UnknownTableException(SchemaException):
    def __init__(self, table_name: str) -> None:
        self.table_name = table_name
        super().__init__(f"Trying to access unknown table {table_name}.")
>>>>>>> d3db284e
<|MERGE_RESOLUTION|>--- conflicted
+++ resolved
@@ -70,16 +70,15 @@
         self.to_engine = to_engine
         super().__init__(f"No engine upgrade path in schema {schema_name} from {init_engine} to {to_engine}, stopped at {from_engine}")
 
-<<<<<<< HEAD
 
 class SchemaFrozenException(SchemaException):
     def __init__(self, schema_name: str, table_name: str, msg: str) -> None:
         super().__init__(msg)
         self.schema_name = schema_name
         self.table_name = table_name
-=======
+
+        
 class UnknownTableException(SchemaException):
     def __init__(self, table_name: str) -> None:
         self.table_name = table_name
-        super().__init__(f"Trying to access unknown table {table_name}.")
->>>>>>> d3db284e
+        super().__init__(f"Trying to access unknown table {table_name}.")