from typing import Any

from dlt.common.exceptions import DltException
from dlt.common.data_types import TDataType
from dlt.common.schema.typing import (
    TSchemaContractDict,
    TSchemaContractEntities,
    TSchemaEvolutionMode,
)


class SchemaException(DltException):
    pass


class InvalidSchemaName(ValueError, SchemaException):
    MAXIMUM_SCHEMA_NAME_LENGTH = 64

    def __init__(self, name: str) -> None:
        self.name = name
        super().__init__(
            f"{name} is an invalid schema/source name. The source or schema name must be a valid"
            " Python identifier ie. a snake case function name and have maximum"
            f" {self.MAXIMUM_SCHEMA_NAME_LENGTH} characters. Ideally should contain only small"
            " letters, numbers and underscores."
        )


class InvalidDatasetName(ValueError, SchemaException):
    def __init__(self, destination_name: str) -> None:
        self.destination_name = destination_name
        super().__init__(
            f"Destination {destination_name} does not accept empty datasets. Please pass the"
            " dataset name to the destination configuration ie. via dlt pipeline."
        )


class CannotCoerceColumnException(SchemaException):
    def __init__(
        self,
        table_name: str,
        column_name: str,
        from_type: TDataType,
        to_type: TDataType,
        coerced_value: Any,
    ) -> None:
        self.table_name = table_name
        self.column_name = column_name
        self.from_type = from_type
        self.to_type = to_type
        self.coerced_value = coerced_value
        super().__init__(
            f"Cannot coerce type in table {table_name} column {column_name} existing type"
            f" {from_type} coerced type {to_type} value: {coerced_value}"
        )


class TablePropertiesConflictException(SchemaException):
    def __init__(self, table_name: str, prop_name: str, val1: str, val2: str):
        self.table_name = table_name
        self.prop_name = prop_name
        self.val1 = val1
        self.val2 = val2
        super().__init__(
            f"Cannot merge partial tables for {table_name} due to property {prop_name}: {val1} !="
            f" {val2}"
        )


class ParentTableNotFoundException(SchemaException):
    def __init__(self, table_name: str, parent_table_name: str, explanation: str = "") -> None:
        self.table_name = table_name
        self.parent_table_name = parent_table_name
        super().__init__(
            f"Parent table {parent_table_name} for {table_name} was not found in the"
            f" schema.{explanation}"
        )


class CannotCoerceNullException(SchemaException):
    def __init__(self, table_name: str, column_name: str) -> None:
        super().__init__(
            f"Cannot coerce NULL in table {table_name} column {column_name} which is not nullable"
        )


class SchemaCorruptedException(SchemaException):
    pass


class SchemaEngineNoUpgradePathException(SchemaException):
    def __init__(
        self, schema_name: str, init_engine: int, from_engine: int, to_engine: int
    ) -> None:
        self.schema_name = schema_name
        self.init_engine = init_engine
        self.from_engine = from_engine
        self.to_engine = to_engine
        super().__init__(
            f"No engine upgrade path in schema {schema_name} from {init_engine} to {to_engine},"
            f" stopped at {from_engine}"
        )


class DataValidationError(SchemaException):
    def __init__(
        self,
        schema_name: str,
        table_name: str,
        column_name: str,
        schema_entity: TSchemaContractEntities,
        contract_mode: TSchemaEvolutionMode,
        table_schema: Any,
        schema_contract: TSchemaContractDict,
        data_item: Any = None,
        extended_info: str = None,
    ) -> None:
        """Raised when `data_item` violates `contract_mode` on a `schema_entity` as defined by `table_schema`

        Schema, table and column names are given as a context and full `schema_contract` and causing `data_item` as an evidence.
        """
        msg = ""
        if schema_name:
            msg = f"Schema: {schema_name} "
        msg += f"Table: {table_name} "
        if column_name:
            msg += f"Column: {column_name}"
<<<<<<< HEAD
        msg = "In " + msg  + f" . Contract on {schema_entity} with mode {contract_mode} is violated. " + (extended_info or "")
=======
        msg = (
            "In "
            + msg
            + f" . Contract on {contract_entity} with mode {contract_mode} is violated. "
            + (extended_info or "")
        )
>>>>>>> 01998eff
        super().__init__(msg)
        self.schema_name = schema_name
        self.table_name = table_name
        self.column_name = column_name

        # violated contract
        self.schema_entity = schema_entity
        self.contract_mode = contract_mode

        # some evidence
        self.table_schema = table_schema
        self.schema_contract = schema_contract
        self.data_item = data_item


class UnknownTableException(SchemaException):
    def __init__(self, table_name: str) -> None:
        self.table_name = table_name
        super().__init__(f"Trying to access unknown table {table_name}.")<|MERGE_RESOLUTION|>--- conflicted
+++ resolved
@@ -125,16 +125,12 @@
         msg += f"Table: {table_name} "
         if column_name:
             msg += f"Column: {column_name}"
-<<<<<<< HEAD
-        msg = "In " + msg  + f" . Contract on {schema_entity} with mode {contract_mode} is violated. " + (extended_info or "")
-=======
         msg = (
             "In "
             + msg
-            + f" . Contract on {contract_entity} with mode {contract_mode} is violated. "
+            + f" . Contract on {schema_entity} with mode {contract_mode} is violated. "
             + (extended_info or "")
         )
->>>>>>> 01998eff
         super().__init__(msg)
         self.schema_name = schema_name
         self.table_name = table_name
