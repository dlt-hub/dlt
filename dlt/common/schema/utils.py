--- conflicted
+++ resolved
@@ -134,13 +134,8 @@
 #     return copy(column)  # type: ignore
 
 
-<<<<<<< HEAD
-def bump_version_if_modified(stored_schema: TStoredSchema) -> Tuple[int, str, List[str]]:
-    # if any change to schema document is detected then bump version and write new hash
-=======
-def bump_version_if_modified(stored_schema: TStoredSchema) -> Tuple[int, str, str]:
+def bump_version_if_modified(stored_schema: TStoredSchema) -> Tuple[int, str, str, List[str]]:
     """Bumps the `stored_schema` version and version hash if content modified, returns (new version, new hash, old hash) tuple"""
->>>>>>> 3fb2c306
     hash_ = generate_version_hash(stored_schema)
     previous_hash = stored_schema.get("version_hash")
     if not previous_hash:
@@ -154,11 +149,7 @@
             stored_schema["ancestors"] = stored_schema["ancestors"][:10]
 
     stored_schema["version_hash"] = hash_
-<<<<<<< HEAD
-    return stored_schema["version"], hash_, stored_schema["ancestors"]
-=======
-    return stored_schema["version"], hash_, previous_hash
->>>>>>> 3fb2c306
+    return stored_schema["version"], hash_, previous_hash, stored_schema["ancestors"]
 
 
 def generate_version_hash(stored_schema: TStoredSchema) -> str:
@@ -363,9 +354,6 @@
         schema_dict["tables"][LOADS_TABLE_NAME] = load_table()
         from_engine = 6
     if from_engine == 6 and to_engine > 6:
-<<<<<<< HEAD
-        schema_dict["ancestors"] = []
-=======
         # migrate from sealed properties to schema evolution settings
         schema_dict["settings"].pop("schema_sealed", None)
         schema_dict["settings"]["schema_contract"] = {}
@@ -373,8 +361,10 @@
             table.pop("table_sealed", None)
             if not table.get("parent"):
                 table["schema_contract"] = {}
->>>>>>> 3fb2c306
         from_engine = 7
+    if from_engine == 7 and to_engine > 7:
+        schema_dict["ancestors"] = []
+        from_engine = 8
 
     schema_dict["engine_version"] = from_engine
     if from_engine != to_engine:
