import re
import base64
import hashlib

from copy import deepcopy, copy
from typing import Dict, List, Sequence, Tuple, Type, Any, cast, Iterable, Optional, Union

from dlt.common import json
from dlt.common.data_types import TDataType
from dlt.common.exceptions import DictValidationException, MissingDependencyException
from dlt.common.normalizers import explicit_normalizers
from dlt.common.normalizers.naming import NamingConvention
from dlt.common.normalizers.naming.snake_case import NamingConvention as SnakeCase
from dlt.common.typing import DictStrAny, REPattern, is_dict_generic_type
from dlt.common.validation import TCustomValidator, validate_dict, validate_dict_ignoring_xkeys
from dlt.common.schema import detections
from dlt.common.schema.typing import (COLUMN_HINTS, SCHEMA_ENGINE_VERSION, LOADS_TABLE_NAME, SIMPLE_REGEX_PREFIX, VERSION_TABLE_NAME, TColumnName, TPartialTableSchema, TSchemaTables, TSchemaUpdate,
<<<<<<< HEAD
                                      TSimpleRegex, TStoredSchema, TTableSchema, TTableSchemaColumns, TColumnSchemaBase, TColumnSchema, TColumnProp,
                                      TColumnHint, TTypeDetectionFunc, TTypeDetections, TWriteDisposition, TSchemaContract, TSchemaContractDict)
=======
                                      TSimpleRegex, TStoredSchema, TTableSchema, TTableSchemaColumns, TColumnSchemaBase, TColumnSchema, TColumnProp, TTableFormat,
                                      TColumnHint, TTypeDetectionFunc, TTypeDetections, TWriteDisposition)
>>>>>>> d3db284e
from dlt.common.schema.exceptions import (CannotCoerceColumnException, ParentTableNotFoundException, SchemaEngineNoUpgradePathException, SchemaException,
                                          TablePropertiesConflictException, InvalidSchemaName, UnknownTableException)

from dlt.common.normalizers.utils import import_normalizers
from dlt.common.schema.typing import TAnySchemaColumns


RE_NON_ALPHANUMERIC_UNDERSCORE = re.compile(r"[^a-zA-Z\d_]")
DEFAULT_WRITE_DISPOSITION: TWriteDisposition = "append"


def is_valid_schema_name(name: str) -> bool:
    """Schema name must be a valid python identifier and have max len of 64"""
    return name is not None and name.isidentifier() and len(name) <= InvalidSchemaName.MAXIMUM_SCHEMA_NAME_LENGTH


def normalize_schema_name(name: str) -> str:
    """Normalizes schema name by using snake case naming convention. The maximum length is 64 characters"""
    snake_case = SnakeCase(InvalidSchemaName.MAXIMUM_SCHEMA_NAME_LENGTH)
    return snake_case.normalize_identifier(name)


def apply_defaults(stored_schema: TStoredSchema) -> TStoredSchema:
    """Applies default hint values to `stored_schema` in place

       Updates only complete column hints, incomplete columns are preserved intact
    """
    for table_name, table in stored_schema["tables"].items():
        # overwrite name
        table["name"] = table_name
        # add default write disposition to root tables
        if table.get("parent") is None:
            if table.get("write_disposition") is None:
                table["write_disposition"] = DEFAULT_WRITE_DISPOSITION
            if table.get('resource') is None:
                table['resource'] = table_name
        for column_name in table["columns"]:
            # add default hints to tables
            column = table["columns"][column_name]
            # overwrite column name
            column["name"] = column_name
            # set column with default
            # table["columns"][column_name] = column
    return stored_schema


def remove_defaults(stored_schema: TStoredSchema) -> TStoredSchema:
    """Removes default values from `stored_schema` in place, returns the input for chaining

       Default values are removed from table schemas and complete column schemas. Incomplete columns are preserved intact.
    """
    clean_tables = deepcopy(stored_schema["tables"])
    for table_name, t in clean_tables.items():
        del t["name"]
        if t.get('resource') == table_name:
            del t['resource']
        for c in t["columns"].values():
            # remove defaults only on complete columns
            # if is_complete_column(c):
            #     remove_column_defaults(c)
            #     # restore "nullable" True because we want to have explicit nullability in stored schema
            #     c["nullable"] = c.get("nullable", True)
            # do not save names
            del c["name"]

    stored_schema["tables"] = clean_tables
    return stored_schema


def has_default_column_hint_value(hint: str, value: Any) -> bool:
    """Checks if `value` is a default for `hint`. Only known column hints (COLUMN_HINTS) are checked"""
    # remove all boolean hints that are False, except "nullable" which is removed when it is True
    if hint in COLUMN_HINTS and value is False:
        return True
    if hint == "nullable" and value is True:
        return True
    return False


def remove_column_defaults(column_schema: TColumnSchema) -> TColumnSchema:
    """Removes default values from `column_schema` in place, returns the input for chaining"""
    # remove hints with default values
    for h in list(column_schema.keys()):
        if has_default_column_hint_value(h, column_schema[h]):  # type: ignore
            del column_schema[h]  # type: ignore
        elif column_schema[h] is None:  # type: ignore
            del column_schema[h]  # type: ignore
    return column_schema


def add_column_defaults(column: TColumnSchemaBase) -> TColumnSchema:
    """Adds default boolean hints to column"""
    return {
            **{
                "nullable": True,
                "partition": False,
                "cluster": False,
                "unique": False,
                "sort": False,
                "primary_key": False,
                "foreign_key": False,
                "root_key": False,
                "merge_key": False
            },
            **column
        }

# def add_complete_column_defaults(column: TColumnSchemaBase) -> TColumnSchema:
#     """Adds default hints to `column` if it is completed, otherwise preserves `column` content intact

#        Always returns a shallow copy of `column`
#     """
#     if is_complete_column(column):
#         return add_column_defaults(column)
#     return copy(column)  # type: ignore


def bump_version_if_modified(stored_schema: TStoredSchema) -> Tuple[int, str]:
    # if any change to schema document is detected then bump version and write new hash
    hash_ = generate_version_hash(stored_schema)
    previous_hash = stored_schema.get("version_hash")
    if not previous_hash:
        # if hash was not set, set it without bumping the version, that's initial schema
        pass
    elif hash_ != previous_hash:
        stored_schema["version"] += 1
    stored_schema["version_hash"] = hash_
    return stored_schema["version"], hash_


def generate_version_hash(stored_schema: TStoredSchema) -> str:
    # generates hash out of stored schema content, excluding the hash itself and version
    schema_copy = deepcopy(stored_schema)
    schema_copy.pop("version")
    schema_copy.pop("version_hash", None)
    schema_copy.pop("imported_version_hash", None)
    # ignore order of elements when computing the hash
    content = json.dumps(schema_copy, sort_keys=True)
    h = hashlib.sha3_256(content.encode("utf-8"))
    # additionally check column order
    table_names = sorted((schema_copy.get("tables") or {}).keys())
    if table_names:
        for tn in table_names:
            t = schema_copy["tables"][tn]
            h.update(tn.encode("utf-8"))
            # add column names to hash in order
            for cn in (t.get("columns") or {}).keys():
                h.update(cn.encode("utf-8"))
    return base64.b64encode(h.digest()).decode('ascii')


def verify_schema_hash(loaded_schema_dict: DictStrAny, verifies_if_not_migrated: bool = False) -> bool:
    # generates content hash and compares with existing
    engine_version: str = loaded_schema_dict.get("engine_version")
    # if upgrade is needed, the hash cannot be compared
    if verifies_if_not_migrated and engine_version != SCHEMA_ENGINE_VERSION:
        return True
    # if hash is present we can assume at least v4 engine version so hash is computable
    stored_schema = cast(TStoredSchema, loaded_schema_dict)
    hash_ = generate_version_hash(stored_schema)
    return hash_ == stored_schema["version_hash"]


def simple_regex_validator(path: str, pk: str, pv: Any, t: Any) -> bool:
    # custom validator on type TSimpleRegex
    if t is TSimpleRegex:
        if not isinstance(pv, str):
            raise DictValidationException(f"In {path}: field {pk} value {pv} has invalid type {type(pv).__name__} while str is expected", path, pk, pv)
        if pv.startswith(SIMPLE_REGEX_PREFIX):
            # check if regex
            try:
                re.compile(pv[3:])
            except Exception as e:
                raise DictValidationException(f"In {path}: field {pk} value {pv[3:]} does not compile as regex: {str(e)}", path, pk, pv)
        else:
            if RE_NON_ALPHANUMERIC_UNDERSCORE.match(pv):
                raise DictValidationException(f"In {path}: field {pk} value {pv} looks like a regex, please prefix with re:", path, pk, pv)
        # we know how to validate that type
        return True
    else:
        # don't know how to validate t
        return False


def column_name_validator(naming: NamingConvention) -> TCustomValidator:

    def validator(path: str, pk: str, pv: Any, t: Any) -> bool:
        if t is TColumnName:
            if not isinstance(pv, str):
                raise DictValidationException(f"In {path}: field {pk} value {pv} has invalid type {type(pv).__name__} while str is expected", path, pk, pv)
            try:
                if naming.normalize_path(pv) != pv:
                    raise DictValidationException(f"In {path}: field {pk}: {pv} is not a valid column name", path, pk, pv)
            except ValueError:
                raise DictValidationException(f"In {path}: field {pk}: {pv} is not a valid column name", path, pk, pv)
            return True
        else:
            return False

    return validator


def _prepare_simple_regex(r: TSimpleRegex) -> str:
    if r.startswith(SIMPLE_REGEX_PREFIX):
        return r[3:]
    else:
        # exact matches
        return "^" + re.escape(r) + "$"


def compile_simple_regex(r: TSimpleRegex) -> REPattern:
    return re.compile(_prepare_simple_regex(r))


def compile_simple_regexes(r: Iterable[TSimpleRegex]) -> REPattern:
    """Compile multiple patterns as one"""
    pattern = '|'.join(f"({_prepare_simple_regex(p)})" for p in r)
    if not pattern:  # Don't create an empty pattern that matches everything
        raise ValueError("Cannot create a regex pattern from empty sequence")
    return re.compile(pattern)


def validate_stored_schema(stored_schema: TStoredSchema) -> None:
    # use lambda to verify only non extra fields
    validate_dict_ignoring_xkeys(
        spec=TStoredSchema,
        doc=stored_schema,
        path=".",
        validator_f=simple_regex_validator
    )
    # check child parent relationships
    for table_name, table in stored_schema["tables"].items():
        parent_table_name = table.get("parent")
        if parent_table_name:
            if parent_table_name not in stored_schema["tables"]:
                raise ParentTableNotFoundException(table_name, parent_table_name)


def migrate_schema(schema_dict: DictStrAny, from_engine: int, to_engine: int) -> TStoredSchema:
    if from_engine == to_engine:
        return cast(TStoredSchema, schema_dict)

    if from_engine == 1 and to_engine > 1:
        schema_dict["includes"] = []
        schema_dict["excludes"] = []
        from_engine = 2
    if from_engine == 2 and to_engine > 2:
        # current version of the schema
        current = cast(TStoredSchema, schema_dict)
        # add default normalizers and root hash propagation
        current["normalizers"], _, _ = import_normalizers(explicit_normalizers())
        current["normalizers"]["json"]["config"] = {
                    "propagation": {
                        "root": {
                            "_dlt_id": "_dlt_root_id"
                        }
                    }
                }
        # move settings, convert strings to simple regexes
        d_h: Dict[TColumnHint, List[TSimpleRegex]] = schema_dict.pop("hints", {})
        for h_k, h_l in d_h.items():
            d_h[h_k] = list(map(lambda r: TSimpleRegex("re:" + r), h_l))
        p_t: Dict[TSimpleRegex, TDataType] = schema_dict.pop("preferred_types", {})
        p_t = {TSimpleRegex("re:" + k): v for k, v in p_t.items()}

        current["settings"] = {
            "default_hints": d_h,
            "preferred_types": p_t,
        }
        # repackage tables
        old_tables: Dict[str, TTableSchemaColumns] = schema_dict.pop("tables")
        current["tables"] = {}
        for name, columns in old_tables.items():
            # find last path separator
            parent = name
            # go back in a loop to find existing parent
            while True:
                idx = parent.rfind("__")
                if idx > 0:
                    parent = parent[:idx]
                    if parent not in old_tables:
                        continue
                else:
                    parent = None
                break
            nt = new_table(name, parent)
            nt["columns"] = columns
            current["tables"][name] = nt
        # assign exclude and include to tables

        def migrate_filters(group: str, filters: List[str]) -> None:
            # existing filter were always defined at the root table. find this table and move filters
            for f in filters:
                # skip initial ^
                root = f[1:f.find("__")]
                path = f[f.find("__") + 2:]
                t = current["tables"].get(root)
                if t is None:
                    # must add new table to hold filters
                    t = new_table(root)
                    current["tables"][root] = t
                t.setdefault("filters", {}).setdefault(group, []).append("re:^" + path)  # type: ignore

        excludes = schema_dict.pop("excludes", [])
        migrate_filters("excludes", excludes)
        includes = schema_dict.pop("includes", [])
        migrate_filters("includes", includes)

        # upgraded
        from_engine = 3
    if from_engine == 3 and to_engine > 3:
        # set empty version hash to pass validation, in engine 4 this hash is mandatory
        schema_dict.setdefault("version_hash", "")
        from_engine = 4
    if from_engine == 4 and to_engine > 4:
        # replace schema versions table
        schema_dict["tables"][VERSION_TABLE_NAME] = version_table()
        schema_dict["tables"][LOADS_TABLE_NAME] = load_table()
        from_engine = 5
    if from_engine == 5 and to_engine > 5:
        # replace loads table
        schema_dict["tables"][LOADS_TABLE_NAME] = load_table()
        from_engine = 6
    if from_engine == 6 and to_engine > 6:
        # migrate from sealed properties to schema evolution settings
        schema_dict["settings"].pop("schema_sealed", None)
        schema_dict["settings"]["schema_contract"] = {}
        for table in schema_dict["tables"].values():
            table.pop("table_sealed", None)
            if not table.get("parent"):
                table["schema_contract"] = {}
        from_engine = 7

    schema_dict["engine_version"] = from_engine
    if from_engine != to_engine:
        raise SchemaEngineNoUpgradePathException(schema_dict["name"], schema_dict["engine_version"], from_engine, to_engine)

    return cast(TStoredSchema, schema_dict)


def autodetect_sc_type(detection_fs: Sequence[TTypeDetections], t: Type[Any], v: Any) -> TDataType:
    if detection_fs:
        for detection_fn in detection_fs:
            # the method must exist in the module
            detection_f: TTypeDetectionFunc = getattr(detections, "is_" + detection_fn)
            dt = detection_f(t, v)
            if dt is not None:
                return dt
    return None


def is_complete_column(col: TColumnSchemaBase) -> bool:
    """Returns true if column contains enough data to be created at the destination. Must contain a name and a data type. Other hints have defaults."""
    return bool(col.get("name")) and bool(col.get("data_type"))


def compare_complete_columns(a: TColumnSchema, b: TColumnSchema) -> bool:
    """Compares mandatory fields of complete columns"""
    assert is_complete_column(a)
    assert is_complete_column(b)
    return a["data_type"] == b["data_type"] and a["name"] == b["name"]


def merge_columns(col_a: TColumnSchema, col_b: TColumnSchema, merge_defaults: bool = True) -> TColumnSchema:
    """Merges `col_b` into `col_a`. if `merge_defaults` is True, only hints from `col_b` that are not default in `col_a` will be set.

       Modifies col_a in place and returns it
    """
    col_b_clean = col_b if merge_defaults else remove_column_defaults(copy(col_b))
    for n, v in col_b_clean.items():
        col_a[n] = v  # type: ignore

    return col_a


def diff_tables(tab_a: TTableSchema, tab_b: TPartialTableSchema) -> TPartialTableSchema:
    """Creates a partial table that contains properties found in `tab_b` that are not present or different in `tab_a`.
    The name is always present in returned partial.
    It returns new columns (not present in tab_a) and merges columns from tab_b into tab_a (overriding non-default hint values).
    If any columns are returned they contain full data (not diffs of columns)

    Raises SchemaException if tables cannot be merged
    * when columns with the same name  have different data types
    * when table links to different parent tables
    """
    table_name = tab_a["name"]
    # check if table properties can be merged
    if tab_a.get("parent") != tab_b.get("parent"):
        raise TablePropertiesConflictException(table_name, "parent", tab_a.get("parent"), tab_b.get("parent"))

    # get new columns, changes in the column data type or other properties are not allowed
    tab_a_columns = tab_a["columns"]
    new_columns: List[TColumnSchema] = []
    for col_b_name, col_b in tab_b["columns"].items():
        if col_b_name in tab_a_columns:
            col_a = tab_a_columns[col_b_name]
            # we do not support changing data types of columns
            if is_complete_column(col_a) and is_complete_column(col_b):
                if not compare_complete_columns(tab_a_columns[col_b_name], col_b):
                    # attempt to update to incompatible columns
                    raise CannotCoerceColumnException(table_name, col_b_name, col_b["data_type"], tab_a_columns[col_b_name]["data_type"], None)
            # all other properties can change
            merged_column = merge_columns(copy(col_a), col_b)
            if merged_column != col_a:
                new_columns.append(merged_column)
        else:
            new_columns.append(col_b)

    # return partial table containing only name and properties that differ (column, filters etc.)
    partial_table: TPartialTableSchema = {
        "name": table_name,
        "columns": {} if new_columns is None else {c["name"]: c for c in new_columns}
    }
    for k, v in tab_b.items():
        if k in ["columns", None]:
            continue
        existing_v = tab_a.get(k)
        if existing_v != v:
            partial_table[k] = v  # type: ignore

    # this should not really happen
    if tab_a.get('parent') is not None and (resource := tab_b.get('resource')):
        raise TablePropertiesConflictException(table_name, "resource", resource, tab_a.get('parent'))

    return partial_table



# def compare_tables(tab_a: TTableSchema, tab_b: TTableSchema) -> bool:
#     try:
#         table_name = tab_a["name"]
#         if table_name != tab_b["name"]:
#             raise TablePropertiesConflictException(table_name, "name", table_name, tab_b["name"])
#         diff_table = diff_tables(tab_a, tab_b, ignore_table_name=False)
#         # columns cannot differ
#         return len(diff_table["columns"]) == 0
#     except SchemaException:
#         return False


def merge_tables(table: TTableSchema, partial_table: TPartialTableSchema) -> TPartialTableSchema:
    """Merges "partial_table" into "table". `table` is merged in place. Returns the diff partial table.

      `table` and `partial_table` names must be identical. A table diff is generated and applied to `table`:
      * new columns are added, updated columns are replaced from diff
      * table hints are added or replaced from diff
      * nothing gets deleted
    """

    if table["name"] != partial_table["name"]:
        raise TablePropertiesConflictException(table["name"], "name", table["name"], partial_table["name"])
    diff_table = diff_tables(table, partial_table)
    # add new columns when all checks passed
    table["columns"].update(diff_table["columns"])
    updated_columns = table["columns"]
    table.update(diff_table)
    table["columns"] = updated_columns

    return diff_table


def hint_to_column_prop(h: TColumnHint) -> TColumnProp:
    if h == "not_null":
        return "nullable"
    return h


def get_columns_names_with_prop(table: TTableSchema, column_prop: Union[TColumnProp, str], include_incomplete: bool = False) -> List[str]:
    # column_prop: TColumnProp = hint_to_column_prop(hint_type)
    # default = column_prop != "nullable"  # default is true, only for nullable false
    return [c["name"] for c in table["columns"].values() if bool(c.get(column_prop, False)) is True and (include_incomplete or is_complete_column(c))]


def merge_schema_updates(schema_updates: Sequence[TSchemaUpdate]) -> TSchemaTables:
    aggregated_update: TSchemaTables = {}
    for schema_update in schema_updates:
        for table_name, table_updates in schema_update.items():
            for partial_table in table_updates:
                # aggregate schema updates
                aggregated_table = aggregated_update.setdefault(table_name, partial_table)
                aggregated_table["columns"].update(partial_table["columns"])
    return aggregated_update


def get_inherited_table_hint(tables: TSchemaTables, table_name: str, table_hint_name: str, allow_none: bool = False) -> Any:
    table = tables.get(table_name, {})
    hint = table.get(table_hint_name)
    if hint:
        return hint

    parent = table.get("parent")
    if parent:
        return get_inherited_table_hint(tables, parent, table_hint_name, allow_none)

    if allow_none:
        return None

    raise ValueError(f"No table hint '{table_hint_name} found in the chain of tables for '{table_name}'.")


def get_write_disposition(tables: TSchemaTables, table_name: str) -> TWriteDisposition:
    """Returns table hint of a table if present. If not, looks up into parent table"""
    return cast(TWriteDisposition, get_inherited_table_hint(tables, table_name, "write_disposition", allow_none=False))


def get_table_format(tables: TSchemaTables, table_name: str) -> TTableFormat:
    return cast(TTableFormat, get_inherited_table_hint(tables, table_name, "table_format", allow_none=True))


def table_schema_has_type(table: TTableSchema, _typ: TDataType) -> bool:
    """Checks if `table` schema contains column with type _typ"""
    return any(c.get("data_type") == _typ for c in table["columns"].values())


def table_schema_has_type_with_precision(table: TTableSchema, _typ: TDataType) -> bool:
    """Checks if `table` schema contains column with type _typ and precision set"""
    return any(c.get("data_type") == _typ and c.get("precision") is not None for c in table["columns"].values())


def get_top_level_table(tables: TSchemaTables, table_name: str) -> TTableSchema:
    """Finds top level (without parent) of a `table_name` following the ancestry hierarchy."""
    table = tables[table_name]
    parent = table.get("parent")
    if parent:
        return get_top_level_table(tables, parent)
    return table


def get_child_tables(tables: TSchemaTables, table_name: str) -> List[TTableSchema]:
    """Get child tables for table name and return a list of tables ordered by ancestry so the child tables are always after their parents"""
    chain: List[TTableSchema] = []

    def _child(t: TTableSchema) -> None:
        name = t["name"]
        chain.append(t)
        for candidate in tables.values():
            if candidate.get("parent") == name:
                _child(candidate)

    _child(tables[table_name])
    return chain


def group_tables_by_resource(tables: TSchemaTables, pattern: Optional[REPattern] = None) -> Dict[str, List[TTableSchema]]:
    """Create a dict of resources and their associated tables and descendant tables
    If `pattern` is supplied, the result is filtered to only resource names matching the pattern.
    """
    result: Dict[str, List[TTableSchema]] = {}
    for table in tables.values():
        resource = table.get('resource')
        if resource and (pattern is None or pattern.match(resource)):
            resource_tables = result.setdefault(resource, [])
            resource_tables.extend(get_child_tables(tables, table['name']))
    return result


def version_table() -> TTableSchema:
    # NOTE: always add new columns at the end of the table so we have identical layout
    # after an update of existing tables (always at the end)
    table = new_table(VERSION_TABLE_NAME, columns=[
            {
                "name": "version",
                "data_type": "bigint",
                "nullable": False,
            },
            {
                "name": "engine_version",
                "data_type": "bigint",
                "nullable": False
            },
            {
                "name": "inserted_at",
                "data_type": "timestamp",
                "nullable": False
            },
            {
                "name": "schema_name",
                "data_type": "text",
                "nullable": False
            },
            {
                "name": "version_hash",
                "data_type": "text",
                "nullable": False
            },
            {
                "name": "schema",
                "data_type": "text",
                "nullable": False
            }
        ]
    )
    table["write_disposition"] = "skip"
    table["description"] = "Created by DLT. Tracks schema updates"
    return table


def load_table() -> TTableSchema:
    # NOTE: always add new columns at the end of the table so we have identical layout
    # after an update of existing tables (always at the end)
    table = new_table(LOADS_TABLE_NAME, columns=[
            {
                "name": "load_id",
                "data_type": "text",
                "nullable": False
            },
            {
                "name": "schema_name",
                "data_type": "text",
                "nullable": True
            },
            {
                "name": "status",
                "data_type": "bigint",
                "nullable": False
            },
            {
                "name": "inserted_at",
                "data_type": "timestamp",
                "nullable": False
            },
            {
                "name": "schema_version_hash",
                "data_type": "text",
                "nullable": True,
            },
        ]
    )
    table["write_disposition"] = "skip"
    table["description"] = "Created by DLT. Tracks completed loads"
    return table


def new_table(
    table_name: str,
    parent_table_name: str = None,
    write_disposition: TWriteDisposition = None,
    columns: Sequence[TColumnSchema] = None,
    validate_schema: bool = False,
    resource: str = None,
<<<<<<< HEAD
    schema_contract: TSchemaContract = None,
=======
    table_format: TTableFormat = None
>>>>>>> d3db284e
) -> TTableSchema:

    table: TTableSchema = {
        "name": table_name,
        "columns": {} if columns is None else {c["name"]: c for c in columns}
    }
    if parent_table_name:
        table["parent"] = parent_table_name
        assert write_disposition is None
        assert resource is None
        assert schema_contract is None
    else:
        # set write disposition only for root tables
        table["write_disposition"] = write_disposition or DEFAULT_WRITE_DISPOSITION
        table["resource"] = resource or table_name
<<<<<<< HEAD
        if schema_contract:
            table["schema_contract"] = schema_contract
=======
        if table_format:
            table["table_format"] = table_format
>>>>>>> d3db284e
    if validate_schema:
        validate_dict_ignoring_xkeys(
            spec=TColumnSchema,
            doc=table["columns"],
            path=f"new_table/{table_name}",
        )

    return table


def new_column(column_name: str, data_type: TDataType = None, nullable: bool = True, validate_schema: bool = False) -> TColumnSchema:
    column: TColumnSchema = {
                "name": column_name,
                "nullable": nullable
            }
    if data_type:
        column["data_type"] = data_type
    if validate_schema:
        validate_dict_ignoring_xkeys(
            spec=TColumnSchema,
            doc=column,
            path=f"new_column/{column_name}",
        )

    return column


def standard_hints() -> Dict[TColumnHint, List[TSimpleRegex]]:
    return None


def standard_type_detections() -> List[TTypeDetections]:
    return ["timestamp", "iso_timestamp"]
<|MERGE_RESOLUTION|>--- conflicted
+++ resolved
@@ -15,13 +15,8 @@
 from dlt.common.validation import TCustomValidator, validate_dict, validate_dict_ignoring_xkeys
 from dlt.common.schema import detections
 from dlt.common.schema.typing import (COLUMN_HINTS, SCHEMA_ENGINE_VERSION, LOADS_TABLE_NAME, SIMPLE_REGEX_PREFIX, VERSION_TABLE_NAME, TColumnName, TPartialTableSchema, TSchemaTables, TSchemaUpdate,
-<<<<<<< HEAD
-                                      TSimpleRegex, TStoredSchema, TTableSchema, TTableSchemaColumns, TColumnSchemaBase, TColumnSchema, TColumnProp,
+                                      TSimpleRegex, TStoredSchema, TTableSchema, TTableSchemaColumns, TColumnSchemaBase, TColumnSchema, TColumnProp, TTableFormat,
                                       TColumnHint, TTypeDetectionFunc, TTypeDetections, TWriteDisposition, TSchemaContract, TSchemaContractDict)
-=======
-                                      TSimpleRegex, TStoredSchema, TTableSchema, TTableSchemaColumns, TColumnSchemaBase, TColumnSchema, TColumnProp, TTableFormat,
-                                      TColumnHint, TTypeDetectionFunc, TTypeDetections, TWriteDisposition)
->>>>>>> d3db284e
 from dlt.common.schema.exceptions import (CannotCoerceColumnException, ParentTableNotFoundException, SchemaEngineNoUpgradePathException, SchemaException,
                                           TablePropertiesConflictException, InvalidSchemaName, UnknownTableException)
 
@@ -662,11 +657,8 @@
     columns: Sequence[TColumnSchema] = None,
     validate_schema: bool = False,
     resource: str = None,
-<<<<<<< HEAD
     schema_contract: TSchemaContract = None,
-=======
     table_format: TTableFormat = None
->>>>>>> d3db284e
 ) -> TTableSchema:
 
     table: TTableSchema = {
@@ -682,13 +674,10 @@
         # set write disposition only for root tables
         table["write_disposition"] = write_disposition or DEFAULT_WRITE_DISPOSITION
         table["resource"] = resource or table_name
-<<<<<<< HEAD
         if schema_contract:
             table["schema_contract"] = schema_contract
-=======
         if table_format:
             table["table_format"] = table_format
->>>>>>> d3db284e
     if validate_schema:
         validate_dict_ignoring_xkeys(
             spec=TColumnSchema,
