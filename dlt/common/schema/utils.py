--- conflicted
+++ resolved
@@ -5,13 +5,10 @@
 from copy import deepcopy, copy
 from typing import Dict, List, Sequence, Tuple, Type, Any, cast, Iterable, Optional, Union
 
-<<<<<<< HEAD
-from dlt.common import json, logger
-=======
 from dlt.common.pendulum import pendulum
 from dlt.common.time import ensure_pendulum_datetime
+from dlt.common import logger
 from dlt.common.json import json
->>>>>>> 5b9c7156
 from dlt.common.data_types import TDataType
 from dlt.common.exceptions import DictValidationException
 from dlt.common.normalizers.naming import NamingConvention
@@ -102,7 +99,7 @@
 def remove_defaults(stored_schema: TStoredSchema) -> TStoredSchema:
     """Removes default values from `stored_schema` in place, returns the input for chaining
 
-    * removes column and able names from the value
+    * removes column and table names from the value
     * removed resource name if same as table name
     """
     clean_tables = deepcopy(stored_schema["tables"])
@@ -147,37 +144,6 @@
     return column_schema
 
 
-<<<<<<< HEAD
-# def add_column_defaults(column: TColumnSchemaBase) -> TColumnSchema:
-#     """Adds default boolean hints to column"""
-#     return {
-#         **{
-#             "nullable": True,
-#             "partition": False,
-#             "cluster": False,
-#             "unique": False,
-#             "sort": False,
-#             "primary_key": False,
-#             "foreign_key": False,
-#             "root_key": False,
-#             "merge_key": False,
-#         },
-#         **column,
-#     }
-
-
-# def add_complete_column_defaults(column: TColumnSchemaBase) -> TColumnSchema:
-#     """Adds default hints to `column` if it is completed, otherwise preserves `column` content intact
-
-#        Always returns a shallow copy of `column`
-#     """
-#     if is_complete_column(column):
-#         return add_column_defaults(column)
-#     return copy(column)  # type: ignore
-
-
-=======
->>>>>>> 5b9c7156
 def bump_version_if_modified(stored_schema: TStoredSchema) -> Tuple[int, str, str, Sequence[str]]:
     """Bumps the `stored_schema` version and version hash if content modified, returns (new version, new hash, old hash, 10 last hashes) tuple"""
     hash_ = generate_version_hash(stored_schema)
@@ -406,11 +372,6 @@
     return col_a
 
 
-<<<<<<< HEAD
-def diff_tables(
-    schema_name: str, tab_a: TTableSchema, tab_b: TPartialTableSchema
-) -> TPartialTableSchema:
-=======
 def merge_columns(
     columns_a: TTableSchemaColumns,
     columns_b: TTableSchemaColumns,
@@ -442,8 +403,9 @@
     return columns_a
 
 
-def diff_table(tab_a: TTableSchema, tab_b: TPartialTableSchema) -> TPartialTableSchema:
->>>>>>> 5b9c7156
+def diff_table(
+    schema_name: str, tab_a: TTableSchema, tab_b: TPartialTableSchema
+) -> TPartialTableSchema:
     """Creates a partial table that contains properties found in `tab_b` that are not present or different in `tab_a`.
     The name is always present in returned partial.
     It returns new columns (not present in tab_a) and merges columns from tab_b into tab_a (overriding non-default hint values).
@@ -518,13 +480,9 @@
 #         return False
 
 
-<<<<<<< HEAD
-def merge_tables(
+def merge_table(
     schema_name: str, table: TTableSchema, partial_table: TPartialTableSchema
 ) -> TPartialTableSchema:
-=======
-def merge_table(table: TTableSchema, partial_table: TPartialTableSchema) -> TPartialTableSchema:
->>>>>>> 5b9c7156
     """Merges "partial_table" into "table". `table` is merged in place. Returns the diff partial table.
 
     `table` and `partial_table` names must be identical. A table diff is generated and applied to `table`:
@@ -538,17 +496,10 @@
         raise TablePropertiesConflictException(
             schema_name, table["name"], "name", table["name"], partial_table["name"]
         )
-<<<<<<< HEAD
-    diff_table = diff_tables(schema_name, table, partial_table)
+    diff = diff_table(schema_name, table, partial_table)
     # add new columns when all checks passed
-    table["columns"].update(diff_table["columns"])
-    updated_columns = table["columns"]
-    table.update(diff_table)
-=======
-    diff = diff_table(table, partial_table)
     updated_columns = merge_columns(table["columns"], diff["columns"])
     table.update(diff)
->>>>>>> 5b9c7156
     table["columns"] = updated_columns
 
     return diff
@@ -579,7 +530,7 @@
             # re-index columns as the name changed, if name space was reduced then
             # some columns now clash with each other. so make sure that we merge columns that are already there
             if new_col_name in new_columns:
-                new_columns[new_col_name] = merge_columns(
+                new_columns[new_col_name] = merge_column(
                     new_columns[new_col_name], c, merge_defaults=False
                 )
                 logger.warning(
