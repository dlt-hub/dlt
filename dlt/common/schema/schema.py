import yaml
from copy import copy, deepcopy
from typing import ClassVar, Dict, List, Mapping, Optional, Sequence, Tuple, Any, cast, Literal
from dlt.common import json

from dlt.common.utils import extend_list_deduplicated
from dlt.common.typing import DictStrAny, StrAny, REPattern, SupportsVariant, VARIANT_FIELD_FORMAT, TDataItem
from dlt.common.normalizers import TNormalizersConfig, explicit_normalizers, import_normalizers
from dlt.common.normalizers.naming import NamingConvention
from dlt.common.normalizers.json import DataItemNormalizer, TNormalizedRowIterator
from dlt.common.schema import utils
from dlt.common.data_types import py_type_to_sc_type, coerce_value, TDataType
from dlt.common.schema.typing import (COLUMN_HINTS, SCHEMA_ENGINE_VERSION, LOADS_TABLE_NAME, VERSION_TABLE_NAME, STATE_TABLE_NAME, TPartialTableSchema, TSchemaSettings, TSimpleRegex, TStoredSchema,
                                      TSchemaTables, TTableSchema, TTableSchemaColumns, TColumnSchema, TColumnProp, TColumnHint, TTypeDetections, TSchemaContractDict, TSchemaContract)
from dlt.common.schema.exceptions import (CannotCoerceColumnException, CannotCoerceNullException, InvalidSchemaName,
                                          ParentTableNotFoundException, SchemaCorruptedException)
from dlt.common.validation import validate_dict
from dlt.common.schema.exceptions import SchemaFrozenException


DEFAULT_SCHEMA_CONTRACT_MODE: TSchemaContractDict = {
    "tables": "evolve",
    "columns": "evolve",
    "data_type": "evolve"
}

class Schema:
    ENGINE_VERSION: ClassVar[int] = SCHEMA_ENGINE_VERSION

    naming: NamingConvention
    """Naming convention used by the schema to normalize identifiers"""
    data_item_normalizer: DataItemNormalizer[Any]
    """Data item normalizer used by the schema to create tables"""

    version_table_name: str
    """Normalized name of the version table"""
    loads_table_name: str
    """Normalized name of the loads table"""
    state_table_name: str
    """Normalized name of the dlt state table"""


    _schema_name: str
    _dlt_tables_prefix: str
    _stored_version: int  # version at load/creation time
    _stored_version_hash: str  # version hash at load/creation time
    _imported_version_hash: str  # version hash of recently imported schema
    _schema_description: str  # optional schema description
    _schema_tables: TSchemaTables
    _settings: TSchemaSettings # schema settings to hold default hints, preferred types and other settings

    # list of preferred types: map regex on columns into types
    _compiled_preferred_types: List[Tuple[REPattern, TDataType]]
    # compiled default hints
    _compiled_hints: Dict[TColumnHint, Sequence[REPattern]]
    # compiled exclude filters per table
    _compiled_excludes: Dict[str, Sequence[REPattern]]
    # compiled include filters per table
    _compiled_includes: Dict[str, Sequence[REPattern]]
    # type detections
    _type_detections: Sequence[TTypeDetections]

    # normalizers config
    _normalizers_config: TNormalizersConfig

    def __init__(self, name: str, normalizers: TNormalizersConfig = None) -> None:
        self._reset_schema(name, normalizers)

    @classmethod
    def from_dict(cls, d: DictStrAny) -> "Schema":

        # upgrade engine if needed
        stored_schema = utils.migrate_schema(d, d["engine_version"], cls.ENGINE_VERSION)
        # verify schema
        utils.validate_stored_schema(stored_schema)
        # add defaults
        stored_schema = utils.apply_defaults(stored_schema)

        # bump version if modified
        utils.bump_version_if_modified(stored_schema)
        return cls.from_stored_schema(stored_schema)

    @classmethod
    def from_stored_schema(cls, stored_schema: TStoredSchema) -> "Schema":
        # create new instance from dict
        self: Schema = cls(stored_schema["name"], normalizers=stored_schema.get("normalizers", None))
        self._from_stored_schema(stored_schema)
        return self

    def replace_schema_content(self, schema: "Schema") -> None:
        self._reset_schema(schema.name, schema._normalizers_config)
        self._from_stored_schema(schema.to_dict())

    def to_dict(self, remove_defaults: bool = False) -> TStoredSchema:
        stored_schema: TStoredSchema = {
            "version": self._stored_version,
            "version_hash": self._stored_version_hash,
            "engine_version": Schema.ENGINE_VERSION,
            "name": self._schema_name,
            "tables": self._schema_tables,
            "settings": self._settings,
            "normalizers": self._normalizers_config
        }
        if self._imported_version_hash and not remove_defaults:
            stored_schema["imported_version_hash"] = self._imported_version_hash
        if self._schema_description:
            stored_schema["description"] = self._schema_description

        # bump version if modified
        utils.bump_version_if_modified(stored_schema)
        # remove defaults after bumping version
        if remove_defaults:
            utils.remove_defaults(stored_schema)
        return stored_schema

    def normalize_data_item(self, item: TDataItem, load_id: str, table_name: str) -> TNormalizedRowIterator:
        return self.data_item_normalizer.normalize_data_item(item, load_id, table_name)

    def filter_row(self, table_name: str, row: StrAny) -> StrAny:
        # TODO: remove this. move to extract stage
        # exclude row elements according to the rules in `filter` elements of the table
        # include rules have precedence and are used to make exceptions to exclude rules
        # the procedure will apply rules from the table_name and it's all parent tables up until root
        # parent tables are computed by `normalize_break_path` function so they do not need to exist in the schema
        # note: the above is not very clean. the `parent` element of each table should be used but as the rules
        #  are typically used to prevent not only table fields but whole tables from being created it is not possible

        if not self._compiled_excludes:
            # if there are no excludes in the whole schema, no modification to a row can be made
            # most of the schema do not use them
            return row

        def _exclude(path: str, excludes: Sequence[REPattern], includes: Sequence[REPattern]) -> bool:
            is_included = False
            is_excluded = any(exclude.search(path) for exclude in excludes)
            if is_excluded:
                # we may have exception if explicitly included
                is_included = any(include.search(path) for include in includes)
            return is_excluded and not is_included

        # break table name in components
        branch = self.naming.break_path(table_name)

        # check if any of the rows is excluded by rules in any of the tables
        for i in range(len(branch), 0, -1):  # stop is exclusive in `range`
            # start at the top level table
            c_t = self.naming.make_path(*branch[:i])
            excludes = self._compiled_excludes.get(c_t)
            # only if there's possibility to exclude, continue
            if excludes:
                includes = self._compiled_includes.get(c_t) or []
                for field_name in list(row.keys()):
                    path = self.naming.make_path(*branch[i:], field_name)
                    if _exclude(path, excludes, includes):
                        # TODO: copy to new instance
                        del row[field_name]  # type: ignore
            # if row is empty, do not process further
            if not row:
                break
        return row

    def coerce_row(self, table_name: str, parent_table: str, row: StrAny) -> Tuple[DictStrAny, TPartialTableSchema]:
        """Fits values of fields present in `row` into a schema of `table_name`. Will coerce values into data types and infer new tables and column schemas.

           Method expects that field names in row are already normalized.
           * if table schema for `table_name` does not exist, new table is created
           * if column schema for a field in `row` does not exist, it is inferred from data
           * if incomplete column schema (no data type) exists, column is inferred from data and existing hints are applied
           * fields with None value are removed

           Returns tuple with row with coerced values and a partial table containing just the newly added columns or None if no changes were detected
        """
        # get existing or create a new table
        updated_table_partial: TPartialTableSchema = None
        table = self._schema_tables.get(table_name)
        if not table:
            table = utils.new_table(table_name, parent_table)
        table_columns = table["columns"]

        new_row: DictStrAny = {}
        for col_name, v in row.items():
            # skip None values, we should infer the types later
            if v is None:
                # just check if column is nullable if it exists
                self._coerce_null_value(table_columns, table_name, col_name)
            else:
                new_col_name, new_col_def, new_v = self._coerce_non_null_value(table_columns, table_name, col_name, v)
                new_row[new_col_name] = new_v
                if new_col_def:
                    if not updated_table_partial:
                        # create partial table with only the new columns
                        updated_table_partial = copy(table)
                        updated_table_partial["columns"] = {}
                    updated_table_partial["columns"][new_col_name] = new_col_def

        return new_row, updated_table_partial

<<<<<<< HEAD
    def apply_schema_contract(self, contract_modes: TSchemaContractDict, table_name: str, row: DictStrAny, partial_table: TPartialTableSchema) -> Tuple[DictStrAny, TPartialTableSchema]:
        """
        Checks if contract mode allows for the requested changes to the data and the schema. It will allow all changes to pass, filter out the row filter out
        columns for both the data and the schema_update or reject the update completely, depending on the mode. An example settings could be:

        {
            "tables": "freeze",
            "columns": "evolve",
            "data_type": "discard_row"
        }

        Settings for table affects new tables, settings for column affects new columns and settings for data_type affects new variant columns. Each setting can be set to one of:
        * evolve: allow all changes
        * freeze: allow no change and fail the load
        * discard_row: allow no schema change and filter out the row
        * discard_value: allow no schema change and filter out the value but load the rest of the row
        """

        assert partial_table

        # default settings allow all evolutions, skip all else
        if contract_modes == DEFAULT_SCHEMA_CONTRACT_MODE:
            return row, partial_table

        is_new_table = (table_name not in self.tables) or (not self.tables[table_name]["columns"])

        # check case where we have a new table
        if is_new_table:
            if contract_modes["tables"] in ["discard_row", "discard_value"]:
                return None, None
            if contract_modes["tables"] == "freeze":
                raise SchemaFrozenException(self.name, table_name, f"Trying to add table {table_name} but new tables are frozen.")

        # in case we only check table creation in pipeline
        if not row:
            return row, partial_table

        # if evolve once is set, allow all column changes
        evolve_once = (table_name in self.tables) and self.tables[table_name].get("x-normalizer", {}).get("evolve_once", False)  # type: ignore[attr-defined]
        if evolve_once:
           return row, partial_table

        # check columns
        for item in list(row.keys()):
            # dlt cols may always be added
            if item.startswith(self._dlt_tables_prefix):
                continue
            # if this is a new column for an existing table...
            if not is_new_table and (item not in self.tables[table_name]["columns"] or not utils.is_complete_column(self.tables[table_name]["columns"][item])):
                is_variant = (item in partial_table["columns"]) and partial_table["columns"][item].get("variant")
                if contract_modes["columns"] == "discard_value" or (is_variant and contract_modes["data_type"] == "discard_value"):
                    row.pop(item)
                    partial_table["columns"].pop(item)
                elif contract_modes["columns"] == "discard_row" or (is_variant and contract_modes["data_type"] == "discard_row"):
                    return None, None
                elif is_variant and contract_modes["data_type"] == "freeze":
                    raise SchemaFrozenException(self.name, table_name, f"Trying to create new variant column {item} to table {table_name} data_types are frozen.")
                elif contract_modes["columns"] == "freeze":
                    raise SchemaFrozenException(self.name, table_name, f"Trying to add column {item} to table {table_name} but columns are frozen.")

        return row, partial_table

    def update_table(self, partial_table: TPartialTableSchema) -> TPartialTableSchema:
=======
    def update_table(self, partial_table: TPartialTableSchema) -> TPartialTableSchema:
        """Update table in this schema"""
>>>>>>> d3db284e
        table_name = partial_table["name"]
        parent_table_name = partial_table.get("parent")
        # check if parent table present
        if parent_table_name is not None:
            if self._schema_tables.get(parent_table_name) is None:
                raise ParentTableNotFoundException(
                    table_name, parent_table_name,
                    f" This may be due to misconfigured excludes filter that fully deletes content of the {parent_table_name}. Add includes that will preserve the parent table."
                    )
        table = self._schema_tables.get(table_name)
        if table is None:
            # add the whole new table to SchemaTables
            self._schema_tables[table_name] = partial_table
        else:
            # merge tables performing additional checks
            partial_table = utils.merge_tables(table, partial_table)

        self.data_item_normalizer.extend_table(table_name)
        return partial_table


    def update_schema(self, schema: "Schema") -> None:
        """Updates this schema from an incoming schema"""
        # update all tables
        for table in schema.tables.values():
            self.update_table(table)
        # update normalizer config nondestructively
        self.data_item_normalizer.update_normalizer_config(self, self.data_item_normalizer.get_normalizer_config(schema))
        self.update_normalizers()
        # update and compile settings
        self._settings = deepcopy(schema.settings)
        self._compile_settings()


    def bump_version(self) -> Tuple[int, str]:
        """Computes schema hash in order to check if schema content was modified. In such case the schema ``stored_version`` and ``stored_version_hash`` are updated.

        Should not be used in production code. The method ``to_dict`` will generate TStoredSchema with correct value, only once before persisting schema to storage.

        Returns:
            Tuple[int, str]: Current (``stored_version``, ``stored_version_hash``) tuple
        """
        version = utils.bump_version_if_modified(self.to_dict())
        self._stored_version, self._stored_version_hash = version
        return version

    def filter_row_with_hint(self, table_name: str, hint_type: TColumnHint, row: StrAny) -> StrAny:
        rv_row: DictStrAny = {}
        column_prop: TColumnProp = utils.hint_to_column_prop(hint_type)
        try:
            table = self.get_table_columns(table_name, include_incomplete=True)
            for column_name in table:
                if column_name in row:
                    hint_value = table[column_name][column_prop]
                    if not utils.has_default_column_hint_value(column_prop, hint_value):
                        rv_row[column_name] = row[column_name]
        except KeyError:
            for k, v in row.items():
                if self._infer_hint(hint_type, v, k):
                    rv_row[k] = v

        # dicts are ordered and we will return the rows with hints in the same order as they appear in the columns
        return rv_row

    def merge_hints(self, new_hints: Mapping[TColumnHint, Sequence[TSimpleRegex]]) -> None:
        # validate regexes
        validate_dict(TSchemaSettings, {"default_hints": new_hints}, ".", validator_f=utils.simple_regex_validator)
        # prepare hints to be added
        default_hints = self._settings.setdefault("default_hints", {})
        # add `new_hints` to existing hints
        for h, l in new_hints.items():
            if h in default_hints:
                extend_list_deduplicated(default_hints[h], l)
            else:
                # set new hint type
                default_hints[h] = l  # type: ignore
        self._compile_settings()

    def normalize_table_identifiers(self, table: TTableSchema) -> TTableSchema:
        """Normalizes all table and column names in `table` schema according to current schema naming convention and returns
           new normalized TTableSchema instance.

           Naming convention like snake_case may produce name clashes with the column names. Clashing column schemas are merged
           where the column that is defined later in the dictionary overrides earlier column.

           Note that resource name is not normalized.

        """
        # normalize all identifiers in table according to name normalizer of the schema
        table["name"] = self.naming.normalize_tables_path(table["name"])
        parent = table.get("parent")
        if parent:
            table["parent"] = self.naming.normalize_tables_path(parent)
        columns = table.get("columns")
        if columns:
            new_columns: TTableSchemaColumns = {}
            for c in columns.values():
                new_col_name = c["name"] = self.naming.normalize_path(c["name"])
                # re-index columns as the name changed, if name space was reduced then
                # some columns now clash with each other. so make sure that we merge columns that are already there
                if new_col_name in new_columns:
                    new_columns[new_col_name] = utils.merge_columns(new_columns[new_col_name], c, merge_defaults=False)
                else:
                    new_columns[new_col_name] = c
            table["columns"] = new_columns
        return table

    def get_new_table_columns(self, table_name: str, exiting_columns: TTableSchemaColumns, include_incomplete: bool = False) -> List[TColumnSchema]:
        """Gets new columns to be added to `exiting_columns` to bring them up to date with `table_name` schema. Optionally includes incomplete columns (without data type)"""
        diff_c: List[TColumnSchema] = []
        s_t = self.get_table_columns(table_name, include_incomplete=include_incomplete)
        for c in s_t.values():
            if c["name"] not in exiting_columns:
                diff_c.append(c)
        return diff_c

    def get_table(self, table_name: str) -> TTableSchema:
        return self._schema_tables[table_name]

    def get_table_columns(self, table_name: str, include_incomplete: bool = False) -> TTableSchemaColumns:
        """Gets columns of `table_name`. Optionally includes incomplete columns """
        if include_incomplete:
            return self._schema_tables[table_name]["columns"]
        else:
            return {k:v for k, v in self._schema_tables[table_name]["columns"].items() if utils.is_complete_column(v)}

    def data_tables(self, include_incomplete: bool = False) -> List[TTableSchema]:
        """Gets list of all tables, that hold the loaded data. Excludes dlt tables. Excludes incomplete tables (ie. without columns)"""
        return [t for t in self._schema_tables.values() if not t["name"].startswith(self._dlt_tables_prefix) and (len(t["columns"]) > 0 or include_incomplete)]

    def dlt_tables(self) -> List[TTableSchema]:
        """Gets dlt tables"""
        return [t for t in self._schema_tables.values() if t["name"].startswith(self._dlt_tables_prefix)]

    def get_preferred_type(self, col_name: str) -> Optional[TDataType]:
        return next((m[1] for m in self._compiled_preferred_types if m[0].search(col_name)), None)

    @property
    def version(self) -> int:
        """Version of the schema content that takes into account changes from the time of schema loading/creation.
        The stored version is increased by one if content was modified

        Returns:
            int: Current schema version
        """
        return utils.bump_version_if_modified(self.to_dict())[0]

    @property
    def stored_version(self) -> int:
        """Version of the schema content form the time of schema loading/creation.

        Returns:
            int: Stored schema version
        """
        return self._stored_version

    @property
    def version_hash(self) -> str:
        """Current version hash of the schema, recomputed from the actual content"""
        return utils.bump_version_if_modified(self.to_dict())[1]

    @property
    def stored_version_hash(self) -> str:
        """Version hash of the schema content form the time of schema loading/creation."""
        return self._stored_version_hash

    @property
    def name(self) -> str:
        return self._schema_name

    @property
    def tables(self) -> TSchemaTables:
        """Dictionary of schema tables"""
        return self._schema_tables

    @property
    def settings(self) -> TSchemaSettings:
        return self._settings

    def to_pretty_json(self, remove_defaults: bool = True) -> str:
        d = self.to_dict(remove_defaults=remove_defaults)
        return json.dumps(d, pretty=True)

    def to_pretty_yaml(self, remove_defaults: bool = True) -> str:
        d = self.to_dict(remove_defaults=remove_defaults)
        return yaml.dump(d, allow_unicode=True, default_flow_style=False, sort_keys=False)

    def clone(self, update_normalizers: bool = False) -> "Schema":
        """Make a deep copy of the schema, possibly updating normalizers and identifiers in the schema if `update_normalizers` is True"""
        d = deepcopy(self.to_dict())
        schema = Schema.from_dict(d)  # type: ignore
        # update normalizers and possibly all schema identifiers
        if update_normalizers:
            schema.update_normalizers()
        return schema

    def update_normalizers(self) -> None:
        """Looks for new normalizer configuration or for destination capabilities context and updates all identifiers in the schema"""
        normalizers = explicit_normalizers()
        # set the current values as defaults
        normalizers["names"] = normalizers["names"] or self._normalizers_config["names"]
        normalizers["json"] = normalizers["json"] or self._normalizers_config["json"]
        self._configure_normalizers(normalizers)

    def set_schema_contract(self, settings: TSchemaContract, update_table_settings: bool = False) -> None:
        self._settings["schema_contract"] = settings
        if update_table_settings:
            for table in self.tables.values():
                if not table.get("parent"):
                    table["schema_contract"] = settings

    def _infer_column(self, k: str, v: Any, data_type: TDataType = None, is_variant: bool = False) -> TColumnSchema:
        column_schema =  TColumnSchema(
            name=k,
            data_type=data_type or self._infer_column_type(v, k),
            nullable=not self._infer_hint("not_null", v, k)
        )
        for hint in COLUMN_HINTS:
            column_prop = utils.hint_to_column_prop(hint)
            hint_value = self._infer_hint(hint, v, k)
            if not utils.has_default_column_hint_value(column_prop, hint_value):
                column_schema[column_prop] = hint_value

        if is_variant:
            column_schema["variant"] = is_variant
        return column_schema

    def _coerce_null_value(self, table_columns: TTableSchemaColumns, table_name: str, col_name: str) -> None:
        """Raises when column is explicitly not nullable"""
        if col_name in table_columns:
            existing_column = table_columns[col_name]
            if not existing_column.get("nullable", True):
                raise CannotCoerceNullException(table_name, col_name)

    def _coerce_non_null_value(self, table_columns: TTableSchemaColumns, table_name: str, col_name: str, v: Any, is_variant: bool = False) -> Tuple[str, TColumnSchema, Any]:
        new_column: TColumnSchema = None
        existing_column = table_columns.get(col_name)
        # if column exist but is incomplete then keep it as new column
        if existing_column and not utils.is_complete_column(existing_column):
            new_column = existing_column
            existing_column = None

        # infer type or get it from existing table
        col_type = existing_column["data_type"] if existing_column else self._infer_column_type(v, col_name, skip_preferred=is_variant)
        # get data type of value
        py_type = py_type_to_sc_type(type(v))
        # and coerce type if inference changed the python type
        try:
            coerced_v = coerce_value(col_type, py_type, v)
        except (ValueError, SyntaxError):
            if is_variant:
                # this is final call: we cannot generate any more auto-variants
                raise CannotCoerceColumnException(table_name, col_name, py_type, table_columns[col_name]["data_type"], v)
            # otherwise we must create variant extension to the table
            # pass final=True so no more auto-variants can be created recursively
            # TODO: generate callback so dlt user can decide what to do
            variant_col_name = self.naming.shorten_fragments(col_name, VARIANT_FIELD_FORMAT % py_type)
            return self._coerce_non_null_value(table_columns, table_name, variant_col_name, v, is_variant=True)

        # if coerced value is variant, then extract variant value
        # note: checking runtime protocols with isinstance(coerced_v, SupportsVariant): is extremely slow so we check if callable as every variant is callable
        if callable(coerced_v):  # and isinstance(coerced_v, SupportsVariant):
            coerced_v = coerced_v()
            if isinstance(coerced_v, tuple):
                # variant recovered so call recursively with variant column name and variant value
                variant_col_name = self.naming.shorten_fragments(col_name, VARIANT_FIELD_FORMAT % coerced_v[0])
                return self._coerce_non_null_value(table_columns, table_name, variant_col_name, coerced_v[1], is_variant=True)

        if not existing_column:
            inferred_column = self._infer_column(col_name, v, data_type=col_type, is_variant=is_variant)
            # if there's incomplete new_column then merge it with inferred column
            if new_column:
                # use all values present in incomplete column to override inferred column - also the defaults
                new_column = utils.merge_columns(inferred_column, new_column)
            else:
                new_column = inferred_column

        return col_name, new_column, coerced_v

    def _infer_column_type(self, v: Any, col_name: str, skip_preferred: bool = False) -> TDataType:
        tv = type(v)
        # try to autodetect data type
        mapped_type = utils.autodetect_sc_type(self._type_detections, tv, v)
        # if not try standard type mapping
        if mapped_type is None:
            mapped_type = py_type_to_sc_type(tv)
        # get preferred type based on column name
        preferred_type: TDataType = None
        if not skip_preferred:
            preferred_type = self.get_preferred_type(col_name)
        return preferred_type or mapped_type

    def _infer_hint(self, hint_type: TColumnHint, _: Any, col_name: str) -> bool:
        if hint_type in self._compiled_hints:
            return any(h.search(col_name) for h in self._compiled_hints[hint_type])
        else:
            return False

    def _add_standard_tables(self) -> None:
        self._schema_tables[self.version_table_name] = self.normalize_table_identifiers(utils.version_table())
        self._schema_tables[self.loads_table_name] = self.normalize_table_identifiers(utils.load_table())

    def _add_standard_hints(self) -> None:
        default_hints = utils.standard_hints()
        if default_hints:
            self._settings["default_hints"] = default_hints
        type_detections = utils.standard_type_detections()
        if type_detections:
            self._settings["detections"] = type_detections

    def _configure_normalizers(self, normalizers: TNormalizersConfig) -> None:
        # import desired modules
        self._normalizers_config, naming_module, item_normalizer_class = import_normalizers(normalizers)
        # print(f"{self.name}: {type(self.naming)} {type(naming_module)}")
        if self.naming and type(self.naming) is not type(naming_module):
            self.naming = naming_module
            for table in self._schema_tables.values():
                self.normalize_table_identifiers(table)
            # re-index the table names
            self._schema_tables = {t["name"]:t for t in self._schema_tables.values()}

        # name normalization functions
        self.naming = naming_module
        self._dlt_tables_prefix = self.naming.normalize_table_identifier("_dlt")
        self.version_table_name = self.naming.normalize_table_identifier(VERSION_TABLE_NAME)
        self.loads_table_name = self.naming.normalize_table_identifier(LOADS_TABLE_NAME)
        self.state_table_name = self.naming.normalize_table_identifier(STATE_TABLE_NAME)
        # data item normalization function
        self.data_item_normalizer = item_normalizer_class(self)
        self.data_item_normalizer.extend_schema()

    def _reset_schema(self, name: str, normalizers: TNormalizersConfig = None) -> None:
        self._schema_tables: TSchemaTables = {}
        self._schema_name: str = None
        self._stored_version = 1
        self._stored_version_hash: str = None
        self._imported_version_hash: str = None
        self._schema_description: str = None

        self._settings: TSchemaSettings = {}
        self._compiled_preferred_types: List[Tuple[REPattern, TDataType]] = []
        self._compiled_hints: Dict[TColumnHint, Sequence[REPattern]] = {}
        self._compiled_excludes: Dict[str, Sequence[REPattern]] = {}
        self._compiled_includes: Dict[str, Sequence[REPattern]] = {}
        self._type_detections: Sequence[TTypeDetections] = None

        self._normalizers_config = None
        self.naming = None
        self.data_item_normalizer = None

        # verify schema name - it does not depend on normalizers
        self._set_schema_name(name)
        # add standard hints
        self._add_standard_hints()
        # configure normalizers, including custom config if present
        if not normalizers:
            normalizers = explicit_normalizers()
        self._configure_normalizers(normalizers)
        # add version tables
        self._add_standard_tables()
        # compile all known regexes
        self._compile_settings()
        # set initial version hash
        self._stored_version_hash = self.version_hash

    def _from_stored_schema(self, stored_schema: TStoredSchema) -> None:
        self._schema_tables = stored_schema.get("tables") or {}
        if self.version_table_name not in self._schema_tables:
            raise SchemaCorruptedException(f"Schema must contain table {self.version_table_name}")
        if self.loads_table_name not in self._schema_tables:
            raise SchemaCorruptedException(f"Schema must contain table {self.loads_table_name}")
        self._stored_version = stored_schema["version"]
        self._stored_version_hash = stored_schema["version_hash"]
        self._imported_version_hash = stored_schema.get("imported_version_hash")
        self._schema_description = stored_schema.get("description")
        self._settings = stored_schema.get("settings") or {}
        self._compile_settings()

    def _set_schema_name(self, name: str) -> None:
        """Validates and sets the schema name. Validation does not need naming convention and checks against Python identifier"""
        if not utils.is_valid_schema_name(name):
            raise InvalidSchemaName(name)
        self._schema_name = name

    def _compile_settings(self) -> None:
        # if self._settings:
        for pattern, dt in self._settings.get("preferred_types", {}).items():
            # add tuples to be searched in coercions
            self._compiled_preferred_types.append((utils.compile_simple_regex(pattern), dt))
        for hint_name, hint_list in self._settings.get("default_hints", {}).items():
            # compile hints which are column matching regexes
            self._compiled_hints[hint_name] = list(map(utils.compile_simple_regex, hint_list))
        if self._schema_tables:
            for table in self._schema_tables.values():
                if "filters" in table:
                    if "excludes" in table["filters"]:
                        self._compiled_excludes[table["name"]] = list(map(utils.compile_simple_regex, table["filters"]["excludes"]))
                    if "includes" in table["filters"]:
                        self._compiled_includes[table["name"]] = list(map(utils.compile_simple_regex, table["filters"]["includes"]))
        # look for auto-detections in settings and then normalizer
        self._type_detections = self._settings.get("detections") or self._normalizers_config.get("detections") or []  # type: ignore

    def __repr__(self) -> str:
        return f"Schema {self.name} at {id(self)}"

def resolve_contract_settings_for_table(parent_table: str, table_name: str, current_schema: Schema, incoming_schema: Schema = None, incoming_table: TTableSchema = None) -> TSchemaContractDict:
    """Resolve the exact applicable schema contract settings for the table during the normalization stage."""

    def resolve_single(settings: TSchemaContract) -> TSchemaContractDict:
        settings = settings or {}
        if isinstance(settings, str):
            settings = TSchemaContractDict(tables=settings, columns=settings, data_type=settings)
        return cast(TSchemaContractDict, {**DEFAULT_SCHEMA_CONTRACT_MODE, **settings} if settings else {})

    if incoming_table and (incoming_table_contract_mode := resolve_single(incoming_table.get("schema_contract", {}))):
        return incoming_table_contract_mode

    # find table settings
    table = parent_table or table_name
    if table in current_schema.tables:
        table = utils.get_top_level_table(current_schema.tables, parent_table or table_name)["name"]

    # modes
    current_table_contract_modes = resolve_single(current_schema.tables.get(table, {}).get("schema_contract", {}))
    current_schema_contract_modes = resolve_single(current_schema._settings.get("schema_contract", {}))

    if incoming_schema:
        if incoming_table_contract_mode := resolve_single(incoming_schema.tables.get(table, {}).get("schema_contract", {})):
            return incoming_table_contract_mode
        if not current_table_contract_modes and (incoming_schema_contract_modes := resolve_single(incoming_schema._settings.get("schema_contract", {}))):
            return incoming_schema_contract_modes

    return current_table_contract_modes or current_schema_contract_modes or DEFAULT_SCHEMA_CONTRACT_MODE<|MERGE_RESOLUTION|>--- conflicted
+++ resolved
@@ -195,7 +195,6 @@
 
         return new_row, updated_table_partial
 
-<<<<<<< HEAD
     def apply_schema_contract(self, contract_modes: TSchemaContractDict, table_name: str, row: DictStrAny, partial_table: TPartialTableSchema) -> Tuple[DictStrAny, TPartialTableSchema]:
         """
         Checks if contract mode allows for the requested changes to the data and the schema. It will allow all changes to pass, filter out the row filter out
@@ -259,10 +258,6 @@
         return row, partial_table
 
     def update_table(self, partial_table: TPartialTableSchema) -> TPartialTableSchema:
-=======
-    def update_table(self, partial_table: TPartialTableSchema) -> TPartialTableSchema:
-        """Update table in this schema"""
->>>>>>> d3db284e
         table_name = partial_table["name"]
         parent_table_name = partial_table.get("parent")
         # check if parent table present
