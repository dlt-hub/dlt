--- conflicted
+++ resolved
@@ -1,5 +1,4 @@
 from copy import copy, deepcopy
-<<<<<<< HEAD
 from typing import (
     Callable,
     ClassVar,
@@ -12,10 +11,6 @@
     Any,
     cast,
 )
-from dlt.common import json
-=======
-from typing import ClassVar, Dict, List, Mapping, Optional, Sequence, Tuple, Any, cast, Literal
->>>>>>> 5b9c7156
 from dlt.common.schema.migrations import migrate_schema
 
 from dlt.common.utils import extend_list_deduplicated, get_full_class_name
@@ -426,11 +421,7 @@
             self._schema_tables[table_name] = partial_table
         else:
             # merge tables performing additional checks
-<<<<<<< HEAD
-            partial_table = utils.merge_tables(self.name, table, partial_table)
-=======
-            partial_table = utils.merge_table(table, partial_table)
->>>>>>> 5b9c7156
+            partial_table = utils.merge_table(self.name, table, partial_table)
 
         self.data_item_normalizer.extend_table(table_name)
         return partial_table
@@ -504,35 +495,11 @@
             self.settings["detections"].append(detection)
             self._compile_settings()
 
-<<<<<<< HEAD
     def remove_type_detection(self, detection: TTypeDetections) -> None:
         """Adds type auto detection to the schema."""
         if detection in self.settings["detections"]:
             self.settings["detections"].remove(detection)
             self._compile_settings()
-=======
-        """
-        # normalize all identifiers in table according to name normalizer of the schema
-        table["name"] = self.naming.normalize_tables_path(table["name"])
-        parent = table.get("parent")
-        if parent:
-            table["parent"] = self.naming.normalize_tables_path(parent)
-        columns = table.get("columns")
-        if columns:
-            new_columns: TTableSchemaColumns = {}
-            for c in columns.values():
-                new_col_name = c["name"] = self.naming.normalize_path(c["name"])
-                # re-index columns as the name changed, if name space was reduced then
-                # some columns now clash with each other. so make sure that we merge columns that are already there
-                if new_col_name in new_columns:
-                    new_columns[new_col_name] = utils.merge_column(
-                        new_columns[new_col_name], c, merge_defaults=False
-                    )
-                else:
-                    new_columns[new_col_name] = c
-            table["columns"] = new_columns
-        return table
->>>>>>> 5b9c7156
 
     def get_new_table_columns(
         self,
@@ -675,7 +642,6 @@
     def settings(self) -> TSchemaSettings:
         return self._settings
 
-<<<<<<< HEAD
     def to_dict(
         self,
         remove_defaults: bool = False,
@@ -724,7 +690,7 @@
         d = self.to_dict(
             remove_defaults=remove_defaults, remove_processing_hints=remove_processing_hints
         )
-        return json.dumps(d, pretty=True)
+        return utils.to_pretty_json(d)
 
     def to_pretty_yaml(
         self, remove_defaults: bool = True, remove_processing_hints: bool = False
@@ -732,7 +698,7 @@
         d = self.to_dict(
             remove_defaults=remove_defaults, remove_processing_hints=remove_processing_hints
         )
-        return yaml.dump(d, allow_unicode=True, default_flow_style=False, sort_keys=False)
+        return utils.to_pretty_yaml(d)
 
     def clone(
         self,
@@ -744,23 +710,9 @@
         Processing markers are `x-` hints created by normalizer (`x-normalizer`) and loader (`x-loader`) to ie. mark newly inferred tables and tables that seen data.
         Note that changing of name will break the previous version chain
         """
-        d = deepcopy(self.to_dict(remove_processing_hints=remove_processing_hints))
-=======
-    def to_pretty_json(self, remove_defaults: bool = True) -> str:
-        d = self.to_dict(remove_defaults=remove_defaults)
-        return utils.to_pretty_json(d)
-
-    def to_pretty_yaml(self, remove_defaults: bool = True) -> str:
-        d = self.to_dict(remove_defaults=remove_defaults)
-        return utils.to_pretty_yaml(d)
-
-    def clone(self, with_name: str = None, update_normalizers: bool = False) -> "Schema":
-        """Make a deep copy of the schema, optionally changing the name, and updating normalizers and identifiers in the schema if `update_normalizers` is True
-
-        Note that changing of name will set the schema as new
-        """
-        d = deepcopy(self.to_dict(bump_version=False))
->>>>>>> 5b9c7156
+        d = deepcopy(
+            self.to_dict(bump_version=False, remove_processing_hints=remove_processing_hints)
+        )
         if with_name is not None:
             d["version"] = d["version_hash"] = None
             d.pop("imported_version_hash", None)
@@ -912,7 +864,6 @@
         else:
             return False
 
-<<<<<<< HEAD
     def _merge_hints(
         self,
         new_hints: Mapping[TColumnHint, Sequence[TSimpleRegex]],
@@ -963,7 +914,7 @@
                 preferred_types[new_rx] = new_dt
             else:
                 preferred_types[canonical_preferred[canonical_new_rx]] = new_dt
-=======
+
     def _bump_version(self) -> Tuple[int, str]:
         """Computes schema hash in order to check if schema content was modified. In such case the schema ``stored_version`` and ``stored_version_hash`` are updated.
 
@@ -985,7 +936,6 @@
         else:
             self._stored_version -= 1
             self._stored_version_hash = self._stored_previous_hashes.pop(0)
->>>>>>> 5b9c7156
 
     def _add_standard_tables(self) -> None:
         self._schema_tables[self.version_table_name] = utils.normalize_table_identifiers(
