from copy import copy, deepcopy
from typing import (
    Callable,
    ClassVar,
    Dict,
    List,
    Mapping,
    Optional,
    Sequence,
    Tuple,
    Any,
    cast,
)
from dlt.common.schema.migrations import migrate_schema

from dlt.common.utils import extend_list_deduplicated
from dlt.common.typing import (
    DictStrAny,
    StrAny,
    REPattern,
    SupportsVariant,
    VARIANT_FIELD_FORMAT,
    TDataItem,
)
from dlt.common.normalizers import TNormalizersConfig, NamingConvention
from dlt.common.normalizers.utils import explicit_normalizers, import_normalizers
from dlt.common.normalizers.json import DataItemNormalizer, TNormalizedRowIterator
from dlt.common.schema import utils
from dlt.common.data_types import py_type_to_sc_type, coerce_value, TDataType
from dlt.common.schema.typing import (
    COLUMN_HINTS,
    DLT_NAME_PREFIX,
    SCHEMA_ENGINE_VERSION,
    LOADS_TABLE_NAME,
    VERSION_TABLE_NAME,
    PIPELINE_STATE_TABLE_NAME,
    TPartialTableSchema,
    TSchemaContractEntities,
    TSchemaEvolutionMode,
    TSchemaSettings,
    TSimpleRegex,
    TStoredSchema,
    TSchemaTables,
    TTableSchema,
    TTableSchemaColumns,
    TColumnSchema,
    TColumnProp,
    TColumnHint,
    TTypeDetections,
    TSchemaContractDict,
    TSchemaContract,
)
from dlt.common.schema.exceptions import (
    CannotCoerceColumnException,
    CannotCoerceNullException,
    InvalidSchemaName,
    ParentTableNotFoundException,
    SchemaCorruptedException,
    TableIdentifiersFrozen,
)
from dlt.common.validation import validate_dict
from dlt.common.schema.exceptions import DataValidationError


DEFAULT_SCHEMA_CONTRACT_MODE: TSchemaContractDict = {
    "tables": "evolve",
    "columns": "evolve",
    "data_type": "evolve",
}


class Schema:
    ENGINE_VERSION: ClassVar[int] = SCHEMA_ENGINE_VERSION

    naming: NamingConvention
    """Naming convention used by the schema to normalize identifiers"""
    data_item_normalizer: DataItemNormalizer[Any]
    """Data item normalizer used by the schema to create tables"""

    version_table_name: str
    """Normalized name of the version table"""
    loads_table_name: str
    """Normalized name of the loads table"""
    state_table_name: str
    """Normalized name of the dlt state table"""

    _schema_name: str
    _dlt_tables_prefix: str
    _stored_version: int  # version at load time
    _stored_version_hash: str  # version hash at load time
    _stored_previous_hashes: Optional[List[str]]  # list of ancestor hashes of the schema
    _imported_version_hash: str  # version hash of recently imported schema
    _schema_description: str  # optional schema description
    _schema_tables: TSchemaTables
    _settings: (
        TSchemaSettings  # schema settings to hold default hints, preferred types and other settings
    )

    # list of preferred types: map regex on columns into types
    _compiled_preferred_types: List[Tuple[REPattern, TDataType]]
    # compiled default hints
    _compiled_hints: Dict[TColumnHint, Sequence[REPattern]]
    # compiled exclude filters per table
    _compiled_excludes: Dict[str, Sequence[REPattern]]
    # compiled include filters per table
    _compiled_includes: Dict[str, Sequence[REPattern]]
    # type detections
    _type_detections: Sequence[TTypeDetections]

    # normalizers config
    _normalizers_config: TNormalizersConfig

    def __init__(self, name: str, normalizers: TNormalizersConfig = None) -> None:
        self._reset_schema(name, normalizers)

    @classmethod
    def from_dict(
        cls, d: DictStrAny, remove_processing_hints: bool = False, bump_version: bool = True
    ) -> "Schema":
        # upgrade engine if needed
        stored_schema = migrate_schema(d, d["engine_version"], cls.ENGINE_VERSION)
        # verify schema
        utils.validate_stored_schema(stored_schema)
        # add defaults
        stored_schema = utils.apply_defaults(stored_schema)
        # remove processing hints that could be created by normalize and load steps
        if remove_processing_hints:
            utils.remove_processing_hints(stored_schema["tables"])

        # bump version if modified
        if bump_version:
            utils.bump_version_if_modified(stored_schema)
        return cls.from_stored_schema(stored_schema)

    @classmethod
    def from_stored_schema(cls, stored_schema: TStoredSchema) -> "Schema":
        # create new instance from dict
        self: Schema = cls(
            stored_schema["name"], normalizers=stored_schema.get("normalizers", None)
        )
        self._from_stored_schema(stored_schema)
        return self

    def replace_schema_content(
        self, schema: "Schema", link_to_replaced_schema: bool = False
    ) -> None:
        """Replaces content of the current schema with `schema` content. Does not compute new schema hash and
        does not increase the numeric version. Optionally will link the replaced schema to incoming schema
        by keeping its hash in prev hashes and setting stored hash to replaced schema hash.
        """
        # do not bump version so hash from `schema` is preserved
        stored_schema = schema.to_dict(bump_version=False)
        if link_to_replaced_schema:
            replaced_version_hash = self.version_hash
            # do not store hash if the replaced schema is identical
            if schema.version_hash != replaced_version_hash:
                utils.store_prev_hash(stored_schema, replaced_version_hash)
        self._reset_schema(schema.name, schema._normalizers_config)
        self._from_stored_schema(stored_schema)

    def normalize_data_item(
        self, item: TDataItem, load_id: str, table_name: str
    ) -> TNormalizedRowIterator:
        return self.data_item_normalizer.normalize_data_item(item, load_id, table_name)

    def filter_row(self, table_name: str, row: StrAny) -> StrAny:
        # TODO: remove this. move to extract stage
        # exclude row elements according to the rules in `filter` elements of the table
        # include rules have precedence and are used to make exceptions to exclude rules
        # the procedure will apply rules from the table_name and it's all parent tables up until root
        # parent tables are computed by `normalize_break_path` function so they do not need to exist in the schema
        # note: the above is not very clean. the `parent` element of each table should be used but as the rules
        #  are typically used to prevent not only table fields but whole tables from being created it is not possible

        if not self._compiled_excludes:
            # if there are no excludes in the whole schema, no modification to a row can be made
            # most of the schema do not use them
            return row

        def _exclude(
            path: str, excludes: Sequence[REPattern], includes: Sequence[REPattern]
        ) -> bool:
            is_included = False
            is_excluded = any(exclude.search(path) for exclude in excludes)
            if is_excluded:
                # we may have exception if explicitly included
                is_included = any(include.search(path) for include in includes)
            return is_excluded and not is_included

        # break table name in components
        branch = self.naming.break_path(table_name)

        # check if any of the rows is excluded by rules in any of the tables
        for i in range(len(branch), 0, -1):  # stop is exclusive in `range`
            # start at the top level table
            c_t = self.naming.make_path(*branch[:i])
            excludes = self._compiled_excludes.get(c_t)
            # only if there's possibility to exclude, continue
            if excludes:
                includes = self._compiled_includes.get(c_t) or []
                for field_name in list(row.keys()):
                    path = self.naming.make_path(*branch[i:], field_name)
                    if _exclude(path, excludes, includes):
                        # TODO: copy to new instance
                        del row[field_name]  # type: ignore
            # if row is empty, do not process further
            if not row:
                break
        return row

    def coerce_row(
        self, table_name: str, parent_table: str, row: StrAny
    ) -> Tuple[DictStrAny, TPartialTableSchema]:
        """Fits values of fields present in `row` into a schema of `table_name`. Will coerce values into data types and infer new tables and column schemas.

        Method expects that field names in row are already normalized.
        * if table schema for `table_name` does not exist, new table is created
        * if column schema for a field in `row` does not exist, it is inferred from data
        * if incomplete column schema (no data type) exists, column is inferred from data and existing hints are applied
        * fields with None value are removed

        Returns tuple with row with coerced values and a partial table containing just the newly added columns or None if no changes were detected
        """
        # get existing or create a new table
        updated_table_partial: TPartialTableSchema = None
        table = self._schema_tables.get(table_name)
        if not table:
            table = utils.new_table(table_name, parent_table)
        table_columns = table["columns"]

        new_row: DictStrAny = {}
        for col_name, v in row.items():
            # skip None values, we should infer the types later
            if v is None:
                # just check if column is nullable if it exists
                self._coerce_null_value(table_columns, table_name, col_name)
            else:
                new_col_name, new_col_def, new_v = self._coerce_non_null_value(
                    table_columns, table_name, col_name, v
                )
                new_row[new_col_name] = new_v
                if new_col_def:
                    if not updated_table_partial:
                        # create partial table with only the new columns
                        updated_table_partial = copy(table)
                        updated_table_partial["columns"] = {}
                    updated_table_partial["columns"][new_col_name] = new_col_def

        return new_row, updated_table_partial

    def apply_schema_contract(
        self,
        schema_contract: TSchemaContractDict,
        partial_table: TPartialTableSchema,
        data_item: TDataItem = None,
        raise_on_freeze: bool = True,
    ) -> Tuple[
        TPartialTableSchema, List[Tuple[TSchemaContractEntities, str, TSchemaEvolutionMode]]
    ]:
        """
        Checks if `schema_contract` allows for the `partial_table` to update the schema. It applies the contract dropping
        the affected columns or the whole `partial_table`. It generates and returns a set of filters that should be applied to incoming data in order to modify it
        so it conforms to the contract. `data_item` is provided only as evidence in case DataValidationError is raised.

        Example `schema_contract`:
        {
            "tables": "freeze",
            "columns": "evolve",
            "data_type": "discard_row"
        }

        Settings for table affects new tables, settings for column affects new columns and settings for data_type affects new variant columns. Each setting can be set to one of:
        * evolve: allow all changes
        * freeze: allow no change and fail the load
        * discard_row: allow no schema change and filter out the row
        * discard_value: allow no schema change and filter out the value but load the rest of the row

        Returns a tuple where a first element is modified partial table and the second is a list of filters. The modified partial may be None in case the
        whole table is not allowed.
        Each filter is a tuple of (table|columns, entity name, freeze | discard_row | discard_value).
        Note: by default `freeze` immediately raises DataValidationError which is convenient in most use cases

        """
        # default settings allow all evolutions, skip all else
        if schema_contract == DEFAULT_SCHEMA_CONTRACT_MODE:
            return partial_table, []

        assert partial_table
        table_name = partial_table["name"]
        existing_table: TTableSchema = self._schema_tables.get(table_name, None)

        # table is new when not yet exist or
        is_new_table = not existing_table or self.is_new_table(table_name)
        # check case where we have a new table
        if is_new_table and schema_contract["tables"] != "evolve":
            if raise_on_freeze and schema_contract["tables"] == "freeze":
                raise DataValidationError(
                    self.name,
                    table_name,
                    None,
                    "tables",
                    "freeze",
                    None,
                    schema_contract,
                    data_item,
                    f"Trying to add table {table_name} but new tables are frozen.",
                )
            # filter tables with name below
            return None, [("tables", table_name, schema_contract["tables"])]

        column_mode, data_mode = schema_contract["columns"], schema_contract["data_type"]
        # allow to add new columns when table is new or if columns are allowed to evolve once
        if is_new_table or existing_table.get("x-normalizer", {}).get("evolve-columns-once", False):
            column_mode = "evolve"

        # check if we should filter any columns, partial table below contains only new columns
        filters: List[Tuple[TSchemaContractEntities, str, TSchemaEvolutionMode]] = []
        for column_name, column in list(partial_table["columns"].items()):
            # dlt cols may always be added
            if column_name.startswith(self._dlt_tables_prefix):
                continue
            is_variant = column.get("variant", False)
            # new column and contract prohibits that
            if column_mode != "evolve" and not is_variant:
                if raise_on_freeze and column_mode == "freeze":
                    raise DataValidationError(
                        self.name,
                        table_name,
                        column_name,
                        "columns",
                        "freeze",
                        existing_table,
                        schema_contract,
                        data_item,
                        f"Trying to add column {column_name} to table {table_name} but columns are"
                        " frozen.",
                    )
                # filter column with name below
                filters.append(("columns", column_name, column_mode))
                # pop the column
                partial_table["columns"].pop(column_name)

            # variant (data type evolution) and contract prohibits that
            if data_mode != "evolve" and is_variant:
                if raise_on_freeze and data_mode == "freeze":
                    raise DataValidationError(
                        self.name,
                        table_name,
                        column_name,
                        "data_type",
                        "freeze",
                        existing_table,
                        schema_contract,
                        data_item,
                        f"Trying to create new variant column {column_name} to table"
                        f" {table_name} but data_types are frozen.",
                    )
                # filter column with name below
                filters.append(("columns", column_name, data_mode))
                # pop the column
                partial_table["columns"].pop(column_name)

        return partial_table, filters

    @staticmethod
    def expand_schema_contract_settings(
        settings: TSchemaContract, default: TSchemaContractDict = None
    ) -> TSchemaContractDict:
        """Expand partial or shorthand settings into full settings dictionary using `default` for unset entities"""
        if isinstance(settings, str):
            settings = TSchemaContractDict(tables=settings, columns=settings, data_type=settings)
        return cast(
            TSchemaContractDict, {**(default or DEFAULT_SCHEMA_CONTRACT_MODE), **(settings or {})}
        )

    def resolve_contract_settings_for_table(
        self, table_name: str, new_table_schema: TTableSchema = None
    ) -> TSchemaContractDict:
        """Resolve the exact applicable schema contract settings for the table `table_name`. `new_table_schema` is added to the tree during the resolution."""

        settings: TSchemaContract = {}
        if not table_name.startswith(self._dlt_tables_prefix):
            if new_table_schema:
                tables = copy(self._schema_tables)
                tables[table_name] = new_table_schema
            else:
                tables = self._schema_tables
            # find root table
            try:
                table = utils.get_top_level_table(tables, table_name)
                settings = table["schema_contract"]
            except KeyError:
                settings = self._settings.get("schema_contract", {})

        # expand settings, empty settings will expand into default settings
        return Schema.expand_schema_contract_settings(settings)

    def update_table(
        self, partial_table: TPartialTableSchema, normalize_identifiers: bool = True
    ) -> TPartialTableSchema:
        """Adds or merges `partial_table` into the schema. Identifiers are normalized by default"""
        if normalize_identifiers:
            partial_table = utils.normalize_table_identifiers(partial_table, self.naming)

        table_name = partial_table["name"]
        parent_table_name = partial_table.get("parent")
        # check if parent table present
        if parent_table_name is not None:
            if self._schema_tables.get(parent_table_name) is None:
                raise ParentTableNotFoundException(
                    self.name,
                    table_name,
                    parent_table_name,
                    " This may be due to misconfigured excludes filter that fully deletes content"
                    f" of the {parent_table_name}. Add includes that will preserve the parent"
                    " table.",
                )
        table = self._schema_tables.get(table_name)
        if table is None:
            # add the whole new table to SchemaTables
            self._schema_tables[table_name] = partial_table
        else:
            # merge tables performing additional checks
            partial_table = utils.merge_table(self.name, table, partial_table)

        self.data_item_normalizer.extend_table(table_name)
        return partial_table

    def update_schema(self, schema: "Schema") -> None:
        """Updates this schema from an incoming schema. Normalizes identifiers after updating normalizers."""
        # pass normalizer config
        self._settings = deepcopy(schema.settings)
        self._configure_normalizers(schema._normalizers_config)
        self._compile_settings()
        # update all tables
        for table in schema.tables.values():
            self.update_table(table)

    def drop_tables(
        self, table_names: Sequence[str], seen_data_only: bool = False
    ) -> List[TTableSchema]:
        """Drops tables from the schema and returns the dropped tables"""
        result = []
        for table_name in table_names:
            table = self.get_table(table_name)
            if table and (not seen_data_only or utils.has_table_seen_data(table)):
                result.append(self._schema_tables.pop(table_name))
        return result

    def filter_row_with_hint(self, table_name: str, hint_type: TColumnHint, row: StrAny) -> StrAny:
        rv_row: DictStrAny = {}
        column_prop: TColumnProp = utils.hint_to_column_prop(hint_type)
        try:
            table = self.get_table_columns(table_name, include_incomplete=True)
            for column_name in table:
                if column_name in row:
                    hint_value = table[column_name][column_prop]
                    if not utils.has_default_column_prop_value(column_prop, hint_value):
                        rv_row[column_name] = row[column_name]
        except KeyError:
            for k, v in row.items():
                if self._infer_hint(hint_type, v, k):
                    rv_row[k] = v

        # dicts are ordered and we will return the rows with hints in the same order as they appear in the columns
        return rv_row

    def merge_hints(
        self,
        new_hints: Mapping[TColumnHint, Sequence[TSimpleRegex]],
        normalize_identifiers: bool = True,
    ) -> None:
        """Merges existing default hints with `new_hints`. Normalizes names in column regexes if possible. Compiles setting at the end

        NOTE: you can manipulate default hints collection directly via `Schema.settings` as long as you call Schema._compile_settings() at the end.
        """
        self._merge_hints(new_hints, normalize_identifiers)
        self._compile_settings()

    def update_preferred_types(
        self,
        new_preferred_types: Mapping[TSimpleRegex, TDataType],
        normalize_identifiers: bool = True,
    ) -> None:
        """Updates preferred types dictionary with `new_preferred_types`. Normalizes names in column regexes if possible. Compiles setting at the end

        NOTE: you can manipulate preferred hints collection directly via `Schema.settings` as long as you call Schema._compile_settings() at the end.
        """
        self._update_preferred_types(new_preferred_types, normalize_identifiers)
        self._compile_settings()

    def add_type_detection(self, detection: TTypeDetections) -> None:
        """Add type auto detection to the schema."""
        if detection not in self.settings["detections"]:
            self.settings["detections"].append(detection)
            self._compile_settings()

    def remove_type_detection(self, detection: TTypeDetections) -> None:
        """Adds type auto detection to the schema."""
        if detection in self.settings["detections"]:
            self.settings["detections"].remove(detection)
            self._compile_settings()

    def get_new_table_columns(
        self,
        table_name: str,
        existing_columns: TTableSchemaColumns,
        case_sensitive: bool,
        include_incomplete: bool = False,
    ) -> List[TColumnSchema]:
        """Gets new columns to be added to `existing_columns` to bring them up to date with `table_name` schema.
        Columns names are compared case sensitive by default. `existing_column` names are expected to be normalized.
        Typically they come from the destination schema. Columns that are in `existing_columns` and not in `table_name` columns are ignored.

        Optionally includes incomplete columns (without data type)"""
        casefold_f: Callable[[str], str] = str.casefold if not case_sensitive else str  # type: ignore[assignment]
        casefold_existing = {
            casefold_f(col_name): col for col_name, col in existing_columns.items()
        }
        if len(existing_columns) != len(casefold_existing):
            raise SchemaCorruptedException(
                self.name,
                f"A set of existing columns passed to get_new_table_columns table {table_name} has"
                " colliding names when case insensitive comparison is used. Original names:"
                f" {list(existing_columns.keys())}. Case-folded names:"
                f" {list(casefold_existing.keys())}",
            )
        diff_c: List[TColumnSchema] = []
        updated_columns = self.get_table_columns(table_name, include_incomplete=include_incomplete)
        for c in updated_columns.values():
            if casefold_f(c["name"]) not in casefold_existing:
                diff_c.append(c)
        return diff_c

    def get_table(self, table_name: str) -> TTableSchema:
        return self._schema_tables[table_name]

    def get_table_columns(
        self, table_name: str, include_incomplete: bool = False
    ) -> TTableSchemaColumns:
        """Gets columns of `table_name`. Optionally includes incomplete columns"""
        if include_incomplete:
            return self._schema_tables[table_name]["columns"]
        else:
            return {
                k: v
                for k, v in self._schema_tables[table_name]["columns"].items()
                if utils.is_complete_column(v)
            }

    def data_tables(
        self, seen_data_only: bool = False, include_incomplete: bool = False
    ) -> List[TTableSchema]:
        """Gets list of all tables, that hold the loaded data. Excludes dlt tables. Excludes incomplete tables (ie. without columns)"""
        return [
            t
            for t in self._schema_tables.values()
            if not t["name"].startswith(self._dlt_tables_prefix)
            and (
                (
                    include_incomplete
                    or len(self.get_table_columns(t["name"], include_incomplete)) > 0
                )
                and (not seen_data_only or utils.has_table_seen_data(t))
            )
        ]

<<<<<<< HEAD
    def data_table_names(self, include_incomplete: bool = False) -> List[str]:
        """Returns list of table table names. Excludes dlt table names."""
        return [t["name"] for t in self.data_tables(include_incomplete=include_incomplete)]
=======
    def data_table_names(
        self, seen_data_only: bool = False, include_incomplete: bool = False
    ) -> List[str]:
        """Returns list of table table names. Excludes dlt table names."""
        return [
            t["name"]
            for t in self.data_tables(
                seen_data_only=seen_data_only, include_incomplete=include_incomplete
            )
        ]
>>>>>>> 7e36dab7

    def dlt_tables(self) -> List[TTableSchema]:
        """Gets dlt tables"""
        return [
            t for t in self._schema_tables.values() if t["name"].startswith(self._dlt_tables_prefix)
        ]

    def dlt_table_names(self) -> List[str]:
        """Returns list of dlt table names."""
        return [t["name"] for t in self.dlt_tables()]

    def get_preferred_type(self, col_name: str) -> Optional[TDataType]:
        return next((m[1] for m in self._compiled_preferred_types if m[0].search(col_name)), None)

    def is_new_table(self, table_name: str) -> bool:
        """Returns true if this table does not exist OR is incomplete (has only incomplete columns) and therefore new"""
        return (table_name not in self.tables) or (
            not [
                c
                for c in self.tables[table_name]["columns"].values()
                if utils.is_complete_column(c)
            ]
        )

    @property
    def version(self) -> int:
        """Version of the schema content that takes into account changes from the time of schema loading/creation.
        The stored version is increased by one if content was modified

        Returns:
            int: Current schema version
        """
        return utils.bump_version_if_modified(self.to_dict())[0]

    @property
    def stored_version(self) -> int:
        """Version of the schema content form the time of schema loading/creation.

        Returns:
            int: Stored schema version
        """
        return self._stored_version

    @property
    def version_hash(self) -> str:
        """Current version hash of the schema, recomputed from the actual content"""
        return utils.bump_version_if_modified(self.to_dict())[1]

    @property
    def previous_hashes(self) -> Sequence[str]:
        """Current version hash of the schema, recomputed from the actual content"""
        return utils.bump_version_if_modified(self.to_dict())[3]

    @property
    def stored_version_hash(self) -> str:
        """Version hash of the schema content form the time of schema loading/creation."""
        return self._stored_version_hash

    @property
    def is_modified(self) -> bool:
        """Checks if schema was modified from the time it was saved or if this is a new schema

        A current version hash is computed and compared with stored version hash
        """
        return self.version_hash != self._stored_version_hash

    @property
    def is_new(self) -> bool:
        """Checks if schema was ever saved"""
        return self._stored_version_hash is None

    @property
    def name(self) -> str:
        return self._schema_name

    @property
    def tables(self) -> TSchemaTables:
        """Dictionary of schema tables"""
        return self._schema_tables

    @property
    def settings(self) -> TSchemaSettings:
        return self._settings

    def to_dict(
        self,
        remove_defaults: bool = False,
        remove_processing_hints: bool = False,
        bump_version: bool = True,
    ) -> TStoredSchema:
        stored_schema: TStoredSchema = {
            "version": self._stored_version,
            "version_hash": self._stored_version_hash,
            "engine_version": Schema.ENGINE_VERSION,
            "name": self._schema_name,
            "tables": self._schema_tables,
            "settings": self._settings,
            "normalizers": self._normalizers_config,
            "previous_hashes": self._stored_previous_hashes,
        }
        if self._imported_version_hash and not remove_defaults:
            stored_schema["imported_version_hash"] = self._imported_version_hash
        if self._schema_description:
            stored_schema["description"] = self._schema_description

        # remove processing hints that could be created by normalize and load steps
        if remove_processing_hints:
            stored_schema["tables"] = utils.remove_processing_hints(
                deepcopy(stored_schema["tables"])
            )

        # bump version if modified
        if bump_version:
            utils.bump_version_if_modified(stored_schema)
        # remove defaults after bumping version
        if remove_defaults:
            utils.remove_defaults(stored_schema)
        return stored_schema

    def to_pretty_json(
        self, remove_defaults: bool = True, remove_processing_hints: bool = False
    ) -> str:
        d = self.to_dict(
            remove_defaults=remove_defaults, remove_processing_hints=remove_processing_hints
        )
        return utils.to_pretty_json(d)

    def to_pretty_yaml(
        self, remove_defaults: bool = True, remove_processing_hints: bool = False
    ) -> str:
        d = self.to_dict(
            remove_defaults=remove_defaults, remove_processing_hints=remove_processing_hints
        )
        return utils.to_pretty_yaml(d)

    def clone(
        self,
        with_name: str = None,
        remove_processing_hints: bool = False,
        update_normalizers: bool = False,
    ) -> "Schema":
        """Make a deep copy of the schema, optionally changing the name, removing processing markers and updating normalizers and identifiers in the schema if `update_normalizers` is True
        Processing markers are `x-` hints created by normalizer (`x-normalizer`) and loader (`x-loader`) to ie. mark newly inferred tables and tables that seen data.
        Note that changing of name will break the previous version chain
        """
        d = deepcopy(
            self.to_dict(bump_version=False, remove_processing_hints=remove_processing_hints)
        )
        if with_name is not None:
            d["version"] = d["version_hash"] = None
            d.pop("imported_version_hash", None)
            d["name"] = with_name
            d["previous_hashes"] = []
        schema = Schema.from_stored_schema(d)
        # update normalizers and possibly all schema identifiers
        if update_normalizers:
            schema.update_normalizers()
        return schema

    def update_normalizers(self) -> None:
        """Looks for new normalizer configuration or for destination capabilities context and updates all identifiers in the schema

        Table and column names will be normalized with new naming convention, except tables that have seen data ('x-normalizer`) which will
        raise if any identifier is to be changed.
        Default hints, preferred data types and normalize configs (ie. column propagation) are normalized as well. Regexes are included as long
        as textual parts can be extracted from an expression.
        """
        self._configure_normalizers(explicit_normalizers(schema_name=self._schema_name))
        self._compile_settings()

    def will_update_normalizers(self) -> bool:
        """Checks if schema has any pending normalizer updates due to configuration or destination capabilities"""
        # import desired modules
        _, to_naming, _ = import_normalizers(
            explicit_normalizers(schema_name=self._schema_name), self._normalizers_config
        )
        return type(to_naming) is not type(self.naming)  # noqa

    def set_schema_contract(self, settings: TSchemaContract) -> None:
        if not settings:
            self._settings.pop("schema_contract", None)
        else:
            self._settings["schema_contract"] = settings

    def _infer_column(
        self, k: str, v: Any, data_type: TDataType = None, is_variant: bool = False
    ) -> TColumnSchema:
        column_schema = TColumnSchema(
            name=k,
            data_type=data_type or self._infer_column_type(v, k),
            nullable=not self._infer_hint("not_null", v, k),
        )
        for hint in COLUMN_HINTS:
            column_prop = utils.hint_to_column_prop(hint)
            hint_value = self._infer_hint(hint, v, k)
            if not utils.has_default_column_prop_value(column_prop, hint_value):
                column_schema[column_prop] = hint_value

        if is_variant:
            column_schema["variant"] = is_variant
        return column_schema

    def _coerce_null_value(
        self, table_columns: TTableSchemaColumns, table_name: str, col_name: str
    ) -> None:
        """Raises when column is explicitly not nullable"""
        if col_name in table_columns:
            existing_column = table_columns[col_name]
            if not existing_column.get("nullable", True):
                raise CannotCoerceNullException(self.name, table_name, col_name)

    def _coerce_non_null_value(
        self,
        table_columns: TTableSchemaColumns,
        table_name: str,
        col_name: str,
        v: Any,
        is_variant: bool = False,
    ) -> Tuple[str, TColumnSchema, Any]:
        new_column: TColumnSchema = None
        existing_column = table_columns.get(col_name)
        # if column exist but is incomplete then keep it as new column
        if existing_column and not utils.is_complete_column(existing_column):
            new_column = existing_column
            existing_column = None

        # infer type or get it from existing table
        col_type = (
            existing_column["data_type"]
            if existing_column
            else self._infer_column_type(v, col_name, skip_preferred=is_variant)
        )
        # get data type of value
        py_type = py_type_to_sc_type(type(v))
        # and coerce type if inference changed the python type
        try:
            coerced_v = coerce_value(col_type, py_type, v)
        except (ValueError, SyntaxError):
            if is_variant:
                # this is final call: we cannot generate any more auto-variants
                raise CannotCoerceColumnException(
                    self.name,
                    table_name,
                    col_name,
                    py_type,
                    table_columns[col_name]["data_type"],
                    v,
                )
            # otherwise we must create variant extension to the table
            # pass final=True so no more auto-variants can be created recursively
            # TODO: generate callback so dlt user can decide what to do
            variant_col_name = self.naming.shorten_fragments(
                col_name, VARIANT_FIELD_FORMAT % py_type
            )
            return self._coerce_non_null_value(
                table_columns, table_name, variant_col_name, v, is_variant=True
            )

        # if coerced value is variant, then extract variant value
        # note: checking runtime protocols with isinstance(coerced_v, SupportsVariant): is extremely slow so we check if callable as every variant is callable
        if callable(coerced_v):  # and isinstance(coerced_v, SupportsVariant):
            coerced_v = coerced_v()
            if isinstance(coerced_v, tuple):
                # variant recovered so call recursively with variant column name and variant value
                variant_col_name = self.naming.shorten_fragments(
                    col_name, VARIANT_FIELD_FORMAT % coerced_v[0]
                )
                return self._coerce_non_null_value(
                    table_columns, table_name, variant_col_name, coerced_v[1], is_variant=True
                )

        if not existing_column:
            inferred_column = self._infer_column(
                col_name, v, data_type=col_type, is_variant=is_variant
            )
            # if there's incomplete new_column then merge it with inferred column
            if new_column:
                # use all values present in incomplete column to override inferred column - also the defaults
                new_column = utils.merge_column(inferred_column, new_column)
            else:
                new_column = inferred_column

        return col_name, new_column, coerced_v

    def _infer_column_type(self, v: Any, col_name: str, skip_preferred: bool = False) -> TDataType:
        tv = type(v)
        # try to autodetect data type
        mapped_type = utils.autodetect_sc_type(self._type_detections, tv, v)
        # if not try standard type mapping
        if mapped_type is None:
            mapped_type = py_type_to_sc_type(tv)
        # get preferred type based on column name
        preferred_type: TDataType = None
        if not skip_preferred:
            preferred_type = self.get_preferred_type(col_name)
        return preferred_type or mapped_type

    def _infer_hint(self, hint_type: TColumnHint, _: Any, col_name: str) -> bool:
        if hint_type in self._compiled_hints:
            return any(h.search(col_name) for h in self._compiled_hints[hint_type])
        else:
            return False

    def _merge_hints(
        self,
        new_hints: Mapping[TColumnHint, Sequence[TSimpleRegex]],
        normalize_identifiers: bool = True,
    ) -> None:
        """Used by `merge_hints method, does not compile settings at the end"""
        # validate regexes
        validate_dict(
            TSchemaSettings,
            {"default_hints": new_hints},
            ".",
            validator_f=utils.simple_regex_validator,
        )
        if normalize_identifiers:
            new_hints = self._normalize_default_hints(new_hints)
        # prepare hints to be added
        default_hints = self._settings.setdefault("default_hints", {})
        # add `new_hints` to existing hints
        for h, l in new_hints.items():
            if h in default_hints:
                extend_list_deduplicated(default_hints[h], l, utils.canonical_simple_regex)
            else:
                # set new hint type
                default_hints[h] = l  # type: ignore

    def _update_preferred_types(
        self,
        new_preferred_types: Mapping[TSimpleRegex, TDataType],
        normalize_identifiers: bool = True,
    ) -> None:
        # validate regexes
        validate_dict(
            TSchemaSettings,
            {"preferred_types": new_preferred_types},
            ".",
            validator_f=utils.simple_regex_validator,
        )
        if normalize_identifiers:
            new_preferred_types = self._normalize_preferred_types(new_preferred_types)
        preferred_types = self._settings.setdefault("preferred_types", {})
        # we must update using canonical simple regex
        canonical_preferred = {
            utils.canonical_simple_regex(rx): rx for rx in preferred_types.keys()
        }
        for new_rx, new_dt in new_preferred_types.items():
            canonical_new_rx = utils.canonical_simple_regex(new_rx)
            if canonical_new_rx not in canonical_preferred:
                preferred_types[new_rx] = new_dt
            else:
                preferred_types[canonical_preferred[canonical_new_rx]] = new_dt

    def _bump_version(self) -> Tuple[int, str]:
        """Computes schema hash in order to check if schema content was modified. In such case the schema ``stored_version`` and ``stored_version_hash`` are updated.

        Should not be used directly. The method ``to_dict`` will generate TStoredSchema with correct value, only once before persisting schema to storage.

        Returns:
            Tuple[int, str]: Current (``stored_version``, ``stored_version_hash``) tuple
        """
        self._stored_version, self._stored_version_hash, _, _ = utils.bump_version_if_modified(
            self.to_dict(bump_version=False)
        )
        return self._stored_version, self._stored_version_hash

    def _drop_version(self) -> None:
        """Stores first prev hash as stored hash and decreases numeric version"""
        if len(self.previous_hashes) == 0 or self._stored_version is None:
            self._stored_version = None
            self._stored_version_hash = None
        else:
            self._stored_version -= 1
            self._stored_version_hash = self._stored_previous_hashes.pop(0)

    def _add_standard_tables(self) -> None:
        self._schema_tables[self.version_table_name] = utils.normalize_table_identifiers(
            utils.version_table(), self.naming
        )
        self._schema_tables[self.loads_table_name] = utils.normalize_table_identifiers(
            utils.loads_table(), self.naming
        )

    def _add_standard_hints(self) -> None:
        default_hints = utils.default_hints()
        if default_hints:
            self._merge_hints(default_hints, normalize_identifiers=False)
        type_detections = utils.standard_type_detections()
        if type_detections:
            self._settings["detections"] = type_detections

    def _normalize_default_hints(
        self, default_hints: Mapping[TColumnHint, Sequence[TSimpleRegex]]
    ) -> Dict[TColumnHint, List[TSimpleRegex]]:
        """Normalizes the column names in default hints. In case of column names that are regexes, normalization is skipped"""
        return {
            hint: [utils.normalize_simple_regex_column(self.naming, regex) for regex in regexes]
            for hint, regexes in default_hints.items()
        }

    def _normalize_preferred_types(
        self, preferred_types: Mapping[TSimpleRegex, TDataType]
    ) -> Dict[TSimpleRegex, TDataType]:
        """Normalizes the column names in preferred types mapping. In case of column names that are regexes, normalization is skipped"""
        return {
            utils.normalize_simple_regex_column(self.naming, regex): data_type
            for regex, data_type in preferred_types.items()
        }

    def _verify_update_normalizers(
        self,
        normalizers_config: TNormalizersConfig,
        to_naming: NamingConvention,
        from_naming: NamingConvention,
    ) -> TSchemaTables:
        """Verifies if normalizers can be updated before schema is changed"""
        allow_ident_change = normalizers_config.get(
            "allow_identifier_change_on_table_with_data", False
        )

        def _verify_identifiers(table: TTableSchema, norm_table: TTableSchema) -> None:
            if not allow_ident_change:
                # make sure no identifier got changed in table
                if norm_table["name"] != table["name"]:
                    raise TableIdentifiersFrozen(
                        self.name,
                        table["name"],
                        to_naming,
                        from_naming,
                        f"Attempt to rename table name to {norm_table['name']}.",
                    )
                # if len(norm_table["columns"]) != len(table["columns"]):
                #     print(norm_table["columns"])
                #     raise TableIdentifiersFrozen(
                #         self.name,
                #         table["name"],
                #         to_naming,
                #         from_naming,
                #         "Number of columns changed after normalization. Some columns must have"
                #         " merged.",
                #     )
                col_diff = set(norm_table["columns"].keys()).symmetric_difference(
                    table["columns"].keys()
                )
                if len(col_diff) > 0:
                    raise TableIdentifiersFrozen(
                        self.name,
                        table["name"],
                        to_naming,
                        from_naming,
                        f"Some columns got renamed to {col_diff}.",
                    )

        naming_changed = from_naming and type(from_naming) is not type(to_naming)
        if naming_changed:
            schema_tables = {}
            # check dlt tables
            schema_seen_data = any(
                utils.has_table_seen_data(t) for t in self._schema_tables.values()
            )
            # modify dlt tables using original naming
            orig_dlt_tables = [
                (self.version_table_name, utils.version_table()),
                (self.loads_table_name, utils.loads_table()),
                (self.state_table_name, utils.pipeline_state_table(add_dlt_id=True)),
            ]
            for existing_table_name, original_table in orig_dlt_tables:
                table = self._schema_tables.get(existing_table_name)
                # state table is optional
                if table:
                    table = copy(table)
                    # keep all attributes of the schema table, copy only what we need to normalize
                    table["columns"] = original_table["columns"]
                    norm_table = utils.normalize_table_identifiers(table, to_naming)
                    table_seen_data = utils.has_table_seen_data(norm_table)
                    if schema_seen_data:
                        _verify_identifiers(table, norm_table)
                    schema_tables[norm_table["name"]] = norm_table

            schema_seen_data = False
            for table in self.data_tables(include_incomplete=True):
                # TODO: when lineage is fully implemented we should use source identifiers
                # not `table` which was already normalized
                norm_table = utils.normalize_table_identifiers(table, to_naming)
                table_seen_data = utils.has_table_seen_data(norm_table)
                if table_seen_data:
                    _verify_identifiers(table, norm_table)
                schema_tables[norm_table["name"]] = norm_table
                schema_seen_data |= table_seen_data
            if schema_seen_data and not allow_ident_change:
                # if any of the tables has seen data, fail naming convention change
                # NOTE: this will be dropped with full identifier lineage. currently we cannot detect
                # strict schemas being changed to lax
                raise TableIdentifiersFrozen(
                    self.name,
                    "-",
                    to_naming,
                    from_naming,
                    "Schema contains tables that received data. As a precaution changing naming"
                    " conventions is disallowed until full identifier lineage is implemented.",
                )
            # re-index the table names
            return schema_tables
        else:
            return self._schema_tables

    def _renormalize_schema_identifiers(
        self,
        normalizers_config: TNormalizersConfig,
        to_naming: NamingConvention,
        from_naming: NamingConvention,
    ) -> None:
        """Normalizes all identifiers in the schema in place"""
        self._schema_tables = self._verify_update_normalizers(
            normalizers_config, to_naming, from_naming
        )
        self._normalizers_config = normalizers_config
        self.naming = to_naming
        # name normalization functions
        self._dlt_tables_prefix = to_naming.normalize_table_identifier(DLT_NAME_PREFIX)
        self.version_table_name = to_naming.normalize_table_identifier(VERSION_TABLE_NAME)
        self.loads_table_name = to_naming.normalize_table_identifier(LOADS_TABLE_NAME)
        self.state_table_name = to_naming.normalize_table_identifier(PIPELINE_STATE_TABLE_NAME)
        # do a sanity check - dlt tables must start with dlt prefix
        for table_name in [self.version_table_name, self.loads_table_name, self.state_table_name]:
            if not table_name.startswith(self._dlt_tables_prefix):
                raise SchemaCorruptedException(
                    self.name,
                    f"A naming convention {self.naming.name()} mangles _dlt table prefix to"
                    f" '{self._dlt_tables_prefix}'. A table '{table_name}' does not start with it.",
                )
        # normalize default hints
        if default_hints := self._settings.get("default_hints"):
            self._settings["default_hints"] = self._normalize_default_hints(default_hints)
        # normalized preferred types
        if preferred_types := self.settings.get("preferred_types"):
            self._settings["preferred_types"] = self._normalize_preferred_types(preferred_types)

    def _configure_normalizers(self, explicit_normalizers: TNormalizersConfig) -> None:
        """Gets naming and item normalizer from schema yaml, config providers and destination capabilities and applies them to schema."""
        # import desired modules
        normalizers_config, to_naming, item_normalizer_class = import_normalizers(
            explicit_normalizers, self._normalizers_config
        )
        self._renormalize_schema_identifiers(normalizers_config, to_naming, self.naming)
        # data item normalization function
        self.data_item_normalizer = item_normalizer_class(self)
        self.data_item_normalizer.extend_schema()

    def _reset_schema(self, name: str, normalizers: TNormalizersConfig = None) -> None:
        self._schema_tables: TSchemaTables = {}
        self._schema_name: str = None
        self._stored_version = None
        self._stored_version_hash: str = None
        self._imported_version_hash: str = None
        self._schema_description: str = None
        self._stored_previous_hashes: List[str] = []

        self._settings: TSchemaSettings = {}
        self._compiled_preferred_types: List[Tuple[REPattern, TDataType]] = []
        self._compiled_hints: Dict[TColumnHint, Sequence[REPattern]] = {}
        self._compiled_excludes: Dict[str, Sequence[REPattern]] = {}
        self._compiled_includes: Dict[str, Sequence[REPattern]] = {}
        self._type_detections: Sequence[TTypeDetections] = None

        self._normalizers_config = None
        self.naming = None
        self.data_item_normalizer = None

        # verify schema name - it does not depend on normalizers
        self._set_schema_name(name)
        # add standard hints
        self._add_standard_hints()
        # configure normalizers, including custom config if present
        if not normalizers:
            normalizers = explicit_normalizers(schema_name=self._schema_name)
        self._configure_normalizers(normalizers)
        # add version tables
        self._add_standard_tables()
        # compile all known regexes
        self._compile_settings()

    def _from_stored_schema(self, stored_schema: TStoredSchema) -> None:
        self._schema_tables = stored_schema.get("tables") or {}
        if self.version_table_name not in self._schema_tables:
            raise SchemaCorruptedException(
                stored_schema["name"], f"Schema must contain table {self.version_table_name}"
            )
        if self.loads_table_name not in self._schema_tables:
            raise SchemaCorruptedException(
                stored_schema["name"], f"Schema must contain table {self.loads_table_name}"
            )
        self._stored_version = stored_schema["version"]
        self._stored_version_hash = stored_schema["version_hash"]
        self._imported_version_hash = stored_schema.get("imported_version_hash")
        self._schema_description = stored_schema.get("description")
        self._settings = stored_schema.get("settings") or {}
        self._stored_previous_hashes = stored_schema.get("previous_hashes")
        self._compile_settings()

    def _set_schema_name(self, name: str) -> None:
        """Validates and sets the schema name. Validation does not need naming convention and checks against Python identifier"""
        if not utils.is_valid_schema_name(name):
            raise InvalidSchemaName(name)
        self._schema_name = name

    def _compile_settings(self) -> None:
        # if self._settings:
        for pattern, dt in self._settings.get("preferred_types", {}).items():
            # add tuples to be searched in coercions
            self._compiled_preferred_types.append((utils.compile_simple_regex(pattern), dt))
        for hint_name, hint_list in self._settings.get("default_hints", {}).items():
            # compile hints which are column matching regexes
            self._compiled_hints[hint_name] = list(map(utils.compile_simple_regex, hint_list))
        if self._schema_tables:
            for table in self._schema_tables.values():
                if "filters" in table:
                    if "excludes" in table["filters"]:
                        self._compiled_excludes[table["name"]] = list(
                            map(utils.compile_simple_regex, table["filters"]["excludes"])
                        )
                    if "includes" in table["filters"]:
                        self._compiled_includes[table["name"]] = list(
                            map(utils.compile_simple_regex, table["filters"]["includes"])
                        )
        # look for auto-detections in settings and then normalizer
        self._type_detections = self._settings.get("detections") or self._normalizers_config.get("detections") or []  # type: ignore

    def __repr__(self) -> str:
        return f"Schema {self.name} at {id(self)}"<|MERGE_RESOLUTION|>--- conflicted
+++ resolved
@@ -565,11 +565,6 @@
             )
         ]
 
-<<<<<<< HEAD
-    def data_table_names(self, include_incomplete: bool = False) -> List[str]:
-        """Returns list of table table names. Excludes dlt table names."""
-        return [t["name"] for t in self.data_tables(include_incomplete=include_incomplete)]
-=======
     def data_table_names(
         self, seen_data_only: bool = False, include_incomplete: bool = False
     ) -> List[str]:
@@ -580,7 +575,6 @@
                 seen_data_only=seen_data_only, include_incomplete=include_incomplete
             )
         ]
->>>>>>> 7e36dab7
 
     def dlt_tables(self) -> List[TTableSchema]:
         """Gets dlt tables"""
