import yaml
from copy import copy, deepcopy
from typing import ClassVar, Dict, List, Mapping, Optional, Sequence, Tuple, Any, cast, Literal
from dlt.common import json

from dlt.common.utils import extend_list_deduplicated
from dlt.common.typing import DictStrAny, StrAny, REPattern, SupportsVariant, VARIANT_FIELD_FORMAT, TDataItem
from dlt.common.normalizers import TNormalizersConfig, explicit_normalizers, import_normalizers
from dlt.common.normalizers.naming import NamingConvention
from dlt.common.normalizers.json import DataItemNormalizer, TNormalizedRowIterator
from dlt.common.schema import utils
from dlt.common.data_types import py_type_to_sc_type, coerce_value, TDataType
from dlt.common.schema.typing import (COLUMN_HINTS, DLT_NAME_PREFIX, SCHEMA_ENGINE_VERSION, LOADS_TABLE_NAME, VERSION_TABLE_NAME, STATE_TABLE_NAME, TPartialTableSchema, TSchemaContractEntities, TSchemaEvolutionMode, TSchemaSettings, TSimpleRegex, TStoredSchema,
                                      TSchemaTables, TTableSchema, TTableSchemaColumns, TColumnSchema, TColumnProp, TColumnHint, TTypeDetections, TSchemaContractDict, TSchemaContract)
from dlt.common.schema.exceptions import (CannotCoerceColumnException, CannotCoerceNullException, InvalidSchemaName,
                                          ParentTableNotFoundException, SchemaCorruptedException)
from dlt.common.validation import validate_dict
from dlt.common.schema.exceptions import DataValidationError


DEFAULT_SCHEMA_CONTRACT_MODE: TSchemaContractDict = {
    "tables": "evolve",
    "columns": "evolve",
    "data_type": "evolve"
}

class Schema:
    ENGINE_VERSION: ClassVar[int] = SCHEMA_ENGINE_VERSION

    naming: NamingConvention
    """Naming convention used by the schema to normalize identifiers"""
    data_item_normalizer: DataItemNormalizer[Any]
    """Data item normalizer used by the schema to create tables"""

    version_table_name: str
    """Normalized name of the version table"""
    loads_table_name: str
    """Normalized name of the loads table"""
    state_table_name: str
    """Normalized name of the dlt state table"""


    _schema_name: str
    _dlt_tables_prefix: str
    _stored_version: int  # version at load/creation time
    _stored_version_hash: str  # version hash at load/creation time
    _stored_ancestors: Optional[List[str]] # list of ancestor hashes of the schema
    _imported_version_hash: str  # version hash of recently imported schema
    _schema_description: str  # optional schema description
    _schema_tables: TSchemaTables
    _settings: TSchemaSettings # schema settings to hold default hints, preferred types and other settings

    # list of preferred types: map regex on columns into types
    _compiled_preferred_types: List[Tuple[REPattern, TDataType]]
    # compiled default hints
    _compiled_hints: Dict[TColumnHint, Sequence[REPattern]]
    # compiled exclude filters per table
    _compiled_excludes: Dict[str, Sequence[REPattern]]
    # compiled include filters per table
    _compiled_includes: Dict[str, Sequence[REPattern]]
    # type detections
    _type_detections: Sequence[TTypeDetections]

    # normalizers config
    _normalizers_config: TNormalizersConfig

    def __init__(self, name: str, normalizers: TNormalizersConfig = None) -> None:
        self._reset_schema(name, normalizers)

    @classmethod
<<<<<<< HEAD
    def from_dict(cls, d: DictStrAny) -> "Schema":
=======
    def from_dict(cls, d: DictStrAny, bump_version: bool = True) -> "Schema":
>>>>>>> 3fb2c306

        # upgrade engine if needed
        stored_schema = utils.migrate_schema(d, d["engine_version"], cls.ENGINE_VERSION)
        # verify schema
        utils.validate_stored_schema(stored_schema)
        # add defaults
        stored_schema = utils.apply_defaults(stored_schema)

        # bump version if modified
        if bump_version:
            utils.bump_version_if_modified(stored_schema)
        return cls.from_stored_schema(stored_schema)

    @classmethod
    def from_stored_schema(cls, stored_schema: TStoredSchema) -> "Schema":
        # create new instance from dict
        self: Schema = cls(stored_schema["name"], normalizers=stored_schema.get("normalizers", None))
        self._from_stored_schema(stored_schema)
        return self

    def replace_schema_content(self, schema: "Schema") -> None:
        self._reset_schema(schema.name, schema._normalizers_config)
        # do not bump version so hash from `schema` is preserved
        self._from_stored_schema(schema.to_dict(bump_version=False))

    def to_dict(self, remove_defaults: bool = False, bump_version: bool = True) -> TStoredSchema:
        stored_schema: TStoredSchema = {
            "version": self._stored_version,
            "version_hash": self._stored_version_hash,
            "engine_version": Schema.ENGINE_VERSION,
            "name": self._schema_name,
            "tables": self._schema_tables,
            "settings": self._settings,
            "normalizers": self._normalizers_config,
            "ancestors": self._stored_ancestors
        }
        if self._imported_version_hash and not remove_defaults:
            stored_schema["imported_version_hash"] = self._imported_version_hash
        if self._schema_description:
            stored_schema["description"] = self._schema_description

        # bump version if modified
        if bump_version:
            utils.bump_version_if_modified(stored_schema)
        # remove defaults after bumping version
        if remove_defaults:
            utils.remove_defaults(stored_schema)
        return stored_schema

    def normalize_data_item(self, item: TDataItem, load_id: str, table_name: str) -> TNormalizedRowIterator:
        return self.data_item_normalizer.normalize_data_item(item, load_id, table_name)

    def filter_row(self, table_name: str, row: StrAny) -> StrAny:
        # TODO: remove this. move to extract stage
        # exclude row elements according to the rules in `filter` elements of the table
        # include rules have precedence and are used to make exceptions to exclude rules
        # the procedure will apply rules from the table_name and it's all parent tables up until root
        # parent tables are computed by `normalize_break_path` function so they do not need to exist in the schema
        # note: the above is not very clean. the `parent` element of each table should be used but as the rules
        #  are typically used to prevent not only table fields but whole tables from being created it is not possible

        if not self._compiled_excludes:
            # if there are no excludes in the whole schema, no modification to a row can be made
            # most of the schema do not use them
            return row

        def _exclude(path: str, excludes: Sequence[REPattern], includes: Sequence[REPattern]) -> bool:
            is_included = False
            is_excluded = any(exclude.search(path) for exclude in excludes)
            if is_excluded:
                # we may have exception if explicitly included
                is_included = any(include.search(path) for include in includes)
            return is_excluded and not is_included

        # break table name in components
        branch = self.naming.break_path(table_name)

        # check if any of the rows is excluded by rules in any of the tables
        for i in range(len(branch), 0, -1):  # stop is exclusive in `range`
            # start at the top level table
            c_t = self.naming.make_path(*branch[:i])
            excludes = self._compiled_excludes.get(c_t)
            # only if there's possibility to exclude, continue
            if excludes:
                includes = self._compiled_includes.get(c_t) or []
                for field_name in list(row.keys()):
                    path = self.naming.make_path(*branch[i:], field_name)
                    if _exclude(path, excludes, includes):
                        # TODO: copy to new instance
                        del row[field_name]  # type: ignore
            # if row is empty, do not process further
            if not row:
                break
        return row

    def coerce_row(self, table_name: str, parent_table: str, row: StrAny) -> Tuple[DictStrAny, TPartialTableSchema]:
        """Fits values of fields present in `row` into a schema of `table_name`. Will coerce values into data types and infer new tables and column schemas.

           Method expects that field names in row are already normalized.
           * if table schema for `table_name` does not exist, new table is created
           * if column schema for a field in `row` does not exist, it is inferred from data
           * if incomplete column schema (no data type) exists, column is inferred from data and existing hints are applied
           * fields with None value are removed

           Returns tuple with row with coerced values and a partial table containing just the newly added columns or None if no changes were detected
        """
        # get existing or create a new table
        updated_table_partial: TPartialTableSchema = None
        table = self._schema_tables.get(table_name)
        if not table:
            table = utils.new_table(table_name, parent_table)
        table_columns = table["columns"]

        new_row: DictStrAny = {}
        for col_name, v in row.items():
            # skip None values, we should infer the types later
            if v is None:
                # just check if column is nullable if it exists
                self._coerce_null_value(table_columns, table_name, col_name)
            else:
                new_col_name, new_col_def, new_v = self._coerce_non_null_value(table_columns, table_name, col_name, v)
                new_row[new_col_name] = new_v
                if new_col_def:
                    if not updated_table_partial:
                        # create partial table with only the new columns
                        updated_table_partial = copy(table)
                        updated_table_partial["columns"] = {}
                    updated_table_partial["columns"][new_col_name] = new_col_def

        return new_row, updated_table_partial

    def apply_schema_contract(
            self,
            schema_contract: TSchemaContractDict,
            partial_table: TPartialTableSchema,
            data_item: TDataItem = None,
            raise_on_freeze: bool = True
        ) -> Tuple[TPartialTableSchema, List[Tuple[TSchemaContractEntities, str, TSchemaEvolutionMode]]]:
        """
        Checks if `schema_contract` allows for the `partial_table` to update the schema. It applies the contract dropping
        the affected columns or the whole `partial_table`. It generates and returns a set of filters that should be applied to incoming data in order to modify it
        so it conforms to the contract. `data_item` is provided only as evidence in case DataValidationError is raised.

        Example `schema_contract`:
        {
            "tables": "freeze",
            "columns": "evolve",
            "data_type": "discard_row"
        }

        Settings for table affects new tables, settings for column affects new columns and settings for data_type affects new variant columns. Each setting can be set to one of:
        * evolve: allow all changes
        * freeze: allow no change and fail the load
        * discard_row: allow no schema change and filter out the row
        * discard_value: allow no schema change and filter out the value but load the rest of the row

        Returns a tuple where a first element is modified partial table and the second is a list of filters. The modified partial may be None in case the
        whole table is not allowed.
        Each filter is a tuple of (table|columns, entity name, freeze | discard_row | discard_value).
        Note: by default `freeze` immediately raises DataValidationError which is convenient in most use cases

        """
        # default settings allow all evolutions, skip all else
        if schema_contract == DEFAULT_SCHEMA_CONTRACT_MODE:
            return partial_table, []

        assert partial_table
        table_name = partial_table["name"]
        existing_table: TTableSchema = self._schema_tables.get(table_name, None)

        # table is new when not yet exist or
        is_new_table = not existing_table or self.is_new_table(table_name)
        # check case where we have a new table
        if is_new_table and schema_contract["tables"] != "evolve":
            if raise_on_freeze and schema_contract["tables"] == "freeze":
                raise DataValidationError(
                    self.name, table_name, None, "tables", "freeze", None, schema_contract, data_item, f"Trying to add table {table_name} but new tables are frozen."
                )
            # filter tables with name below
            return None, [("tables", table_name, schema_contract["tables"])]

        column_mode, data_mode = schema_contract["columns"], schema_contract["data_type"]
        # allow to add new columns when table is new or if columns are allowed to evolve once
        if is_new_table or existing_table.get("x-normalizer", {}).get("evolve-columns-once", False):  # type: ignore[attr-defined]
            column_mode = "evolve"

        # check if we should filter any columns, partial table below contains only new columns
        filters: List[Tuple[TSchemaContractEntities, str, TSchemaEvolutionMode]] = []
        for column_name, column in list(partial_table["columns"].items()):
            # dlt cols may always be added
            if column_name.startswith(self._dlt_tables_prefix):
                continue
            is_variant = column.get("variant", False)
            # new column and contract prohibits that
            if column_mode != "evolve" and not is_variant:
                if raise_on_freeze and column_mode == "freeze":
                    raise DataValidationError(
                        self.name, table_name, column_name, "columns", "freeze", existing_table, schema_contract, data_item, f"Trying to add column {column_name} to table {table_name} but columns are frozen."
                    )
                # filter column with name below
                filters.append(("columns", column_name, column_mode))
                # pop the column
                partial_table["columns"].pop(column_name)

            # variant (data type evolution) and contract prohibits that
            if data_mode != "evolve" and is_variant:
                if raise_on_freeze and data_mode == "freeze":
                    raise DataValidationError(
                        self.name, table_name, column_name, "data_type", "freeze", existing_table, schema_contract, data_item, f"Trying to create new variant column {column_name} to table {table_name} but data_types are frozen."
                    )
                # filter column with name below
                filters.append(("columns", column_name, data_mode))
                # pop the column
                partial_table["columns"].pop(column_name)

        return partial_table, filters

    @staticmethod
    def expand_schema_contract_settings(settings: TSchemaContract, default: TSchemaContractDict = None) -> TSchemaContractDict:
        """Expand partial or shorthand settings into full settings dictionary using `default` for unset entities"""
        if isinstance(settings, str):
            settings = TSchemaContractDict(tables=settings, columns=settings, data_type=settings)
        return cast(TSchemaContractDict, {**(default or DEFAULT_SCHEMA_CONTRACT_MODE), **(settings or {})})

    def resolve_contract_settings_for_table(self, table_name: str, new_table_schema: TTableSchema = None) -> TSchemaContractDict:
        """Resolve the exact applicable schema contract settings for the table `table_name`. `new_table_schema` is added to the tree during the resolution."""

        settings: TSchemaContract = {}
        if not table_name.startswith(self._dlt_tables_prefix):
            if new_table_schema:
                tables = copy(self._schema_tables)
                tables[table_name] = new_table_schema
            else:
                tables = self._schema_tables
            # find root table
            try:
                table = utils.get_top_level_table(tables, table_name)
                settings = table["schema_contract"]
            except KeyError:
                settings = self._settings.get("schema_contract", {})

        # expand settings, empty settings will expand into default settings
        return Schema.expand_schema_contract_settings(settings)

    def update_table(self, partial_table: TPartialTableSchema) -> TPartialTableSchema:
        table_name = partial_table["name"]
        parent_table_name = partial_table.get("parent")
        # check if parent table present
        if parent_table_name is not None:
            if self._schema_tables.get(parent_table_name) is None:
                raise ParentTableNotFoundException(
                    table_name, parent_table_name,
                    f" This may be due to misconfigured excludes filter that fully deletes content of the {parent_table_name}. Add includes that will preserve the parent table."
                    )
        table = self._schema_tables.get(table_name)
        if table is None:
            # add the whole new table to SchemaTables
            self._schema_tables[table_name] = partial_table
        else:
            # merge tables performing additional checks
            partial_table = utils.merge_tables(table, partial_table)

        self.data_item_normalizer.extend_table(table_name)
        return partial_table


    def update_schema(self, schema: "Schema") -> None:
        """Updates this schema from an incoming schema"""
        # update all tables
        for table in schema.tables.values():
            self.update_table(table)
        # pass normalizer config
        self._configure_normalizers(schema._normalizers_config)
        # update and compile settings
        self._settings = deepcopy(schema.settings)
        self._compile_settings()


    def bump_version(self) -> Tuple[int, str, List[str]]:
        """Computes schema hash in order to check if schema content was modified. In such case the schema ``stored_version`` and ``stored_version_hash`` are updated.

        Should not be used in production code. The method ``to_dict`` will generate TStoredSchema with correct value, only once before persisting schema to storage.

        Returns:
            Tuple[int, str]: Current (``stored_version``, ``stored_version_hash``) tuple
        """
<<<<<<< HEAD
        version = utils.bump_version_if_modified(self.to_dict())
        self._stored_version, self._stored_version_hash, self._stored_ancestors = version
        return version
=======
        self._stored_version, self._stored_version_hash, _ = utils.bump_version_if_modified(self.to_dict(bump_version=False))
        return self._stored_version, self._stored_version_hash
>>>>>>> 3fb2c306

    def filter_row_with_hint(self, table_name: str, hint_type: TColumnHint, row: StrAny) -> StrAny:
        rv_row: DictStrAny = {}
        column_prop: TColumnProp = utils.hint_to_column_prop(hint_type)
        try:
            table = self.get_table_columns(table_name, include_incomplete=True)
            for column_name in table:
                if column_name in row:
                    hint_value = table[column_name][column_prop]
                    if not utils.has_default_column_hint_value(column_prop, hint_value):
                        rv_row[column_name] = row[column_name]
        except KeyError:
            for k, v in row.items():
                if self._infer_hint(hint_type, v, k):
                    rv_row[k] = v

        # dicts are ordered and we will return the rows with hints in the same order as they appear in the columns
        return rv_row

    def merge_hints(self, new_hints: Mapping[TColumnHint, Sequence[TSimpleRegex]]) -> None:
        # validate regexes
        validate_dict(TSchemaSettings, {"default_hints": new_hints}, ".", validator_f=utils.simple_regex_validator)
        # prepare hints to be added
        default_hints = self._settings.setdefault("default_hints", {})
        # add `new_hints` to existing hints
        for h, l in new_hints.items():
            if h in default_hints:
                extend_list_deduplicated(default_hints[h], l)
            else:
                # set new hint type
                default_hints[h] = l  # type: ignore
        self._compile_settings()

    def normalize_table_identifiers(self, table: TTableSchema) -> TTableSchema:
        """Normalizes all table and column names in `table` schema according to current schema naming convention and returns
           new normalized TTableSchema instance.

           Naming convention like snake_case may produce name clashes with the column names. Clashing column schemas are merged
           where the column that is defined later in the dictionary overrides earlier column.

           Note that resource name is not normalized.

        """
        # normalize all identifiers in table according to name normalizer of the schema
        table["name"] = self.naming.normalize_tables_path(table["name"])
        parent = table.get("parent")
        if parent:
            table["parent"] = self.naming.normalize_tables_path(parent)
        columns = table.get("columns")
        if columns:
            new_columns: TTableSchemaColumns = {}
            for c in columns.values():
                new_col_name = c["name"] = self.naming.normalize_path(c["name"])
                # re-index columns as the name changed, if name space was reduced then
                # some columns now clash with each other. so make sure that we merge columns that are already there
                if new_col_name in new_columns:
                    new_columns[new_col_name] = utils.merge_columns(new_columns[new_col_name], c, merge_defaults=False)
                else:
                    new_columns[new_col_name] = c
            table["columns"] = new_columns
        return table

    def get_new_table_columns(self, table_name: str, exiting_columns: TTableSchemaColumns, include_incomplete: bool = False) -> List[TColumnSchema]:
        """Gets new columns to be added to `exiting_columns` to bring them up to date with `table_name` schema. Optionally includes incomplete columns (without data type)"""
        diff_c: List[TColumnSchema] = []
        s_t = self.get_table_columns(table_name, include_incomplete=include_incomplete)
        for c in s_t.values():
            if c["name"] not in exiting_columns:
                diff_c.append(c)
        return diff_c

    def get_table(self, table_name: str) -> TTableSchema:
        return self._schema_tables[table_name]

    def get_table_columns(self, table_name: str, include_incomplete: bool = False) -> TTableSchemaColumns:
        """Gets columns of `table_name`. Optionally includes incomplete columns """
        if include_incomplete:
            return self._schema_tables[table_name]["columns"]
        else:
            return {k:v for k, v in self._schema_tables[table_name]["columns"].items() if utils.is_complete_column(v)}

    def data_tables(self, include_incomplete: bool = False) -> List[TTableSchema]:
        """Gets list of all tables, that hold the loaded data. Excludes dlt tables. Excludes incomplete tables (ie. without columns)"""
        return [t for t in self._schema_tables.values() if not t["name"].startswith(self._dlt_tables_prefix) and (len(t["columns"]) > 0 or include_incomplete)]

    def dlt_tables(self) -> List[TTableSchema]:
        """Gets dlt tables"""
        return [t for t in self._schema_tables.values() if t["name"].startswith(self._dlt_tables_prefix)]

    def get_preferred_type(self, col_name: str) -> Optional[TDataType]:
        return next((m[1] for m in self._compiled_preferred_types if m[0].search(col_name)), None)

    def is_new_table(self, table_name: str) -> bool:
        """Returns true if this table does not exist OR is incomplete (has only incomplete columns) and therefore new"""
        return (table_name not in self.tables) or (not [c for c in self.tables[table_name]["columns"].values() if utils.is_complete_column(c)])

    @property
    def version(self) -> int:
        """Version of the schema content that takes into account changes from the time of schema loading/creation.
        The stored version is increased by one if content was modified

        Returns:
            int: Current schema version
        """
        return utils.bump_version_if_modified(self.to_dict())[0]

    @property
    def stored_version(self) -> int:
        """Version of the schema content form the time of schema loading/creation.

        Returns:
            int: Stored schema version
        """
        return self._stored_version

    @property
    def version_hash(self) -> str:
        """Current version hash of the schema, recomputed from the actual content"""
        return utils.bump_version_if_modified(self.to_dict())[1]

    @property
    def ancestors(self) -> List[str]:
        """Current version hash of the schema, recomputed from the actual content"""
        return utils.bump_version_if_modified(self.to_dict())[2]

    @property
    def stored_version_hash(self) -> str:
        """Version hash of the schema content form the time of schema loading/creation."""
        return self._stored_version_hash

    @property
    def name(self) -> str:
        return self._schema_name

    @property
    def tables(self) -> TSchemaTables:
        """Dictionary of schema tables"""
        return self._schema_tables

    @property
    def settings(self) -> TSchemaSettings:
        return self._settings

    def to_pretty_json(self, remove_defaults: bool = True) -> str:
        d = self.to_dict(remove_defaults=remove_defaults)
        return json.dumps(d, pretty=True)

    def to_pretty_yaml(self, remove_defaults: bool = True) -> str:
        d = self.to_dict(remove_defaults=remove_defaults)
        return yaml.dump(d, allow_unicode=True, default_flow_style=False, sort_keys=False)

    def clone(self, update_normalizers: bool = False) -> "Schema":
        """Make a deep copy of the schema, possibly updating normalizers and identifiers in the schema if `update_normalizers` is True"""
        d = deepcopy(self.to_dict())
        schema = Schema.from_dict(d)  # type: ignore
        # update normalizers and possibly all schema identifiers
        if update_normalizers:
            schema.update_normalizers()
        return schema

    def update_normalizers(self) -> None:
        """Looks for new normalizer configuration or for destination capabilities context and updates all identifiers in the schema"""
        normalizers = explicit_normalizers()
        # set the current values as defaults
        normalizers["names"] = normalizers["names"] or self._normalizers_config["names"]
        normalizers["json"] = normalizers["json"] or self._normalizers_config["json"]
        self._configure_normalizers(normalizers)

    def set_schema_contract(self, settings: TSchemaContract) -> None:
        if not settings:
            self._settings.pop("schema_contract", None)
        else:
            self._settings["schema_contract"] = settings

    def add_type_detection(self, detection: TTypeDetections) -> None:
        """Add type auto detection to the schema."""
        if detection not in self.settings["detections"]:
            self.settings["detections"].append(detection)
            self._compile_settings()

    def remove_type_detection(self, detection: TTypeDetections) -> None:
        """Adds type auto detection to the schema."""
        if detection in self.settings["detections"]:
            self.settings["detections"].remove(detection)
            self._compile_settings()

    def _infer_column(self, k: str, v: Any, data_type: TDataType = None, is_variant: bool = False) -> TColumnSchema:
        column_schema =  TColumnSchema(
            name=k,
            data_type=data_type or self._infer_column_type(v, k),
            nullable=not self._infer_hint("not_null", v, k)
        )
        for hint in COLUMN_HINTS:
            column_prop = utils.hint_to_column_prop(hint)
            hint_value = self._infer_hint(hint, v, k)
            if not utils.has_default_column_hint_value(column_prop, hint_value):
                column_schema[column_prop] = hint_value

        if is_variant:
            column_schema["variant"] = is_variant
        return column_schema

    def _coerce_null_value(self, table_columns: TTableSchemaColumns, table_name: str, col_name: str) -> None:
        """Raises when column is explicitly not nullable"""
        if col_name in table_columns:
            existing_column = table_columns[col_name]
            if not existing_column.get("nullable", True):
                raise CannotCoerceNullException(table_name, col_name)

    def _coerce_non_null_value(self, table_columns: TTableSchemaColumns, table_name: str, col_name: str, v: Any, is_variant: bool = False) -> Tuple[str, TColumnSchema, Any]:
        new_column: TColumnSchema = None
        existing_column = table_columns.get(col_name)
        # if column exist but is incomplete then keep it as new column
        if existing_column and not utils.is_complete_column(existing_column):
            new_column = existing_column
            existing_column = None

        # infer type or get it from existing table
        col_type = existing_column["data_type"] if existing_column else self._infer_column_type(v, col_name, skip_preferred=is_variant)
        # get data type of value
        py_type = py_type_to_sc_type(type(v))
        # and coerce type if inference changed the python type
        try:
            coerced_v = coerce_value(col_type, py_type, v)
        except (ValueError, SyntaxError):
            if is_variant:
                # this is final call: we cannot generate any more auto-variants
                raise CannotCoerceColumnException(table_name, col_name, py_type, table_columns[col_name]["data_type"], v)
            # otherwise we must create variant extension to the table
            # pass final=True so no more auto-variants can be created recursively
            # TODO: generate callback so dlt user can decide what to do
            variant_col_name = self.naming.shorten_fragments(col_name, VARIANT_FIELD_FORMAT % py_type)
            return self._coerce_non_null_value(table_columns, table_name, variant_col_name, v, is_variant=True)

        # if coerced value is variant, then extract variant value
        # note: checking runtime protocols with isinstance(coerced_v, SupportsVariant): is extremely slow so we check if callable as every variant is callable
        if callable(coerced_v):  # and isinstance(coerced_v, SupportsVariant):
            coerced_v = coerced_v()
            if isinstance(coerced_v, tuple):
                # variant recovered so call recursively with variant column name and variant value
                variant_col_name = self.naming.shorten_fragments(col_name, VARIANT_FIELD_FORMAT % coerced_v[0])
                return self._coerce_non_null_value(table_columns, table_name, variant_col_name, coerced_v[1], is_variant=True)

        if not existing_column:
            inferred_column = self._infer_column(col_name, v, data_type=col_type, is_variant=is_variant)
            # if there's incomplete new_column then merge it with inferred column
            if new_column:
                # use all values present in incomplete column to override inferred column - also the defaults
                new_column = utils.merge_columns(inferred_column, new_column)
            else:
                new_column = inferred_column

        return col_name, new_column, coerced_v

    def _infer_column_type(self, v: Any, col_name: str, skip_preferred: bool = False) -> TDataType:
        tv = type(v)
        # try to autodetect data type
        mapped_type = utils.autodetect_sc_type(self._type_detections, tv, v)
        # if not try standard type mapping
        if mapped_type is None:
            mapped_type = py_type_to_sc_type(tv)
        # get preferred type based on column name
        preferred_type: TDataType = None
        if not skip_preferred:
            preferred_type = self.get_preferred_type(col_name)
        return preferred_type or mapped_type

    def _infer_hint(self, hint_type: TColumnHint, _: Any, col_name: str) -> bool:
        if hint_type in self._compiled_hints:
            return any(h.search(col_name) for h in self._compiled_hints[hint_type])
        else:
            return False

    def _add_standard_tables(self) -> None:
        self._schema_tables[self.version_table_name] = self.normalize_table_identifiers(utils.version_table())
        self._schema_tables[self.loads_table_name] = self.normalize_table_identifiers(utils.load_table())

    def _add_standard_hints(self) -> None:
        default_hints = utils.standard_hints()
        if default_hints:
            self._settings["default_hints"] = default_hints
        type_detections = utils.standard_type_detections()
        if type_detections:
            self._settings["detections"] = type_detections

    def _configure_normalizers(self, normalizers: TNormalizersConfig) -> None:
        # import desired modules
        self._normalizers_config, naming_module, item_normalizer_class = import_normalizers(normalizers)
        # print(f"{self.name}: {type(self.naming)} {type(naming_module)}")
        if self.naming and type(self.naming) is not type(naming_module):
            self.naming = naming_module
            for table in self._schema_tables.values():
                self.normalize_table_identifiers(table)
            # re-index the table names
            self._schema_tables = {t["name"]:t for t in self._schema_tables.values()}

        # name normalization functions
        self.naming = naming_module
        self._dlt_tables_prefix = self.naming.normalize_table_identifier(DLT_NAME_PREFIX)
        self.version_table_name = self.naming.normalize_table_identifier(VERSION_TABLE_NAME)
        self.loads_table_name = self.naming.normalize_table_identifier(LOADS_TABLE_NAME)
        self.state_table_name = self.naming.normalize_table_identifier(STATE_TABLE_NAME)
        # data item normalization function
        self.data_item_normalizer = item_normalizer_class(self)
        self.data_item_normalizer.extend_schema()

    def _reset_schema(self, name: str, normalizers: TNormalizersConfig = None) -> None:
        self._schema_tables: TSchemaTables = {}
        self._schema_name: str = None
        self._stored_version = 1
        self._stored_version_hash: str = None
        self._imported_version_hash: str = None
        self._schema_description: str = None
        self._stored_ancestors: List[str] = []

        self._settings: TSchemaSettings = {}
        self._compiled_preferred_types: List[Tuple[REPattern, TDataType]] = []
        self._compiled_hints: Dict[TColumnHint, Sequence[REPattern]] = {}
        self._compiled_excludes: Dict[str, Sequence[REPattern]] = {}
        self._compiled_includes: Dict[str, Sequence[REPattern]] = {}
        self._type_detections: Sequence[TTypeDetections] = None

        self._normalizers_config = None
        self.naming = None
        self.data_item_normalizer = None

        # verify schema name - it does not depend on normalizers
        self._set_schema_name(name)
        # add standard hints
        self._add_standard_hints()
        # configure normalizers, including custom config if present
        if not normalizers:
            normalizers = explicit_normalizers()
        self._configure_normalizers(normalizers)
        # add version tables
        self._add_standard_tables()
        # compile all known regexes
        self._compile_settings()
        # set initial version hash
        self._stored_version_hash = self.version_hash

    def _from_stored_schema(self, stored_schema: TStoredSchema) -> None:
        self._schema_tables = stored_schema.get("tables") or {}
        if self.version_table_name not in self._schema_tables:
            raise SchemaCorruptedException(f"Schema must contain table {self.version_table_name}")
        if self.loads_table_name not in self._schema_tables:
            raise SchemaCorruptedException(f"Schema must contain table {self.loads_table_name}")
        self._stored_version = stored_schema["version"]
        self._stored_version_hash = stored_schema["version_hash"]
        self._imported_version_hash = stored_schema.get("imported_version_hash")
        self._schema_description = stored_schema.get("description")
        self._settings = stored_schema.get("settings") or {}
        self._stored_ancestors = stored_schema.get("ancestors")
        self._compile_settings()

    def _set_schema_name(self, name: str) -> None:
        """Validates and sets the schema name. Validation does not need naming convention and checks against Python identifier"""
        if not utils.is_valid_schema_name(name):
            raise InvalidSchemaName(name)
        self._schema_name = name

    def _compile_settings(self) -> None:
        # if self._settings:
        for pattern, dt in self._settings.get("preferred_types", {}).items():
            # add tuples to be searched in coercions
            self._compiled_preferred_types.append((utils.compile_simple_regex(pattern), dt))
        for hint_name, hint_list in self._settings.get("default_hints", {}).items():
            # compile hints which are column matching regexes
            self._compiled_hints[hint_name] = list(map(utils.compile_simple_regex, hint_list))
        if self._schema_tables:
            for table in self._schema_tables.values():
                if "filters" in table:
                    if "excludes" in table["filters"]:
                        self._compiled_excludes[table["name"]] = list(map(utils.compile_simple_regex, table["filters"]["excludes"]))
                    if "includes" in table["filters"]:
                        self._compiled_includes[table["name"]] = list(map(utils.compile_simple_regex, table["filters"]["includes"]))
        # look for auto-detections in settings and then normalizer
        self._type_detections = self._settings.get("detections") or self._normalizers_config.get("detections") or []  # type: ignore

    def __repr__(self) -> str:
        return f"Schema {self.name} at {id(self)}"<|MERGE_RESOLUTION|>--- conflicted
+++ resolved
@@ -68,11 +68,7 @@
         self._reset_schema(name, normalizers)
 
     @classmethod
-<<<<<<< HEAD
-    def from_dict(cls, d: DictStrAny) -> "Schema":
-=======
     def from_dict(cls, d: DictStrAny, bump_version: bool = True) -> "Schema":
->>>>>>> 3fb2c306
 
         # upgrade engine if needed
         stored_schema = utils.migrate_schema(d, d["engine_version"], cls.ENGINE_VERSION)
@@ -351,7 +347,7 @@
         self._compile_settings()
 
 
-    def bump_version(self) -> Tuple[int, str, List[str]]:
+    def bump_version(self) -> Tuple[int, str]:
         """Computes schema hash in order to check if schema content was modified. In such case the schema ``stored_version`` and ``stored_version_hash`` are updated.
 
         Should not be used in production code. The method ``to_dict`` will generate TStoredSchema with correct value, only once before persisting schema to storage.
@@ -359,14 +355,8 @@
         Returns:
             Tuple[int, str]: Current (``stored_version``, ``stored_version_hash``) tuple
         """
-<<<<<<< HEAD
-        version = utils.bump_version_if_modified(self.to_dict())
-        self._stored_version, self._stored_version_hash, self._stored_ancestors = version
-        return version
-=======
-        self._stored_version, self._stored_version_hash, _ = utils.bump_version_if_modified(self.to_dict(bump_version=False))
+        self._stored_version, self._stored_version_hash, _, _ = utils.bump_version_if_modified(self.to_dict(bump_version=False))
         return self._stored_version, self._stored_version_hash
->>>>>>> 3fb2c306
 
     def filter_row_with_hint(self, table_name: str, hint_type: TColumnHint, row: StrAny) -> StrAny:
         rv_row: DictStrAny = {}
