import yaml
from copy import copy, deepcopy
from typing import ClassVar, Dict, List, Mapping, Optional, Sequence, Tuple, Any, cast, Literal
from dlt.common import json

from dlt.common.utils import extend_list_deduplicated
from dlt.common.typing import DictStrAny, StrAny, REPattern, SupportsVariant, VARIANT_FIELD_FORMAT, TDataItem
from dlt.common.normalizers import TNormalizersConfig, explicit_normalizers, import_normalizers
from dlt.common.normalizers.naming import NamingConvention
from dlt.common.normalizers.json import DataItemNormalizer, TNormalizedRowIterator
from dlt.common.schema import utils
from dlt.common.data_types import py_type_to_sc_type, coerce_value, TDataType
<<<<<<< HEAD
from dlt.common.schema.typing import (COLUMN_HINTS, SCHEMA_ENGINE_VERSION, LOADS_TABLE_NAME, VERSION_TABLE_NAME, TColumnSchemaBase, TPartialTableSchema, TSchemaSettings, TSimpleRegex, TStoredSchema,
                                      TSchemaTables, TTableSchema, TTableSchemaColumns, TColumnSchema, TColumnProp, TColumnHint, TTypeDetections, TSchemaEvolutionModes)
=======
from dlt.common.schema.typing import (COLUMN_HINTS, SCHEMA_ENGINE_VERSION, LOADS_TABLE_NAME, VERSION_TABLE_NAME, STATE_TABLE_NAME, TPartialTableSchema, TSchemaSettings, TSimpleRegex, TStoredSchema,
                                      TSchemaTables, TTableSchema, TTableSchemaColumns, TColumnSchema, TColumnProp, TColumnHint, TTypeDetections)
>>>>>>> 2033fee3
from dlt.common.schema.exceptions import (CannotCoerceColumnException, CannotCoerceNullException, InvalidSchemaName,
                                          ParentTableNotFoundException, SchemaCorruptedException)
from dlt.common.validation import validate_dict
from dlt.common.schema.exceptions import SchemaFrozenException


DEFAULT_SCHEMA_EVOLUTION_MODES: TSchemaEvolutionModes = {
    "table": "evolve",
    "column": "evolve",
    "column_variant": "evolve"
}

class Schema:
    ENGINE_VERSION: ClassVar[int] = SCHEMA_ENGINE_VERSION

    naming: NamingConvention
    """Naming convention used by the schema to normalize identifiers"""
    data_item_normalizer: DataItemNormalizer[Any]
    """Data item normalizer used by the schema to create tables"""

    version_table_name: str
    """Normalized name of the version table"""
    loads_table_name: str
    """Normalized name of the loads table"""
    state_table_name: str
    """Normalized name of the dlt state table"""


    _schema_name: str
    _dlt_tables_prefix: str
    _stored_version: int  # version at load/creation time
    _stored_version_hash: str  # version hash at load/creation time
    _imported_version_hash: str  # version hash of recently imported schema
    _schema_description: str  # optional schema description
    _schema_tables: TSchemaTables
    _settings: TSchemaSettings # schema settings to hold default hints, preferred types and other settings

    # list of preferred types: map regex on columns into types
    _compiled_preferred_types: List[Tuple[REPattern, TDataType]]
    # compiled default hints
    _compiled_hints: Dict[TColumnHint, Sequence[REPattern]]
    # compiled exclude filters per table
    _compiled_excludes: Dict[str, Sequence[REPattern]]
    # compiled include filters per table
    _compiled_includes: Dict[str, Sequence[REPattern]]
    # type detections
    _type_detections: Sequence[TTypeDetections]

    # normalizers config
    _normalizers_config: TNormalizersConfig

    def __init__(self, name: str, normalizers: TNormalizersConfig = None) -> None:
        self._reset_schema(name, normalizers)

    @classmethod
    def from_dict(cls, d: DictStrAny) -> "Schema":
        # upgrade engine if needed
        stored_schema = utils.migrate_schema(d, d["engine_version"], cls.ENGINE_VERSION)
        # verify schema
        utils.validate_stored_schema(stored_schema)
        # add defaults
        utils.apply_defaults(stored_schema)

        # bump version if modified
        utils.bump_version_if_modified(stored_schema)
        return cls.from_stored_schema(stored_schema)

    @classmethod
    def from_stored_schema(cls, stored_schema: TStoredSchema) -> "Schema":
        # create new instance from dict
        self: Schema = cls(stored_schema["name"], normalizers=stored_schema.get("normalizers", None))
        self._from_stored_schema(stored_schema)
        return self

    def replace_schema_content(self, schema: "Schema") -> None:
        self._reset_schema(schema.name, schema._normalizers_config)
        self._from_stored_schema(schema.to_dict())

    def to_dict(self, remove_defaults: bool = False) -> TStoredSchema:
        stored_schema: TStoredSchema = {
            "version": self._stored_version,
            "version_hash": self._stored_version_hash,
            "engine_version": Schema.ENGINE_VERSION,
            "name": self._schema_name,
            "tables": self._schema_tables,
            "settings": self._settings,
            "normalizers": self._normalizers_config
        }
        if self._imported_version_hash and not remove_defaults:
            stored_schema["imported_version_hash"] = self._imported_version_hash
        if self._schema_description:
            stored_schema["description"] = self._schema_description

        # bump version if modified
        utils.bump_version_if_modified(stored_schema)
        # remove defaults after bumping version
        if remove_defaults:
            utils.remove_defaults(stored_schema)
        return stored_schema

    def normalize_data_item(self, item: TDataItem, load_id: str, table_name: str) -> TNormalizedRowIterator:
        return self.data_item_normalizer.normalize_data_item(item, load_id, table_name)

    def filter_row(self, table_name: str, row: StrAny) -> StrAny:
        # TODO: remove this. move to extract stage
        # exclude row elements according to the rules in `filter` elements of the table
        # include rules have precedence and are used to make exceptions to exclude rules
        # the procedure will apply rules from the table_name and it's all parent tables up until root
        # parent tables are computed by `normalize_break_path` function so they do not need to exist in the schema
        # note: the above is not very clean. the `parent` element of each table should be used but as the rules
        #  are typically used to prevent not only table fields but whole tables from being created it is not possible

        if not self._compiled_excludes:
            # if there are no excludes in the whole schema, no modification to a row can be made
            # most of the schema do not use them
            return row

        def _exclude(path: str, excludes: Sequence[REPattern], includes: Sequence[REPattern]) -> bool:
            is_included = False
            is_excluded = any(exclude.search(path) for exclude in excludes)
            if is_excluded:
                # we may have exception if explicitly included
                is_included = any(include.search(path) for include in includes)
            return is_excluded and not is_included

        # break table name in components
        branch = self.naming.break_path(table_name)

        # check if any of the rows is excluded by rules in any of the tables
        for i in range(len(branch), 0, -1):  # stop is exclusive in `range`
            # start at the top level table
            c_t = self.naming.make_path(*branch[:i])
            excludes = self._compiled_excludes.get(c_t)
            # only if there's possibility to exclude, continue
            if excludes:
                includes = self._compiled_includes.get(c_t) or []
                for field_name in list(row.keys()):
                    path = self.naming.make_path(*branch[i:], field_name)
                    if _exclude(path, excludes, includes):
                        # TODO: copy to new instance
                        del row[field_name]  # type: ignore
            # if row is empty, do not process further
            if not row:
                break
        return row

    def coerce_row(self, table_name: str, parent_table: str, row: StrAny) -> Tuple[DictStrAny, TPartialTableSchema]:
        # get existing or create a new table
        updated_table_partial: TPartialTableSchema = None
        table = self._schema_tables.get(table_name)
        if not table:
            table = utils.new_table(table_name, parent_table)
        table_columns = table["columns"]

        new_row: DictStrAny = {}
        for col_name, v in row.items():
            # skip None values, we should infer the types later
            if v is None:
                # just check if column is nullable if it exists
                self._coerce_null_value(table_columns, table_name, col_name)
            else:
                new_col_name, new_col_def, new_v = self._coerce_non_null_value(table_columns, table_name, col_name, v)
                new_row[new_col_name] = new_v
                if new_col_def:
                    if not updated_table_partial:
                        # create partial table with only the new columns
                        updated_table_partial = copy(table)
                        updated_table_partial["columns"] = {}
                    updated_table_partial["columns"][new_col_name] = new_col_def

        return new_row, updated_table_partial

    def check_schema_update(self, parent_table: str, table_name: str, row: DictStrAny, partial_table: TPartialTableSchema) -> Tuple[DictStrAny, TPartialTableSchema]:
        """Checks if schema update mode allows for the requested changes, filter row or reject update, depending on the mode"""

        assert partial_table

        # for now we defined the schema as new if there are no data columns defined
        has_columns = self.has_data_columns
        if not has_columns:
            return row, partial_table

        # resolve evolution settings
        table_with_settings = parent_table or table_name
        evolution_settings = self.tables.get(table_with_settings, {}).get("schema_evolution_settings", DEFAULT_SCHEMA_EVOLUTION_MODES)
        if isinstance(evolution_settings, str):
            evolution_modes = TSchemaEvolutionModes(table=evolution_settings, column=evolution_settings, column_variant=evolution_settings)
        else:
            evolution_modes = evolution_settings
        evolution_modes = {**DEFAULT_SCHEMA_EVOLUTION_MODES, **evolution_modes}  # type: ignore

        # default settings allow all evolutions
        if evolution_modes == DEFAULT_SCHEMA_EVOLUTION_MODES:
            return row, partial_table

        table_exists = table_name in self.tables and len(self.tables[table_name].get("columns", {}))

        # check case where we have a new table
        if not table_exists:
            if evolution_modes == "freeze-and-trim":
                return None, None
            if evolution_modes["table"] in ["freeze-and-discard", "freeze-and-trim"]:
                return None, None
            if evolution_modes["table"] == "freeze-and-raise":
                raise SchemaFrozenException(f"Trying to add table {table_name} but new tables are frozen.")

        # check columns
        for item in list(row.keys()):
            for item in list(row.keys()):
                # if this is a new column for an existing table...
                if table_exists and item not in self.tables[table_name]["columns"]:
                    print("in_here " + item)
                    is_variant = item in partial_table["columns"] and partial_table["columns"][item].get("variant")
                    if evolution_modes["column"] == "freeze-and-trim" or (is_variant and evolution_modes["column_variant"] == "freeze-and-trim"):
                        row.pop(item)
                        partial_table["columns"].pop(item)
                    if evolution_modes["column"] == "freeze-and-discard" or (is_variant and evolution_modes["column_variant"] == "freeze-and-discard"):
                        return None, None
                    if evolution_modes["column"] == "freeze-and-raise" or (is_variant and evolution_modes["column_variant"] == "freeze-and-raise"):
                        raise SchemaFrozenException(f"Trying to add column {item} to table {table_name}  but columns are frozen.")

        return row, partial_table

    def update_schema(self, partial_table: TPartialTableSchema) -> TPartialTableSchema:
        table_name = partial_table["name"]
        parent_table_name = partial_table.get("parent")
        # check if parent table present
        if parent_table_name is not None:
            if self._schema_tables.get(parent_table_name) is None:
                raise ParentTableNotFoundException(
                    table_name, parent_table_name,
                    f" This may be due to misconfigured excludes filter that fully deletes content of the {parent_table_name}. Add includes that will preserve the parent table."
                    )
        table = self._schema_tables.get(table_name)
        if table is None:
            # add the whole new table to SchemaTables
            self._schema_tables[table_name] = partial_table
        else:
            # merge tables performing additional checks
            partial_table = utils.merge_tables(table, partial_table)
        return partial_table

    def bump_version(self) -> Tuple[int, str]:
        """Computes schema hash in order to check if schema content was modified. In such case the schema ``stored_version`` and ``stored_version_hash`` are updated.

        Should not be used in production code. The method ``to_dict`` will generate TStoredSchema with correct value, only once before persisting schema to storage.

        Returns:
            Tuple[int, str]: Current (``stored_version``, ``stored_version_hash``) tuple
        """
        version = utils.bump_version_if_modified(self.to_dict())
        self._stored_version, self._stored_version_hash = version
        return version

    def filter_row_with_hint(self, table_name: str, hint_type: TColumnHint, row: StrAny) -> StrAny:
        rv_row: DictStrAny = {}
        column_prop: TColumnProp = utils.hint_to_column_prop(hint_type)
        try:
            table = self.get_table_columns(table_name, include_incomplete=True)
            for column_name in table:
                if column_name in row:
                    hint_value = table[column_name][column_prop]
                    if (hint_value and column_prop != "nullable") or (column_prop == "nullable" and not hint_value):
                        rv_row[column_name] = row[column_name]
        except KeyError:
            for k, v in row.items():
                if self._infer_hint(hint_type, v, k):
                    rv_row[k] = v

        # dicts are ordered and we will return the rows with hints in the same order as they appear in the columns
        return rv_row

    def merge_hints(self, new_hints: Mapping[TColumnHint, Sequence[TSimpleRegex]]) -> None:
        # validate regexes
        validate_dict(TSchemaSettings, {"default_hints": new_hints}, ".", validator_f=utils.simple_regex_validator)
        # prepare hints to be added
        default_hints = self._settings.setdefault("default_hints", {})
        # add `new_hints` to existing hints
        for h, l in new_hints.items():
            if h in default_hints:
                extend_list_deduplicated(default_hints[h], l)
            else:
                # set new hint type
                default_hints[h] = l  # type: ignore
        self._compile_settings()

    def normalize_table_identifiers(self, table: TTableSchema) -> TTableSchema:
        # normalize all identifiers in table according to name normalizer of the schema
        table["name"] = self.naming.normalize_tables_path(table["name"])
        parent = table.get("parent")
        if parent:
            table["parent"] = self.naming.normalize_tables_path(parent)
        columns = table.get("columns")
        if columns:
            for c in columns.values():
                c["name"] = self.naming.normalize_path(c["name"])
            # re-index columns as the name changed
            table["columns"] = {c["name"]:c for c in columns.values()}
        return table

    def get_new_table_columns(self, table_name: str, exiting_columns: TTableSchemaColumns, include_incomplete: bool = False) -> List[TColumnSchema]:
        """Gets new columns to be added to `exiting_columns` to bring them up to date with `table_name` schema. Optionally includes incomplete columns (without data type)"""
        diff_c: List[TColumnSchema] = []
        s_t = self.get_table_columns(table_name, include_incomplete=include_incomplete)
        for c in s_t.values():
            if c["name"] not in exiting_columns:
                diff_c.append(c)
        return diff_c

    def get_table(self, table_name: str) -> TTableSchema:
        return self._schema_tables[table_name]

    def get_table_columns(self, table_name: str, include_incomplete: bool = False) -> TTableSchemaColumns:
        """Gets columns of `table_name`. Optionally includes incomplete columns """
        if include_incomplete:
            return self._schema_tables[table_name]["columns"]
        else:
            return {k:v for k, v in self._schema_tables[table_name]["columns"].items() if utils.is_complete_column(v)}

    def data_tables(self, include_incomplete: bool = False) -> List[TTableSchema]:
        """Gets list of all tables, that hold the loaded data. Excludes dlt tables. Excludes incomplete tables (ie. without columns)"""
        return [t for t in self._schema_tables.values() if not t["name"].startswith(self._dlt_tables_prefix) and (len(t["columns"]) > 0 or include_incomplete)]

    def dlt_tables(self) -> List[TTableSchema]:
        """Gets dlt tables"""
        return [t for t in self._schema_tables.values() if t["name"].startswith(self._dlt_tables_prefix)]

    def get_preferred_type(self, col_name: str) -> Optional[TDataType]:
        return next((m[1] for m in self._compiled_preferred_types if m[0].search(col_name)), None)

    @property
    def version(self) -> int:
        """Version of the schema content that takes into account changes from the time of schema loading/creation.
        The stored version is increased by one if content was modified

        Returns:
            int: Current schema version
        """
        return utils.bump_version_if_modified(self.to_dict())[0]

    @property
    def stored_version(self) -> int:
        """Version of the schema content form the time of schema loading/creation.

        Returns:
            int: Stored schema version
        """
        return self._stored_version

    @property
    def version_hash(self) -> str:
        """Current version hash of the schema, recomputed from the actual content"""
        return utils.bump_version_if_modified(self.to_dict())[1]

    @property
    def stored_version_hash(self) -> str:
        """Version hash of the schema content form the time of schema loading/creation."""
        return self._stored_version_hash

    @property
    def name(self) -> str:
        return self._schema_name

    @property
    def tables(self) -> TSchemaTables:
        """Dictionary of schema tables"""
        return self._schema_tables

    @property
    def settings(self) -> TSchemaSettings:
        return self._settings

    @property
    def has_data_columns(self) -> bool:
        for table in self.data_tables():
            return bool(table.get("columns", None))
        return False

    def to_pretty_json(self, remove_defaults: bool = True) -> str:
        d = self.to_dict(remove_defaults=remove_defaults)
        return json.dumps(d, pretty=True)

    def to_pretty_yaml(self, remove_defaults: bool = True) -> str:
        d = self.to_dict(remove_defaults=remove_defaults)
        return yaml.dump(d, allow_unicode=True, default_flow_style=False, sort_keys=False)

    def clone(self, update_normalizers: bool = False) -> "Schema":
        """Make a deep copy of the schema, possibly updating normalizers and identifiers in the schema if `update_normalizers` is True"""
        d = deepcopy(self.to_dict())
        schema = Schema.from_dict(d)  # type: ignore
        # update normalizers and possibly all schema identifiers
        if update_normalizers:
            schema.update_normalizers()
        return schema

    def update_normalizers(self) -> None:
        """Looks for new normalizer configuration or for destination capabilities context and updates all identifiers in the schema"""
        normalizers = explicit_normalizers()
        # set the current values as defaults
        normalizers["names"] = normalizers["names"] or self._normalizers_config["names"]
        normalizers["json"] = normalizers["json"] or self._normalizers_config["json"]
        self._configure_normalizers(normalizers)

    def _infer_column(self, k: str, v: Any, data_type: TDataType = None, is_variant: bool = False) -> TColumnSchema:
        column_schema =  TColumnSchema(
            name=k,
            data_type=data_type or self._infer_column_type(v, k),
            nullable=not self._infer_hint("not_null", v, k)
        )
        for hint in COLUMN_HINTS:
            column_schema[utils.hint_to_column_prop(hint)] = self._infer_hint(hint, v, k)

        if is_variant:
            column_schema["variant"] = is_variant
        return column_schema

    def _coerce_null_value(self, table_columns: TTableSchemaColumns, table_name: str, col_name: str) -> None:
        """Raises when column is explicitly not nullable"""
        if col_name in table_columns:
            existing_column = table_columns[col_name]
            if not existing_column.get("nullable", True):
                raise CannotCoerceNullException(table_name, col_name)

    def _coerce_non_null_value(self, table_columns: TTableSchemaColumns, table_name: str, col_name: str, v: Any, is_variant: bool = False) -> Tuple[str, TColumnSchema, Any]:
        new_column: TColumnSchema = None
        existing_column = table_columns.get(col_name)
        # if column exist but is incomplete then keep it as new column
        if existing_column and not utils.is_complete_column(existing_column):
            new_column = existing_column
            existing_column = None

        # infer type or get it from existing table
        col_type = existing_column["data_type"] if existing_column else self._infer_column_type(v, col_name, skip_preferred=is_variant)
        # get data type of value
        py_type = py_type_to_sc_type(type(v))
        # and coerce type if inference changed the python type
        try:
            coerced_v = coerce_value(col_type, py_type, v)
        except (ValueError, SyntaxError):
            if is_variant:
                # this is final call: we cannot generate any more auto-variants
                raise CannotCoerceColumnException(table_name, col_name, py_type, table_columns[col_name]["data_type"], v)
            # otherwise we must create variant extension to the table
            # pass final=True so no more auto-variants can be created recursively
            # TODO: generate callback so DLT user can decide what to do
            variant_col_name = self.naming.shorten_fragments(col_name, VARIANT_FIELD_FORMAT % py_type)
            return self._coerce_non_null_value(table_columns, table_name, variant_col_name, v, is_variant=True)

        # if coerced value is variant, then extract variant value
        # note: checking runtime protocols with isinstance(coerced_v, SupportsVariant): is extremely slow so we check if callable as every variant is callable
        if callable(coerced_v):  # and isinstance(coerced_v, SupportsVariant):
            coerced_v = coerced_v()
            if isinstance(coerced_v, tuple):
                # variant recovered so call recursively with variant column name and variant value
                variant_col_name = self.naming.shorten_fragments(col_name, VARIANT_FIELD_FORMAT % coerced_v[0])
                return self._coerce_non_null_value(table_columns, table_name, variant_col_name, coerced_v[1], is_variant=True)

        if not existing_column:
            inferred_column = self._infer_column(col_name, v, data_type=col_type, is_variant=is_variant)
            # if there's partial new_column then merge it with inferred column
            if new_column:
                new_column = utils.merge_columns(new_column, inferred_column, merge_defaults=True)
            else:
                new_column = inferred_column

        return col_name, new_column, coerced_v

    def _infer_column_type(self, v: Any, col_name: str, skip_preferred: bool = False) -> TDataType:
        tv = type(v)
        # try to autodetect data type
        mapped_type = utils.autodetect_sc_type(self._type_detections, tv, v)
        # if not try standard type mapping
        if mapped_type is None:
            mapped_type = py_type_to_sc_type(tv)
        # get preferred type based on column name
        preferred_type: TDataType = None
        if not skip_preferred:
            preferred_type = self.get_preferred_type(col_name)
        return preferred_type or mapped_type

    def _infer_hint(self, hint_type: TColumnHint, _: Any, col_name: str) -> bool:
        if hint_type in self._compiled_hints:
            return any(h.search(col_name) for h in self._compiled_hints[hint_type])
        else:
            return False

    def _add_standard_tables(self) -> None:
        self._schema_tables[self.version_table_name] = self.normalize_table_identifiers(utils.version_table())
        self._schema_tables[self.loads_table_name] = self.normalize_table_identifiers(utils.load_table())

    def _add_standard_hints(self) -> None:
        default_hints = utils.standard_hints()
        if default_hints:
            self._settings["default_hints"] = default_hints
        type_detections = utils.standard_type_detections()
        if type_detections:
            self._settings["detections"] = type_detections

    def _configure_normalizers(self, normalizers: TNormalizersConfig) -> None:
        # import desired modules
        self._normalizers_config, naming_module, item_normalizer_class = import_normalizers(normalizers)
        # print(f"{self.name}: {type(self.naming)} {type(naming_module)}")
        if self.naming and type(self.naming) is not type(naming_module):
            self.naming = naming_module
            for table in self._schema_tables.values():
                self.normalize_table_identifiers(table)
            # re-index the table names
            self._schema_tables = {t["name"]:t for t in self._schema_tables.values()}

        # name normalization functions
        self.naming = naming_module
        self._dlt_tables_prefix = self.naming.normalize_table_identifier("_dlt")
        self.version_table_name = self.naming.normalize_table_identifier(VERSION_TABLE_NAME)
        self.loads_table_name = self.naming.normalize_table_identifier(LOADS_TABLE_NAME)
        self.state_table_name = self.naming.normalize_table_identifier(STATE_TABLE_NAME)
        # data item normalization function
        self.data_item_normalizer = item_normalizer_class(self)
        self.data_item_normalizer.extend_schema()

    def _reset_schema(self, name: str, normalizers: TNormalizersConfig = None) -> None:
        self._schema_tables: TSchemaTables = {}
        self._schema_name: str = None
        self._stored_version = 1
        self._stored_version_hash: str = None
        self._imported_version_hash: str = None
        self._schema_description: str = None

        self._settings: TSchemaSettings = {}
        self._compiled_preferred_types: List[Tuple[REPattern, TDataType]] = []
        self._compiled_hints: Dict[TColumnHint, Sequence[REPattern]] = {}
        self._compiled_excludes: Dict[str, Sequence[REPattern]] = {}
        self._compiled_includes: Dict[str, Sequence[REPattern]] = {}
        self._type_detections: Sequence[TTypeDetections] = None

        self._normalizers_config = None
        self.naming = None
        self.data_item_normalizer = None

        # verify schema name - it does not depend on normalizers
        self._set_schema_name(name)
        # add standard hints
        self._add_standard_hints()
        # configure normalizers, including custom config if present
        if not normalizers:
            normalizers = explicit_normalizers()
        self._configure_normalizers(normalizers)
        # add version tables
        self._add_standard_tables()
        # compile all known regexes
        self._compile_settings()
        # set initial version hash
        self._stored_version_hash = self.version_hash

    def _from_stored_schema(self, stored_schema: TStoredSchema) -> None:
        self._schema_tables = stored_schema.get("tables") or {}
        if self.version_table_name not in self._schema_tables:
            raise SchemaCorruptedException(f"Schema must contain table {self.version_table_name}")
        if self.loads_table_name not in self._schema_tables:
            raise SchemaCorruptedException(f"Schema must contain table {self.loads_table_name}")
        self._stored_version = stored_schema["version"]
        self._stored_version_hash = stored_schema["version_hash"]
        self._imported_version_hash = stored_schema.get("imported_version_hash")
        self._schema_description = stored_schema.get("description")
        self._settings = stored_schema.get("settings") or {}
        self._compile_settings()

    def _set_schema_name(self, name: str) -> None:
        """Validates and sets the schema name. Validation does not need naming convention and checks against Python identifier"""
        if not utils.is_valid_schema_name(name):
            raise InvalidSchemaName(name)
        self._schema_name = name

    def _compile_settings(self) -> None:
        # if self._settings:
        for pattern, dt in self._settings.get("preferred_types", {}).items():
            # add tuples to be searched in coercions
            self._compiled_preferred_types.append((utils.compile_simple_regex(pattern), dt))
        for hint_name, hint_list in self._settings.get("default_hints", {}).items():
            # compile hints which are column matching regexes
            self._compiled_hints[hint_name] = list(map(utils.compile_simple_regex, hint_list))
        if self._schema_tables:
            for table in self._schema_tables.values():
                if "filters" in table:
                    if "excludes" in table["filters"]:
                        self._compiled_excludes[table["name"]] = list(map(utils.compile_simple_regex, table["filters"]["excludes"]))
                    if "includes" in table["filters"]:
                        self._compiled_includes[table["name"]] = list(map(utils.compile_simple_regex, table["filters"]["includes"]))
        # look for auto-detections in settings and then normalizer
        self._type_detections = self._settings.get("detections") or self._normalizers_config.get("detections") or []  # type: ignore

    def __repr__(self) -> str:
        return f"Schema {self.name} at {id(self)}"<|MERGE_RESOLUTION|>--- conflicted
+++ resolved
@@ -10,13 +10,8 @@
 from dlt.common.normalizers.json import DataItemNormalizer, TNormalizedRowIterator
 from dlt.common.schema import utils
 from dlt.common.data_types import py_type_to_sc_type, coerce_value, TDataType
-<<<<<<< HEAD
-from dlt.common.schema.typing import (COLUMN_HINTS, SCHEMA_ENGINE_VERSION, LOADS_TABLE_NAME, VERSION_TABLE_NAME, TColumnSchemaBase, TPartialTableSchema, TSchemaSettings, TSimpleRegex, TStoredSchema,
-                                      TSchemaTables, TTableSchema, TTableSchemaColumns, TColumnSchema, TColumnProp, TColumnHint, TTypeDetections, TSchemaEvolutionModes)
-=======
 from dlt.common.schema.typing import (COLUMN_HINTS, SCHEMA_ENGINE_VERSION, LOADS_TABLE_NAME, VERSION_TABLE_NAME, STATE_TABLE_NAME, TPartialTableSchema, TSchemaSettings, TSimpleRegex, TStoredSchema,
-                                      TSchemaTables, TTableSchema, TTableSchemaColumns, TColumnSchema, TColumnProp, TColumnHint, TTypeDetections)
->>>>>>> 2033fee3
+                                      TSchemaTables, TTableSchema, TTableSchemaColumns, TColumnSchema, TColumnProp, TColumnHint, TTypeDetections, TSchemaEvolutionModes, TColumnSchemaBase)
 from dlt.common.schema.exceptions import (CannotCoerceColumnException, CannotCoerceNullException, InvalidSchemaName,
                                           ParentTableNotFoundException, SchemaCorruptedException)
 from dlt.common.validation import validate_dict
