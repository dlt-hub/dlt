--- conflicted
+++ resolved
@@ -18,7 +18,6 @@
 from dlt.common.data_types import TDataType
 from dlt.common.normalizers.typing import TNormalizersConfig
 from dlt.common.typing import TSortOrder, TAnyDateTime
-from dlt.common.pendulum import pendulum
 
 try:
     from pydantic import BaseModel as _PydanticBaseModel
@@ -66,11 +65,8 @@
     "dedup_sort",
 ]
 """Known hints of a column used to declare hint regexes."""
-<<<<<<< HEAD
 
 TWriteDisposition = Literal["skip", "append", "replace", "merge"]
-=======
->>>>>>> 5b9c7156
 TTableFormat = Literal["iceberg", "parquet", "jsonl"]
 TTypeDetections = Literal[
     "timestamp", "iso_timestamp", "iso_date", "large_integer", "hexbytes_to_text", "wei_to_double"
@@ -160,7 +156,6 @@
     new_table: bool
 
 
-<<<<<<< HEAD
 # Part of Table containing processing hints added by pipeline stages
 TTableProcessingHints = TypedDict(
     "TTableProcessingHints",
@@ -171,10 +166,8 @@
     },
     total=False,
 )
-=======
-TWriteDisposition = Literal["skip", "append", "replace", "merge"]
+
 TLoaderMergeStrategy = Literal["delete-insert", "scd2"]
-
 
 WRITE_DISPOSITIONS: Set[TWriteDisposition] = set(get_args(TWriteDisposition))
 MERGE_STRATEGIES: Set[TLoaderMergeStrategy] = set(get_args(TLoaderMergeStrategy))
@@ -195,7 +188,6 @@
 
 
 TWriteDispositionConfig = Union[TWriteDisposition, TWriteDispositionDict, TMergeDispositionDict]
->>>>>>> 5b9c7156
 
 
 # TypedDict that defines properties of a table
