import abc
import csv
import semver
from typing import (
    IO,
    TYPE_CHECKING,
    Any,
    Dict,
    List,
    Literal,
    Optional,
    Sequence,
    Tuple,
    Type,
    NamedTuple,
    TypeVar,
)

from dlt.common.json import json
from dlt.common.configuration import with_config
from dlt.common.data_writers.exceptions import (
    SpecLookupFailed,
    DataWriterNotFound,
    FileFormatForItemFormatNotFound,
    FileSpecNotFound,
    InvalidDataItem,
)
from dlt.common.destination.configuration import (
    CsvFormatConfiguration,
    CsvQuoting,
    ParquetFormatConfiguration,
)
from dlt.common.destination import (
    DestinationCapabilitiesContext,
    TLoaderFileFormat,
    LOADER_FILE_FORMATS,
)
from dlt.common.exceptions import ValueErrorWithKnownValues
from dlt.common.metrics import DataWriterMetrics
from dlt.common.schema.typing import TTableSchemaColumns
<<<<<<< HEAD
from dlt.common.typing import StrAny, TDataItem, TDataItems
=======
from dlt.common.typing import StrAny, TDataItem
>>>>>>> befe9ced

import sqlglot

if TYPE_CHECKING:
    from dlt.common.libs.pyarrow import pyarrow as pa


TDataItemFormat = Literal["arrow", "object", "file", "model"]
TWriter = TypeVar("TWriter", bound="DataWriter")


class FileWriterSpec(NamedTuple):
    file_format: TLoaderFileFormat
    """format of the output file"""
    data_item_format: TDataItemFormat
    """format of the input data"""
    file_extension: str
    is_binary_format: bool
    supports_schema_changes: Literal["True", "Buffer", "False"]
    """File format supports changes of schema: True - at any moment, Buffer - in memory buffer before opening file, False - not at all"""
    requires_destination_capabilities: bool = False
    supports_compression: bool = False
    file_max_items: Optional[int] = None
    """Set an upper limit on the number of items in one file"""


EMPTY_DATA_WRITER_METRICS = DataWriterMetrics("", 0, 0, 2**32, 0.0)


class DataWriter(abc.ABC):
    def __init__(self, f: IO[Any], caps: DestinationCapabilitiesContext = None) -> None:
        self._f = f
        self._caps = caps
        self.items_count = 0

    def write_header(self, columns_schema: TTableSchemaColumns) -> None:  # noqa
        pass

    def write_data(self, items: Sequence[TDataItem]) -> None:
        self.items_count += len(items)

    def write_footer(self) -> None:  # noqa
        pass

    def close(self) -> None:  # noqa
        pass

    def write_all(self, columns_schema: TTableSchemaColumns, items: Sequence[TDataItem]) -> None:
        self.write_header(columns_schema)
        self.write_data(items)
        self.write_footer()

    @classmethod
    @abc.abstractmethod
    def writer_spec(cls) -> FileWriterSpec:
        pass

    @classmethod
    def from_file_format(
        cls,
        file_format: TLoaderFileFormat,
        data_item_format: TDataItemFormat,
        f: IO[Any],
        caps: DestinationCapabilitiesContext = None,
    ) -> "DataWriter":
        return cls.class_factory(file_format, data_item_format, ALL_WRITERS)(f, caps)

    @classmethod
    def writer_spec_from_file_format(
        cls, file_format: TLoaderFileFormat, data_item_format: TDataItemFormat
    ) -> FileWriterSpec:
        return cls.class_factory(file_format, data_item_format, ALL_WRITERS).writer_spec()

    @classmethod
    def item_format_from_file_extension(cls, extension: str) -> TDataItemFormat:
        """Simple heuristic to get data item format from file extension"""
        if extension == "typed-jsonl":
            return "object"
        elif extension == "parquet":
            return "arrow"
        elif extension == "model":
            return "model"
        # those files may be imported by normalizer as is
        elif extension in LOADER_FILE_FORMATS:
            return "file"
        else:
            raise ValueError(f"No `data_item_format` associated with file extension: `{extension}`")

    @staticmethod
    def writer_class_from_spec(spec: FileWriterSpec) -> Type["DataWriter"]:
        try:
            return WRITER_SPECS[spec]
        except KeyError:
            if spec.data_item_format == "file":
                return ImportFileWriter
            raise FileSpecNotFound(spec.file_format, spec.data_item_format, spec)

    @staticmethod
    def class_factory(
        file_format: TLoaderFileFormat,
        data_item_format: TDataItemFormat,
        writers: Sequence[Type["DataWriter"]],
    ) -> Type["DataWriter"]:
        for writer in writers:
            spec = writer.writer_spec()
            if spec.file_format == file_format and spec.data_item_format == data_item_format:
                return writer
        raise FileFormatForItemFormatNotFound(file_format, data_item_format)


class ImportFileWriter(DataWriter):
    """May only import files, fails on any open/write operations"""

    def write_header(self, columns_schema: TTableSchemaColumns) -> None:
        raise NotImplementedError(
            "`ImportFileWriter` cannot write any files. You have a bug in your code."
        )

    @classmethod
    def writer_spec(cls) -> FileWriterSpec:
        raise NotImplementedError("`ImportFileWriter` has no single spec")


class JsonlWriter(DataWriter):
    def write_data(self, items: Sequence[TDataItem]) -> None:
        super().write_data(items)
        for row in items:
            json.dump(row, self._f)
            self._f.write(b"\n")

    @classmethod
    def writer_spec(cls) -> FileWriterSpec:
        return FileWriterSpec(
            "jsonl",
            "object",
            file_extension="jsonl",
            is_binary_format=True,
            supports_schema_changes="True",
            supports_compression=True,
        )


class ModelWriter(DataWriter):
    """Writes incoming items row by row into a text file and ensures a trailing ;"""

    def write_header(self, columns_schema: TTableSchemaColumns) -> None:
        pass

    def write_data(self, items: Sequence[TDataItem]) -> None:
        super().write_data(items)
        for item in items:
            dialect = item.query_dialect()
            query = item.to_sql()
            self._f.write("dialect: " + (dialect or "") + "\n" + query + "\n")

    @classmethod
    def writer_spec(cls) -> FileWriterSpec:
        return FileWriterSpec(
            "model",
            "model",
            file_extension="model",
            is_binary_format=False,
            supports_schema_changes="True",
            supports_compression=False,
            # NOTE: we create a new model file for each sql row
            file_max_items=1,
        )


class TypedJsonlListWriter(JsonlWriter):
    def write_data(self, items: Sequence[TDataItem]) -> None:
        # skip JsonlWriter when calling super
        super(JsonlWriter, self).write_data(items)
        # write all rows as one list which will require to write just one line
        # encode types with PUA characters
        json.typed_dump(items, self._f)
        self._f.write(b"\n")

    @classmethod
    def writer_spec(cls) -> FileWriterSpec:
        return FileWriterSpec(
            "typed-jsonl",
            "object",
            file_extension="typed-jsonl",
            is_binary_format=True,
            supports_schema_changes="True",
            supports_compression=True,
        )


class InsertValuesWriter(DataWriter):
    def __init__(self, f: IO[Any], caps: DestinationCapabilitiesContext = None) -> None:
        assert (
            caps is not None
        ), "InsertValuesWriter requires destination capabilities to be present"
        super().__init__(f, caps)
        self._chunks_written = 0
        self._headers_lookup: Dict[str, int] = None
        self.writer_type = caps.insert_values_writer_type
        if self.writer_type == "default":
            self.pre, self.post, self.sep = ("(", ")", ",\n")
        elif self.writer_type == "select_union":
            self.pre, self.post, self.sep = ("SELECT ", "", " UNION ALL\n")

    def write_header(self, columns_schema: TTableSchemaColumns) -> None:
        assert self._chunks_written == 0
        assert columns_schema is not None, "column schema required"
        headers = columns_schema.keys()
        # dict lookup is always faster
        self._headers_lookup = {v: i for i, v in enumerate(headers)}
        # do not write INSERT INTO command, this must be added together with table name by the loader
        self._f.write("INSERT INTO {}(")
        self._f.write(",".join(map(self._caps.escape_identifier, headers)))
        self._f.write(")\n")
        if self.writer_type == "default":
            self._f.write("VALUES\n")

    def write_data(self, items: Sequence[TDataItem]) -> None:
        super().write_data(items)

        # do not write empty rows, such things may be produced by Arrow adapters
        if len(items) == 0:
            return

        def write_row(row: StrAny, last_row: bool = False) -> None:
            output = ["NULL"] * len(self._headers_lookup)
            for n, v in row.items():
                output[self._headers_lookup[n]] = self._caps.escape_literal(v)
            self._f.write(self.pre)
            self._f.write(",".join(output))
            self._f.write(self.post)
            if not last_row:
                self._f.write(self.sep)

        # if next chunk add separator
        if self._chunks_written > 0:
            self._f.write(self.sep)

        # write rows
        for row in items[:-1]:
            write_row(row)

        # write last row without separator so we can write footer eventually
        write_row(items[-1], last_row=True)
        self._chunks_written += 1

    def write_footer(self) -> None:
        if self._chunks_written > 0:
            self._f.write(";")

    @classmethod
    def writer_spec(cls) -> FileWriterSpec:
        return FileWriterSpec(
            "insert_values",
            "object",
            file_extension="insert_values",
            is_binary_format=False,
            supports_schema_changes="Buffer",
            supports_compression=True,
            requires_destination_capabilities=True,
        )


class ParquetDataWriter(DataWriter):
    @with_config(spec=ParquetFormatConfiguration)
    def __init__(
        self,
        f: IO[Any],
        caps: DestinationCapabilitiesContext = None,
        *,
        flavor: Optional[str] = None,
        version: Optional[str] = "2.4",
        data_page_size: Optional[int] = None,
        timestamp_timezone: str = "UTC",
        row_group_size: Optional[int] = None,
        coerce_timestamps: Optional[Literal["s", "ms", "us", "ns"]] = None,
        allow_truncated_timestamps: bool = False,
        use_compliant_nested_type: bool = True,
        _format: ParquetFormatConfiguration = None,  # will receive the full config
    ) -> None:
        super().__init__(f, caps or DestinationCapabilitiesContext.generic_capabilities("parquet"))
        from dlt.common.libs.pyarrow import pyarrow

        self.writer: Optional[pyarrow.parquet.ParquetWriter] = None
        self.schema: Optional[pyarrow.Schema] = None
        self.nested_indices: List[str] = None
        # merge parquet format
        if self._caps.parquet_format is not None:
            self.parquet_format = self._caps.parquet_format.copy()
            self.parquet_format.update(_format.as_dict_nondefault())
        else:
            self.parquet_format = _format

    def _create_writer(self, schema: "pa.Schema") -> "pa.parquet.ParquetWriter":
        from dlt.common.libs.pyarrow import pyarrow

        # if timestamps are not explicitly coerced, use destination resolution
        # TODO: introduce maximum timestamp resolution, using timestamp_precision too aggressive
        # if not self.coerce_timestamps:
        #     self.coerce_timestamps = get_py_arrow_timestamp(
        #         self._caps.timestamp_precision, "UTC"
        #     ).unit
        #     self.allow_truncated_timestamps = True

        return pyarrow.parquet.ParquetWriter(
            self._f,
            schema,
            flavor=self.parquet_format.flavor,
            version=self.parquet_format.version,
            data_page_size=self.parquet_format.data_page_size,
            coerce_timestamps=self.parquet_format.coerce_timestamps,
            allow_truncated_timestamps=self.parquet_format.allow_truncated_timestamps,
            use_compliant_nested_type=self.parquet_format.use_compliant_nested_type,
        )

    def write_header(self, columns_schema: TTableSchemaColumns) -> None:
        from dlt.common.libs.pyarrow import columns_to_arrow

        # build schema
        self.schema = columns_to_arrow(
            columns_schema, self._caps, self.parquet_format.timestamp_timezone
        )
        # find row items that are of the json type (could be abstracted out for use in other writers?)
        self.nested_indices = [
            i for i, field in columns_schema.items() if field["data_type"] == "json"
        ]
        self.writer = self._create_writer(self.schema)

    def write_data(self, items: Sequence[TDataItem]) -> None:
        super().write_data(items)
        from dlt.common.libs.pyarrow import pyarrow

        # serialize json types and replace with strings
        for key in self.nested_indices:
            for row in items:
                if (value := row.get(key)) is not None:
                    # TODO: make this configurable
                    if value is not None and not isinstance(value, str):
                        row[key] = json.dumps(value)

        table = pyarrow.Table.from_pylist(items, schema=self.schema)
        # detect non-null columns receiving nulls. above v.19 it is checked in `write_table`
        if semver.Version.parse(pyarrow.__version__).major < 19:
            table = table.cast(self.schema)
        # Write
        self.writer.write_table(table, row_group_size=self.parquet_format.row_group_size)

    def close(self) -> None:  # noqa
        if self.writer:
            self.writer.close()
            self.writer = None

    @classmethod
    def writer_spec(cls) -> FileWriterSpec:
        return FileWriterSpec(
            "parquet",
            "object",
            "parquet",
            is_binary_format=True,
            supports_schema_changes="Buffer",
            requires_destination_capabilities=True,
            supports_compression=False,
        )


class CsvWriter(DataWriter):
    @with_config(spec=CsvFormatConfiguration)
    def __init__(
        self,
        f: IO[Any],
        caps: DestinationCapabilitiesContext = None,
        *,
        delimiter: str = ",",
        include_header: bool = True,
        quoting: CsvQuoting = "quote_needed",
        bytes_encoding: str = "utf-8",
    ) -> None:
        super().__init__(f, caps)
        self.include_header = include_header
        self.delimiter = delimiter
        self.quoting: CsvQuoting = quoting
        self.writer: csv.DictWriter[str] = None
        self.bytes_encoding = bytes_encoding

    def write_header(self, columns_schema: TTableSchemaColumns) -> None:
        self._columns_schema = columns_schema
        if self.quoting == "quote_needed":
            quoting: Literal[0, 1, 2, 3] = csv.QUOTE_NONNUMERIC
        elif self.quoting == "quote_all":
            quoting = csv.QUOTE_ALL
        elif self.quoting == "quote_none":
            quoting = csv.QUOTE_NONE
        elif self.quoting == "quote_minimal":
            quoting = csv.QUOTE_MINIMAL
        else:
            raise ValueError(self.quoting)

        self.writer = csv.DictWriter(
            self._f,
            fieldnames=list(columns_schema.keys()),
            extrasaction="ignore",
            dialect=csv.unix_dialect,
            delimiter=self.delimiter,
            quoting=quoting,
        )
        if self.include_header:
            self.writer.writeheader()
        # find row items that are of the json type
        self.nested_indices = [
            i for i, field in columns_schema.items() if field["data_type"] == "json"
        ]
        # find row items that are of the binary type
        self.bytes_indices = [
            i for i, field in columns_schema.items() if field["data_type"] == "binary"
        ]

    def write_data(self, items: Sequence[TDataItem]) -> None:
        # convert bytes and json
        if self.nested_indices or self.bytes_indices:
            for row in items:
                for key in self.nested_indices:
                    if (value := row.get(key)) is not None:
                        row[key] = json.dumps(value)
                for key in self.bytes_indices:
                    if (value := row.get(key)) is not None:
                        # assumed bytes value
                        try:
                            row[key] = value.decode(self.bytes_encoding)
                        except UnicodeError:
                            raise InvalidDataItem(
                                "csv",
                                "object",
                                f"'{key}' contains bytes that cannot be decoded with encoding"
                                f" `{self.bytes_encoding}`. Remove binary columns or replace their"
                                " content with a hex representation: \\x... while keeping data"
                                " type as binary.",
                            )

        self.writer.writerows(items)
        # count rows that got written
        self.items_count += sum(len(row) for row in items)

    def close(self) -> None:
        self.writer = None
        self._first_schema = None

    @classmethod
    def writer_spec(cls) -> FileWriterSpec:
        return FileWriterSpec(
            "csv",
            "object",
            file_extension="csv",
            is_binary_format=False,
            supports_schema_changes="False",
            requires_destination_capabilities=False,
            supports_compression=True,
        )


class ArrowToParquetWriter(ParquetDataWriter):
    def write_header(self, columns_schema: TTableSchemaColumns) -> None:
        # Schema will be written as-is from the arrow table
        self._column_schema = columns_schema

    def write_data(self, items: Sequence[TDataItem]) -> None:
        from dlt.common.libs.pyarrow import concat_batches_and_tables_in_order

        if not items:
            return
        # concat batches and tables into a single one, preserving order
        # pyarrow writer starts a row group for each item it writes (even with 0 rows)
        # it also converts batches into tables internally. by creating a single table
        # we allow the user rudimentary control over row group size via max buffered items
        table = concat_batches_and_tables_in_order(items)
        self.items_count += table.num_rows
        if not self.writer:
            self.writer = self._create_writer(table.schema)
        # write concatenated tables
        self.writer.write_table(table, row_group_size=self.parquet_format.row_group_size)

    def write_footer(self) -> None:
        if not self.writer:
            raise NotImplementedError("Arrow Writer does not support writing empty files")
        return super().write_footer()

    def close(self) -> None:
        return super().close()

    @classmethod
    def writer_spec(cls) -> FileWriterSpec:
        return FileWriterSpec(
            "parquet",
            "arrow",
            file_extension="parquet",
            is_binary_format=True,
            supports_schema_changes="False",
            requires_destination_capabilities=False,
            supports_compression=False,
        )


class ArrowToCsvWriter(DataWriter):
    @with_config(spec=CsvFormatConfiguration)
    def __init__(
        self,
        f: IO[Any],
        caps: DestinationCapabilitiesContext = None,
        *,
        delimiter: str = ",",
        include_header: bool = True,
        quoting: CsvQuoting = "quote_needed",
    ) -> None:
        super().__init__(f, caps)
        self.delimiter = delimiter
        self._delimiter_b = delimiter.encode("ascii")
        self.include_header = include_header
        self.quoting: CsvQuoting = quoting
        self.writer: Any = None

    def write_header(self, columns_schema: TTableSchemaColumns) -> None:
        self._columns_schema = columns_schema

    def write_data(self, items: Sequence[TDataItem]) -> None:
        from dlt.common.libs.pyarrow import pyarrow
        import pyarrow.csv

        for item in items:
            if isinstance(item, (pyarrow.Table, pyarrow.RecordBatch)):
                if not self.writer:
                    if self.quoting == "quote_needed":
                        quoting = "needed"
                    elif self.quoting == "quote_all":
                        quoting = "all_valid"
                    elif self.quoting == "quote_none":
                        quoting = "none"
                    else:
                        raise ValueError(self.quoting)
                    try:
                        self.writer = pyarrow.csv.CSVWriter(
                            self._f,
                            item.schema,
                            write_options=pyarrow.csv.WriteOptions(
                                include_header=self.include_header,
                                delimiter=self._delimiter_b,
                                quoting_style=quoting,
                            ),
                        )
                        self._first_schema = item.schema
                    except pyarrow.ArrowInvalid as inv_ex:
                        if "Unsupported Type" in str(inv_ex):
                            raise InvalidDataItem(
                                "csv",
                                "arrow",
                                "Arrow data contains a column that cannot be written to csv file"
                                f" `{inv_ex}`. Remove nested columns (struct, map) or convert them"
                                " to json strings.",
                            )
                        raise
                # make sure that Schema stays the same
                if not item.schema.equals(self._first_schema):
                    raise InvalidDataItem(
                        "csv",
                        "arrow",
                        "Arrow schema changed without rotating the file. This may be internal"
                        " error or misuse of the writer.\nFirst"
                        f" schema:\n{self._first_schema}\n\nCurrent schema:\n{item.schema}",
                    )

                # write headers only on the first write
                try:
                    self.writer.write(item)
                except pyarrow.ArrowInvalid as inv_ex:
                    if "Invalid UTF8 payload" in str(inv_ex):
                        raise InvalidDataItem(
                            "csv",
                            "arrow",
                            "Arrow data contains string or binary columns with invalid UTF-8"
                            " characters. Remove binary columns or replace their content with a hex"
                            " representation: \\x... while keeping data type as binary.",
                        )
                    if "Timezone database not found" in str(inv_ex):
                        raise InvalidDataItem(
                            "csv",
                            "arrow",
                            str(inv_ex)
                            + ". Arrow does not ship with tzdata on Windows. You need to install it"
                            " yourself:"
                            " https://arrow.apache.org/docs/cpp/build_system.html#runtime-dependencies",
                        )
                    raise
            else:
                raise ValueError(f"Unsupported type `{type(item)}`")
            # count rows that got written
            self.items_count += item.num_rows

    def write_footer(self) -> None:
        if self.writer is None and self.include_header:
            # write empty file
            self._f.write(
                self._delimiter_b.join(
                    [
                        b'"' + col["name"].encode("utf-8") + b'"'
                        for col in self._columns_schema.values()
                    ]
                )
            )

    def close(self) -> None:
        if self.writer:
            self.writer.close()
            self.writer = None
            self._first_schema = None

    @classmethod
    def writer_spec(cls) -> FileWriterSpec:
        return FileWriterSpec(
            "csv",
            "arrow",
            file_extension="csv",
            is_binary_format=True,
            supports_schema_changes="False",
            requires_destination_capabilities=False,
            supports_compression=True,
        )


class ArrowToObjectAdapter:
    """A mixin that will convert object writer into arrow writer."""

    def write_data(self, items: Sequence[TDataItem]) -> None:
        for batch in items:
            # convert to object data item format
            super().write_data(batch.to_pylist())  # type: ignore[misc]

    @staticmethod
    def convert_spec(base: Type[DataWriter]) -> FileWriterSpec:
        spec = base.writer_spec()
        return spec._replace(data_item_format="arrow")


class ArrowToInsertValuesWriter(ArrowToObjectAdapter, InsertValuesWriter):
    @classmethod
    def writer_spec(cls) -> FileWriterSpec:
        return cls.convert_spec(InsertValuesWriter)


class ArrowToJsonlWriter(ArrowToObjectAdapter, JsonlWriter):
    @classmethod
    def writer_spec(cls) -> FileWriterSpec:
        return cls.convert_spec(JsonlWriter)


class ArrowToTypedJsonlListWriter(ArrowToObjectAdapter, TypedJsonlListWriter):
    @classmethod
    def writer_spec(cls) -> FileWriterSpec:
        return cls.convert_spec(TypedJsonlListWriter)


def is_native_writer(writer_type: Type[DataWriter]) -> bool:
    """Checks if writer has adapter mixin. Writers with adapters are not native and typically
    decrease the performance.
    """
    # we only have arrow adapters now
    return not issubclass(writer_type, ArrowToObjectAdapter)


ALL_WRITERS: List[Type[DataWriter]] = [
    JsonlWriter,
    TypedJsonlListWriter,
    InsertValuesWriter,
    ParquetDataWriter,
    CsvWriter,
    ArrowToParquetWriter,
    ArrowToInsertValuesWriter,
    ArrowToJsonlWriter,
    ArrowToTypedJsonlListWriter,
    ArrowToCsvWriter,
    ModelWriter,
]

WRITER_SPECS: Dict[FileWriterSpec, Type[DataWriter]] = {
    writer.writer_spec(): writer for writer in ALL_WRITERS
}

NATIVE_FORMAT_WRITERS: Dict[TDataItemFormat, Tuple[Type[DataWriter], ...]] = {
    # all "object" writers are native object writers (no adapters yet)
    "object": tuple(
        writer
        for writer in ALL_WRITERS
        if writer.writer_spec().data_item_format == "object" and is_native_writer(writer)
    ),
    # exclude arrow adapters
    "arrow": tuple(
        writer
        for writer in ALL_WRITERS
        if writer.writer_spec().data_item_format == "arrow" and is_native_writer(writer)
    ),
    "model": tuple(
        writer
        for writer in ALL_WRITERS
        if writer.writer_spec().data_item_format == "model" and is_native_writer(writer)
    ),
}


def resolve_best_writer_spec(
    item_format: TDataItemFormat,
    possible_file_formats: Sequence[TLoaderFileFormat],
    preferred_format: TLoaderFileFormat = None,
) -> FileWriterSpec:
    """Finds best writer for `item_format` out of `possible_file_formats`. Tries `preferred_format` first.
    Best possible writer is a native writer for `item_format` writing files in `preferred_format`.
    If not found, any native writer for `possible_file_formats` is picked.
    Native writer supports `item_format` directly without a need to convert to other item formats.
    """
    native_writers = NATIVE_FORMAT_WRITERS[item_format]
    # check if preferred format has native item_format writer
    if preferred_format:
        if preferred_format not in possible_file_formats:
            raise ValueErrorWithKnownValues(
                "preferred_format", preferred_format, possible_file_formats
            )

        try:
            return DataWriter.class_factory(
                preferred_format, item_format, native_writers
            ).writer_spec()
        except DataWriterNotFound:
            pass
    # if not found, use scan native file formats for item format
    for supported_format in possible_file_formats:
        if supported_format != preferred_format:
            try:
                return DataWriter.class_factory(
                    supported_format, item_format, native_writers
                ).writer_spec()
            except DataWriterNotFound:
                pass

    # search all writers
    if preferred_format:
        try:
            return DataWriter.class_factory(
                preferred_format, item_format, ALL_WRITERS
            ).writer_spec()
        except DataWriterNotFound:
            pass

    for supported_format in possible_file_formats:
        if supported_format != preferred_format:
            try:
                return DataWriter.class_factory(
                    supported_format, item_format, ALL_WRITERS
                ).writer_spec()
            except DataWriterNotFound:
                pass

    raise SpecLookupFailed(item_format, possible_file_formats, preferred_format)


def get_best_writer_spec(
    item_format: TDataItemFormat, file_format: TLoaderFileFormat
) -> FileWriterSpec:
    """Gets writer for `item_format` writing files in {file_format}. Looks for native writer first"""
    native_writers = NATIVE_FORMAT_WRITERS[item_format]
    try:
        return DataWriter.class_factory(file_format, item_format, native_writers).writer_spec()
    except DataWriterNotFound:
        return DataWriter.class_factory(file_format, item_format, ALL_WRITERS).writer_spec()


def create_import_spec(
    item_file_format: TLoaderFileFormat,
    possible_file_formats: Sequence[TLoaderFileFormat],
) -> FileWriterSpec:
    """Creates writer spec that may be used only to import files"""
    # can the item file be directly imported?
    if item_file_format not in possible_file_formats:
        raise SpecLookupFailed("file", possible_file_formats, item_file_format)

    spec = DataWriter.class_factory(item_file_format, "object", ALL_WRITERS).writer_spec()
    return spec._replace(data_item_format="file")


def count_rows_in_items(item: TDataItems) -> int:
    """Count total number of rows of `items` which may be
    * single item
    * list of single items
    * list of tables like data frames or
    """

    if isinstance(item, list):
        # if item supports "shape" it will be used to count items
        if len(item) > 0 and hasattr(item[0], "shape"):
            return sum(len(tbl) for tbl in item)
        else:
            return len(item)
    else:
        # update row count, if item supports "num_rows" it will be used to count items
        if hasattr(item, "shape"):
            return len(item)
        else:
            return 1<|MERGE_RESOLUTION|>--- conflicted
+++ resolved
@@ -38,13 +38,7 @@
 from dlt.common.exceptions import ValueErrorWithKnownValues
 from dlt.common.metrics import DataWriterMetrics
 from dlt.common.schema.typing import TTableSchemaColumns
-<<<<<<< HEAD
 from dlt.common.typing import StrAny, TDataItem, TDataItems
-=======
-from dlt.common.typing import StrAny, TDataItem
->>>>>>> befe9ced
-
-import sqlglot
 
 if TYPE_CHECKING:
     from dlt.common.libs.pyarrow import pyarrow as pa
