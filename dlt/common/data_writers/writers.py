import abc
import csv
import semver
from typing import (
    IO,
    TYPE_CHECKING,
    Any,
    Dict,
    List,
    Literal,
    Optional,
    Sequence,
    Tuple,
    Type,
    NamedTuple,
    TypeVar,
)

from dlt.common.json import json
from dlt.common.configuration import with_config
from dlt.common.data_writers.exceptions import (
    SpecLookupFailed,
    DataWriterNotFound,
    FileFormatForItemFormatNotFound,
    FileSpecNotFound,
    InvalidDataItem,
)
from dlt.common.destination.configuration import (
    CsvFormatConfiguration,
    CsvQuoting,
    ParquetFormatConfiguration,
)
from dlt.common.destination import (
    DestinationCapabilitiesContext,
    TLoaderFileFormat,
    LOADER_FILE_FORMATS,
)
from dlt.common.exceptions import ValueErrorWithKnownValues
from dlt.common.metrics import DataWriterMetrics
from dlt.common.schema.typing import TTableSchemaColumns
<<<<<<< HEAD
from dlt.common.typing import StrAny, TDataItem, TDataItems
=======
from dlt.common.typing import StrAny, TDataItem

>>>>>>> 5236e15f

if TYPE_CHECKING:
    from dlt.common.libs.pyarrow import pyarrow as pa


TDataItemFormat = Literal["arrow", "object", "file", "model"]
TWriter = TypeVar("TWriter", bound="DataWriter")


class FileWriterSpec(NamedTuple):
    file_format: TLoaderFileFormat
    """format of the output file"""
    data_item_format: TDataItemFormat
    """format of the input data"""
    file_extension: str
    is_binary_format: bool
    supports_schema_changes: Literal["True", "Buffer", "False"]
    """File format supports changes of schema: True - at any moment, Buffer - in memory buffer before opening file, False - not at all"""
    requires_destination_capabilities: bool = False
    supports_compression: bool = False
    file_max_items: Optional[int] = None
    """Set an upper limit on the number of items in one file"""


EMPTY_DATA_WRITER_METRICS = DataWriterMetrics("", 0, 0, 2**32, 0.0)


class DataWriter(abc.ABC):
    def __init__(self, f: IO[Any], caps: DestinationCapabilitiesContext = None) -> None:
        self._f = f
        self._caps = caps
        self.items_count = 0

    def write_header(self, columns_schema: TTableSchemaColumns) -> None:  # noqa
        pass

    def write_data(self, items: Sequence[TDataItem]) -> None:
        self.items_count += len(items)

    def write_footer(self) -> None:  # noqa
        pass

    def close(self) -> None:  # noqa
        pass

    def write_all(self, columns_schema: TTableSchemaColumns, items: Sequence[TDataItem]) -> None:
        self.write_header(columns_schema)
        self.write_data(items)
        self.write_footer()

    @classmethod
    @abc.abstractmethod
    def writer_spec(cls) -> FileWriterSpec:
        pass

    @classmethod
    def from_file_format(
        cls,
        file_format: TLoaderFileFormat,
        data_item_format: TDataItemFormat,
        f: IO[Any],
        caps: DestinationCapabilitiesContext = None,
    ) -> "DataWriter":
        return cls.class_factory(file_format, data_item_format, ALL_WRITERS)(f, caps)

    @classmethod
    def writer_spec_from_file_format(
        cls, file_format: TLoaderFileFormat, data_item_format: TDataItemFormat
    ) -> FileWriterSpec:
        return cls.class_factory(file_format, data_item_format, ALL_WRITERS).writer_spec()

    @classmethod
    def item_format_from_file_extension(cls, extension: str) -> TDataItemFormat:
        """Simple heuristic to get data item format from file extension"""
        if extension == "typed-jsonl":
            return "object"
        elif extension == "parquet":
            return "arrow"
        elif extension == "model":
            return "model"
        # those files may be imported by normalizer as is
        elif extension in LOADER_FILE_FORMATS:
            return "file"
        else:
            raise ValueError(f"No `data_item_format` associated with file extension: `{extension}`")

    @staticmethod
    def writer_class_from_spec(spec: FileWriterSpec) -> Type["DataWriter"]:
        try:
            return WRITER_SPECS[spec]
        except KeyError:
            if spec.data_item_format == "file":
                return ImportFileWriter
            raise FileSpecNotFound(spec.file_format, spec.data_item_format, spec)

    @staticmethod
    def class_factory(
        file_format: TLoaderFileFormat,
        data_item_format: TDataItemFormat,
        writers: Sequence[Type["DataWriter"]],
    ) -> Type["DataWriter"]:
        for writer in writers:
            spec = writer.writer_spec()
            if spec.file_format == file_format and spec.data_item_format == data_item_format:
                return writer
        raise FileFormatForItemFormatNotFound(file_format, data_item_format)


class ImportFileWriter(DataWriter):
    """May only import files, fails on any open/write operations"""

    def write_header(self, columns_schema: TTableSchemaColumns) -> None:
        raise NotImplementedError(
            "`ImportFileWriter` cannot write any files. You have a bug in your code."
        )

    @classmethod
    def writer_spec(cls) -> FileWriterSpec:
        raise NotImplementedError("`ImportFileWriter` has no single spec")


class JsonlWriter(DataWriter):
    def write_data(self, items: Sequence[TDataItem]) -> None:
        super().write_data(items)
        for row in items:
            json.dump(row, self._f)
            self._f.write(b"\n")

    @classmethod
    def writer_spec(cls) -> FileWriterSpec:
        return FileWriterSpec(
            "jsonl",
            "object",
            file_extension="jsonl",
            is_binary_format=True,
            supports_schema_changes="True",
            supports_compression=True,
        )


class ModelWriter(DataWriter):
    """Writes incoming items row by row into a text file and ensures a trailing ;"""

    def write_header(self, columns_schema: TTableSchemaColumns) -> None:
        pass

    def write_data(self, items: Sequence[TDataItem]) -> None:
        super().write_data(items)
        for item in items:
            dialect = item.query_dialect
            query = item.to_sql()
            self._f.write("dialect: " + (dialect or "") + "\n" + query + "\n")

    @classmethod
    def writer_spec(cls) -> FileWriterSpec:
        return FileWriterSpec(
            "model",
            "model",
            file_extension="model",
            is_binary_format=False,
            supports_schema_changes="True",
            supports_compression=False,
            # NOTE: we create a new model file for each sql row
            file_max_items=1,
        )


class TypedJsonlListWriter(JsonlWriter):
    def write_data(self, items: Sequence[TDataItem]) -> None:
        # skip JsonlWriter when calling super
        super(JsonlWriter, self).write_data(items)
        # write all rows as one list which will require to write just one line
        # encode types with PUA characters
        json.typed_dump(items, self._f)
        self._f.write(b"\n")

    @classmethod
    def writer_spec(cls) -> FileWriterSpec:
        return FileWriterSpec(
            "typed-jsonl",
            "object",
            file_extension="typed-jsonl",
            is_binary_format=True,
            supports_schema_changes="True",
            supports_compression=True,
        )


class InsertValuesWriter(DataWriter):
    def __init__(self, f: IO[Any], caps: DestinationCapabilitiesContext = None) -> None:
        assert (
            caps is not None
        ), "InsertValuesWriter requires destination capabilities to be present"
        super().__init__(f, caps)
        self._chunks_written = 0
        self._headers_lookup: Dict[str, int] = None
        self.writer_type = caps.insert_values_writer_type
        if self.writer_type == "default":
            self.pre, self.post, self.sep = ("(", ")", ",\n")
        elif self.writer_type == "select_union":
            self.pre, self.post, self.sep = ("SELECT ", "", " UNION ALL\n")

    def write_header(self, columns_schema: TTableSchemaColumns) -> None:
        assert self._chunks_written == 0
        assert columns_schema is not None, "column schema required"
        headers = columns_schema.keys()
        # dict lookup is always faster
        self._headers_lookup = {v: i for i, v in enumerate(headers)}
        # do not write INSERT INTO command, this must be added together with table name by the loader
        self._f.write("INSERT INTO {}(")
        self._f.write(",".join(map(self._caps.escape_identifier, headers)))
        self._f.write(")\n")
        if self.writer_type == "default":
            self._f.write("VALUES\n")

    def write_data(self, items: Sequence[TDataItem]) -> None:
        super().write_data(items)

        # do not write empty rows, such things may be produced by Arrow adapters
        if len(items) == 0:
            return

        def write_row(row: StrAny, last_row: bool = False) -> None:
            output = ["NULL"] * len(self._headers_lookup)
            for n, v in row.items():
                output[self._headers_lookup[n]] = self._caps.escape_literal(v)
            self._f.write(self.pre)
            self._f.write(",".join(output))
            self._f.write(self.post)
            if not last_row:
                self._f.write(self.sep)

        # if next chunk add separator
        if self._chunks_written > 0:
            self._f.write(self.sep)

        # write rows
        for row in items[:-1]:
            write_row(row)

        # write last row without separator so we can write footer eventually
        write_row(items[-1], last_row=True)
        self._chunks_written += 1

    def write_footer(self) -> None:
        if self._chunks_written > 0:
            self._f.write(";")

    @classmethod
    def writer_spec(cls) -> FileWriterSpec:
        return FileWriterSpec(
            "insert_values",
            "object",
            file_extension="insert_values",
            is_binary_format=False,
            supports_schema_changes="Buffer",
            supports_compression=True,
            requires_destination_capabilities=True,
        )


class ParquetDataWriter(DataWriter):
    @with_config(spec=ParquetFormatConfiguration)
    def __init__(
        self,
        f: IO[Any],
        caps: DestinationCapabilitiesContext = None,
        *,
        flavor: Optional[str] = None,
        version: Optional[str] = "2.4",
        data_page_size: Optional[int] = None,
        timestamp_timezone: str = "UTC",
        row_group_size: Optional[int] = None,
        coerce_timestamps: Optional[Literal["s", "ms", "us", "ns"]] = None,
        allow_truncated_timestamps: bool = False,
        use_compliant_nested_type: bool = True,
        _format: ParquetFormatConfiguration = None,  # will receive the full config
    ) -> None:
        super().__init__(f, caps or DestinationCapabilitiesContext.generic_capabilities("parquet"))
        from dlt.common.libs.pyarrow import pyarrow

        self.writer: Optional[pyarrow.parquet.ParquetWriter] = None
        self.schema: Optional[pyarrow.Schema] = None
        self.nested_indices: List[str] = None
        # merge parquet format
        if self._caps.parquet_format is not None:
            self.parquet_format = self._caps.parquet_format.copy()
            self.parquet_format.update(_format.as_dict_nondefault())
        else:
            self.parquet_format = _format

    def _create_writer(self, schema: "pa.Schema") -> "pa.parquet.ParquetWriter":
        from dlt.common.libs.pyarrow import pyarrow

        # if timestamps are not explicitly coerced, use destination resolution
        # TODO: introduce maximum timestamp resolution, using timestamp_precision too aggressive
        # if not self.coerce_timestamps:
        #     self.coerce_timestamps = get_py_arrow_timestamp(
        #         self._caps.timestamp_precision, "UTC"
        #     ).unit
        #     self.allow_truncated_timestamps = True

        return pyarrow.parquet.ParquetWriter(
            self._f,
            schema,
            flavor=self.parquet_format.flavor,
            version=self.parquet_format.version,
            data_page_size=self.parquet_format.data_page_size,
            coerce_timestamps=self.parquet_format.coerce_timestamps,
            allow_truncated_timestamps=self.parquet_format.allow_truncated_timestamps,
            use_compliant_nested_type=self.parquet_format.use_compliant_nested_type,
        )

    def write_header(self, columns_schema: TTableSchemaColumns) -> None:
        from dlt.common.libs.pyarrow import columns_to_arrow

        # build schema
        self.schema = columns_to_arrow(
            columns_schema, self._caps, self.parquet_format.timestamp_timezone
        )
        # find row items that are of the json type (could be abstracted out for use in other writers?)
        self.nested_indices = [
            i for i, field in columns_schema.items() if field["data_type"] == "json"
        ]
        self.writer = self._create_writer(self.schema)

    def write_data(self, items: Sequence[TDataItem]) -> None:
        super().write_data(items)
        from dlt.common.libs.pyarrow import pyarrow

        # serialize json types and replace with strings
        for key in self.nested_indices:
            for row in items:
                if (value := row.get(key)) is not None:
                    # TODO: make this configurable
                    if value is not None and not isinstance(value, str):
                        row[key] = json.dumps(value)

        table = pyarrow.Table.from_pylist(items, schema=self.schema)
        # detect non-null columns receiving nulls. above v.19 it is checked in `write_table`
        if semver.Version.parse(pyarrow.__version__).major < 19:
            table = table.cast(self.schema)
        # Write
        self.writer.write_table(table, row_group_size=self.parquet_format.row_group_size)

    def close(self) -> None:  # noqa
        if self.writer:
            self.writer.close()
            self.writer = None

    @classmethod
    def writer_spec(cls) -> FileWriterSpec:
        return FileWriterSpec(
            "parquet",
            "object",
            "parquet",
            is_binary_format=True,
            supports_schema_changes="Buffer",
            requires_destination_capabilities=True,
            supports_compression=False,
        )


class CsvWriter(DataWriter):
    @with_config(spec=CsvFormatConfiguration)
    def __init__(
        self,
        f: IO[Any],
        caps: DestinationCapabilitiesContext = None,
        *,
        delimiter: str = ",",
        include_header: bool = True,
        quoting: CsvQuoting = "quote_needed",
        lineterminator: str = "\n",
        bytes_encoding: str = "utf-8",
    ) -> None:
        super().__init__(f, caps)
        self.include_header = include_header
        self.delimiter = delimiter
        self.quoting: CsvQuoting = quoting
        self.lineterminator = lineterminator
        self.writer: csv.DictWriter[str] = None
        self.bytes_encoding = bytes_encoding

    def write_header(self, columns_schema: TTableSchemaColumns) -> None:
        self._columns_schema = columns_schema
        if self.quoting == "quote_needed":
            quoting: Literal[0, 1, 2, 3] = csv.QUOTE_NONNUMERIC
        elif self.quoting == "quote_all":
            quoting = csv.QUOTE_ALL
        elif self.quoting == "quote_none":
            quoting = csv.QUOTE_NONE
        elif self.quoting == "quote_minimal":
            quoting = csv.QUOTE_MINIMAL
        else:
            raise ValueError(self.quoting)

        self.writer = csv.DictWriter(
            self._f,
            fieldnames=list(columns_schema.keys()),
            extrasaction="ignore",
            dialect=csv.unix_dialect,
            delimiter=self.delimiter,
            quoting=quoting,
            lineterminator=self.lineterminator,
        )
        if self.include_header:
            self.writer.writeheader()
        # find row items that are of the json type
        self.nested_indices = [
            i for i, field in columns_schema.items() if field["data_type"] == "json"
        ]
        # find row items that are of the binary type
        self.bytes_indices = [
            i for i, field in columns_schema.items() if field["data_type"] == "binary"
        ]

    def write_data(self, items: Sequence[TDataItem]) -> None:
        # convert bytes and json
        if self.nested_indices or self.bytes_indices:
            for row in items:
                for key in self.nested_indices:
                    if (value := row.get(key)) is not None:
                        row[key] = json.dumps(value)
                for key in self.bytes_indices:
                    if (value := row.get(key)) is not None:
                        # assumed bytes value
                        try:
                            row[key] = value.decode(self.bytes_encoding)
                        except UnicodeError:
                            raise InvalidDataItem(
                                "csv",
                                "object",
                                f"'{key}' contains bytes that cannot be decoded with encoding"
                                f" `{self.bytes_encoding}`. Remove binary columns or replace their"
                                " content with a hex representation: \\x... while keeping data"
                                " type as binary.",
                            )

        self.writer.writerows(items)
        # count rows that got written
        self.items_count += sum(len(row) for row in items)

    def close(self) -> None:
        self.writer = None
        self._first_schema = None

    @classmethod
    def writer_spec(cls) -> FileWriterSpec:
        return FileWriterSpec(
            "csv",
            "object",
            file_extension="csv",
            is_binary_format=False,
            supports_schema_changes="False",
            requires_destination_capabilities=False,
            supports_compression=True,
        )


class ArrowToParquetWriter(ParquetDataWriter):
    def write_header(self, columns_schema: TTableSchemaColumns) -> None:
        # Schema will be written as-is from the arrow table
        self._column_schema = columns_schema

    def write_data(self, items: Sequence[TDataItem]) -> None:
        from dlt.common.libs.pyarrow import concat_batches_and_tables_in_order

        if not items:
            return
        # concat batches and tables into a single one, preserving order
        # pyarrow writer starts a row group for each item it writes (even with 0 rows)
        # it also converts batches into tables internally. by creating a single table
        # we allow the user rudimentary control over row group size via max buffered items
        table = concat_batches_and_tables_in_order(items)
        self.items_count += table.num_rows
        if not self.writer:
            self.writer = self._create_writer(table.schema)
        # write concatenated tables
        self.writer.write_table(table, row_group_size=self.parquet_format.row_group_size)

    def write_footer(self) -> None:
        if not self.writer:
            raise NotImplementedError("Arrow Writer does not support writing empty files")
        return super().write_footer()

    def close(self) -> None:
        return super().close()

    @classmethod
    def writer_spec(cls) -> FileWriterSpec:
        return FileWriterSpec(
            "parquet",
            "arrow",
            file_extension="parquet",
            is_binary_format=True,
            supports_schema_changes="False",
            requires_destination_capabilities=False,
            supports_compression=False,
        )


class ArrowToCsvWriter(DataWriter):
    @with_config(spec=CsvFormatConfiguration)
    def __init__(
        self,
        f: IO[Any],
        caps: DestinationCapabilitiesContext = None,
        *,
        delimiter: str = ",",
        include_header: bool = True,
        quoting: CsvQuoting = "quote_needed",
    ) -> None:
        super().__init__(f, caps)
        self.delimiter = delimiter
        self._delimiter_b = delimiter.encode("ascii")
        self.include_header = include_header
        self.quoting: CsvQuoting = quoting
        self.writer: Any = None

    def write_header(self, columns_schema: TTableSchemaColumns) -> None:
        self._columns_schema = columns_schema

    def write_data(self, items: Sequence[TDataItem]) -> None:
        from dlt.common.libs.pyarrow import pyarrow
        import pyarrow.csv

        for item in items:
            if isinstance(item, (pyarrow.Table, pyarrow.RecordBatch)):
                if not self.writer:
                    if self.quoting == "quote_needed":
                        quoting = "needed"
                    elif self.quoting == "quote_all":
                        quoting = "all_valid"
                    elif self.quoting == "quote_none":
                        quoting = "none"
                    else:
                        raise ValueError(self.quoting)
                    try:
                        self.writer = pyarrow.csv.CSVWriter(
                            self._f,
                            item.schema,
                            write_options=pyarrow.csv.WriteOptions(
                                include_header=self.include_header,
                                delimiter=self._delimiter_b,
                                quoting_style=quoting,
                            ),
                        )
                        self._first_schema = item.schema
                    except pyarrow.ArrowInvalid as inv_ex:
                        if "Unsupported Type" in str(inv_ex):
                            raise InvalidDataItem(
                                "csv",
                                "arrow",
                                "Arrow data contains a column that cannot be written to csv file"
                                f" `{inv_ex}`. Remove nested columns (struct, map) or convert them"
                                " to json strings.",
                            )
                        raise
                # make sure that Schema stays the same
                if not item.schema.equals(self._first_schema):
                    raise InvalidDataItem(
                        "csv",
                        "arrow",
                        "Arrow schema changed without rotating the file. This may be internal"
                        " error or misuse of the writer.\nFirst"
                        f" schema:\n{self._first_schema}\n\nCurrent schema:\n{item.schema}",
                    )

                # write headers only on the first write
                try:
                    self.writer.write(item)
                except pyarrow.ArrowInvalid as inv_ex:
                    if "Invalid UTF8 payload" in str(inv_ex):
                        raise InvalidDataItem(
                            "csv",
                            "arrow",
                            "Arrow data contains string or binary columns with invalid UTF-8"
                            " characters. Remove binary columns or replace their content with a hex"
                            " representation: \\x... while keeping data type as binary.",
                        )
                    if "Timezone database not found" in str(inv_ex):
                        raise InvalidDataItem(
                            "csv",
                            "arrow",
                            str(inv_ex)
                            + ". Arrow does not ship with tzdata on Windows. You need to install it"
                            " yourself:"
                            " https://arrow.apache.org/docs/cpp/build_system.html#runtime-dependencies",
                        )
                    raise
            else:
                raise ValueError(f"Unsupported type `{type(item)}`")
            # count rows that got written
            self.items_count += item.num_rows

    def write_footer(self) -> None:
        if self.writer is None and self.include_header:
            # write empty file
            self._f.write(
                self._delimiter_b.join(
                    [
                        b'"' + col["name"].encode("utf-8") + b'"'
                        for col in self._columns_schema.values()
                    ]
                )
            )

    def close(self) -> None:
        if self.writer:
            self.writer.close()
            self.writer = None
            self._first_schema = None

    @classmethod
    def writer_spec(cls) -> FileWriterSpec:
        return FileWriterSpec(
            "csv",
            "arrow",
            file_extension="csv",
            is_binary_format=True,
            supports_schema_changes="False",
            requires_destination_capabilities=False,
            supports_compression=True,
        )


class ArrowToObjectAdapter:
    """A mixin that will convert object writer into arrow writer."""

    def write_data(self, items: Sequence[TDataItem]) -> None:
        for batch in items:
            # convert to object data item format
            super().write_data(batch.to_pylist())  # type: ignore[misc]

    @staticmethod
    def convert_spec(base: Type[DataWriter]) -> FileWriterSpec:
        spec = base.writer_spec()
        return spec._replace(data_item_format="arrow")


class ArrowToInsertValuesWriter(ArrowToObjectAdapter, InsertValuesWriter):
    @classmethod
    def writer_spec(cls) -> FileWriterSpec:
        return cls.convert_spec(InsertValuesWriter)


class ArrowToJsonlWriter(ArrowToObjectAdapter, JsonlWriter):
    @classmethod
    def writer_spec(cls) -> FileWriterSpec:
        return cls.convert_spec(JsonlWriter)


class ArrowToTypedJsonlListWriter(ArrowToObjectAdapter, TypedJsonlListWriter):
    @classmethod
    def writer_spec(cls) -> FileWriterSpec:
        return cls.convert_spec(TypedJsonlListWriter)


def is_native_writer(writer_type: Type[DataWriter]) -> bool:
    """Checks if writer has adapter mixin. Writers with adapters are not native and typically
    decrease the performance.
    """
    # we only have arrow adapters now
    return not issubclass(writer_type, ArrowToObjectAdapter)


ALL_WRITERS: List[Type[DataWriter]] = [
    JsonlWriter,
    TypedJsonlListWriter,
    InsertValuesWriter,
    ParquetDataWriter,
    CsvWriter,
    ArrowToParquetWriter,
    ArrowToInsertValuesWriter,
    ArrowToJsonlWriter,
    ArrowToTypedJsonlListWriter,
    ArrowToCsvWriter,
    ModelWriter,
]

WRITER_SPECS: Dict[FileWriterSpec, Type[DataWriter]] = {
    writer.writer_spec(): writer for writer in ALL_WRITERS
}

NATIVE_FORMAT_WRITERS: Dict[TDataItemFormat, Tuple[Type[DataWriter], ...]] = {
    # all "object" writers are native object writers (no adapters yet)
    "object": tuple(
        writer
        for writer in ALL_WRITERS
        if writer.writer_spec().data_item_format == "object" and is_native_writer(writer)
    ),
    # exclude arrow adapters
    "arrow": tuple(
        writer
        for writer in ALL_WRITERS
        if writer.writer_spec().data_item_format == "arrow" and is_native_writer(writer)
    ),
    "model": tuple(
        writer
        for writer in ALL_WRITERS
        if writer.writer_spec().data_item_format == "model" and is_native_writer(writer)
    ),
}


def resolve_best_writer_spec(
    item_format: TDataItemFormat,
    possible_file_formats: Sequence[TLoaderFileFormat],
    preferred_format: TLoaderFileFormat = None,
) -> FileWriterSpec:
    """Finds best writer for `item_format` out of `possible_file_formats`. Tries `preferred_format` first.
    Best possible writer is a native writer for `item_format` writing files in `preferred_format`.
    If not found, any native writer for `possible_file_formats` is picked.
    Native writer supports `item_format` directly without a need to convert to other item formats.
    """
    native_writers = NATIVE_FORMAT_WRITERS[item_format]
    # check if preferred format has native item_format writer
    if preferred_format:
        if preferred_format not in possible_file_formats:
            raise ValueErrorWithKnownValues(
                "preferred_format", preferred_format, possible_file_formats
            )

        try:
            return DataWriter.class_factory(
                preferred_format, item_format, native_writers
            ).writer_spec()
        except DataWriterNotFound:
            pass
    # if not found, use scan native file formats for item format
    for supported_format in possible_file_formats:
        if supported_format != preferred_format:
            try:
                return DataWriter.class_factory(
                    supported_format, item_format, native_writers
                ).writer_spec()
            except DataWriterNotFound:
                pass

    # search all writers
    if preferred_format:
        try:
            return DataWriter.class_factory(
                preferred_format, item_format, ALL_WRITERS
            ).writer_spec()
        except DataWriterNotFound:
            pass

    for supported_format in possible_file_formats:
        if supported_format != preferred_format:
            try:
                return DataWriter.class_factory(
                    supported_format, item_format, ALL_WRITERS
                ).writer_spec()
            except DataWriterNotFound:
                pass

    raise SpecLookupFailed(item_format, possible_file_formats, preferred_format)


def get_best_writer_spec(
    item_format: TDataItemFormat, file_format: TLoaderFileFormat
) -> FileWriterSpec:
    """Gets writer for `item_format` writing files in {file_format}. Looks for native writer first"""
    native_writers = NATIVE_FORMAT_WRITERS[item_format]
    try:
        return DataWriter.class_factory(file_format, item_format, native_writers).writer_spec()
    except DataWriterNotFound:
        return DataWriter.class_factory(file_format, item_format, ALL_WRITERS).writer_spec()


def create_import_spec(
    item_file_format: TLoaderFileFormat,
    possible_file_formats: Sequence[TLoaderFileFormat],
) -> FileWriterSpec:
    """Creates writer spec that may be used only to import files"""
    # can the item file be directly imported?
    if item_file_format not in possible_file_formats:
        raise SpecLookupFailed("file", possible_file_formats, item_file_format)

    spec = DataWriter.class_factory(item_file_format, "object", ALL_WRITERS).writer_spec()
    return spec._replace(data_item_format="file")


def count_rows_in_items(item: TDataItems) -> int:
    """Count total number of rows of `items` which may be
    * single item
    * list of single items
    * list of tables like data frames or
    """

    if isinstance(item, list):
        # if item supports "shape" it will be used to count items
        if len(item) > 0 and hasattr(item[0], "shape"):
            return sum(len(tbl) for tbl in item)
        else:
            return len(item)
    else:
        # update row count, if item supports "num_rows" it will be used to count items
        if hasattr(item, "shape"):
            return len(item)
        else:
            return 1<|MERGE_RESOLUTION|>--- conflicted
+++ resolved
@@ -38,12 +38,7 @@
 from dlt.common.exceptions import ValueErrorWithKnownValues
 from dlt.common.metrics import DataWriterMetrics
 from dlt.common.schema.typing import TTableSchemaColumns
-<<<<<<< HEAD
 from dlt.common.typing import StrAny, TDataItem, TDataItems
-=======
-from dlt.common.typing import StrAny, TDataItem
-
->>>>>>> 5236e15f
 
 if TYPE_CHECKING:
     from dlt.common.libs.pyarrow import pyarrow as pa
