from pydantic import BaseModel, ConfigDict, Field
from pyiceberg.catalog import load_catalog
from dlt.common.configuration.inject import with_config
import os
<<<<<<< HEAD
import yaml
from typing import Dict, Any, List, Literal, Optional
from pathlib import Path
=======
from typing import Dict, Any, List, Optional, Union
import warnings
>>>>>>> a11e48db

from fsspec import AbstractFileSystem
from packaging.version import Version

from dlt import version
from dlt.common import logger
from dlt.common.configuration import configspec
from dlt.common.destination.exceptions import DestinationUndefinedEntity
from dlt.common.time import precise_time
from dlt.common.libs.pyarrow import cast_arrow_schema_types
from dlt.common.libs.utils import load_open_tables
from dlt.common.pipeline import SupportsPipeline
from dlt.common.schema.typing import TWriteDisposition, TTableSchema
from dlt.common.schema.utils import get_first_column_name_with_prop, get_columns_names_with_prop
from dlt.common.utils import assert_min_pkg_version
from dlt.common.exceptions import MissingDependencyException
from dlt.common.storages.configuration import FileSystemCredentials, FilesystemConfiguration
from dlt.common.configuration.specs import BaseConfiguration, CredentialsConfiguration
from dlt.common.configuration.specs.mixins import WithPyicebergConfig

from dlt.destinations.impl.filesystem.filesystem import FilesystemClient


try:
    import pyiceberg
    from pyiceberg.table import Table as IcebergTable
    from pyiceberg.catalog import Catalog as IcebergCatalog
    from pyiceberg.exceptions import NoSuchTableError
    from pyiceberg.partitioning import (
        UNPARTITIONED_PARTITION_SPEC,
        PartitionSpec as IcebergPartitionSpec,
    )
    import pyarrow as pa
except ModuleNotFoundError:
    raise MissingDependencyException(
        "dlt pyiceberg helpers",
        [f"{version.DLT_PKG_NAME}[pyiceberg]"],
        "Install `pyiceberg` so dlt can create Iceberg tables in the `filesystem` destination.",
    )

pyiceberg_semver = Version(pyiceberg.__version__)

if pyiceberg_semver < Version("0.10.0"):
    import pyiceberg.io.pyarrow as _pio

    _orig_get_kwargs = _pio._get_parquet_writer_kwargs

    def _patched_get_parquet_writer_kwargs(table_properties):  # type: ignore[no-untyped-def]
        """Return the original kwargs **plus** store_decimal_as_integer=True."""
        kwargs = _orig_get_kwargs(table_properties)
        kwargs.setdefault("store_decimal_as_integer", True)
        return kwargs

    _pio._get_parquet_writer_kwargs = _patched_get_parquet_writer_kwargs


def ensure_iceberg_compatible_arrow_schema(schema: pa.Schema) -> pa.Schema:
    ARROW_TO_ICEBERG_COMPATIBLE_ARROW_TYPE_MAP = {
        pa.types.is_time32: pa.time64("us"),
        pa.types.is_decimal256: pa.string(),  # pyarrow does not allow downcasting to decimal128
        pa.types.is_dictionary: lambda t_: t_.value_type,
    }
    return cast_arrow_schema_types(schema, ARROW_TO_ICEBERG_COMPATIBLE_ARROW_TYPE_MAP)


def ensure_iceberg_compatible_arrow_data(data: pa.Table) -> pa.Table:
    schema = ensure_iceberg_compatible_arrow_schema(data.schema)
    return data.cast(schema)


def write_iceberg_table(
    table: IcebergTable,
    data: pa.Table,
    write_disposition: TWriteDisposition,
) -> None:
    start_ts = precise_time()
    if write_disposition == "append":
        table.append(ensure_iceberg_compatible_arrow_data(data))
    elif write_disposition == "replace":
        table.overwrite(ensure_iceberg_compatible_arrow_data(data))
    logger.debug(
        f"pyiceberg: {write_disposition} arrow with {data.num_rows} rows to table {table.name()} at"
        f" location {table.location()} took {(precise_time() - start_ts)} seconds."
    )


def merge_iceberg_table(
    table: IcebergTable,
    data: pa.Table,
    schema: TTableSchema,
    load_table_name: str,
) -> None:
    """Merges in-memory Arrow data into on-disk Iceberg table."""
    strategy = schema["x-merge-strategy"]  # type: ignore[typeddict-item]
    if strategy == "upsert":
        # evolve schema
        with table.update_schema() as update:
            update.union_by_name(ensure_iceberg_compatible_arrow_schema(data.schema))

        if "parent" in schema:
            join_cols = [get_first_column_name_with_prop(schema, "unique")]
        else:
            join_cols = get_columns_names_with_prop(schema, "primary_key")

        # TODO: replace the batching method with transaction with pyiceberg's release after 0.9.1
        for rb in data.to_batches(max_chunksize=1_000):
            batch_tbl = pa.Table.from_batches([rb])
            batch_tbl = ensure_iceberg_compatible_arrow_data(batch_tbl)

            table.upsert(
                df=batch_tbl,
                join_cols=join_cols,
                when_matched_update_all=True,
                when_not_matched_insert_all=True,
                case_sensitive=True,
            )
    else:
        raise ValueError(
            f'Merge strategy "{strategy}" is not supported for Iceberg tables. '
            f'Table: "{load_table_name}".'
        )


def get_sql_catalog(
    catalog_name: str,
    uri: str,
    credentials: FileSystemCredentials,
    properties: Dict[str, Any] = None,
) -> IcebergCatalog:  # noqa: F821
    assert_min_pkg_version(
        pkg_name="sqlalchemy",
        version="2.0.18",
        msg=(
            "`sqlalchemy>=2.0.18` is needed for `iceberg` table format on `filesystem` destination."
        ),
    )

    from pyiceberg.catalog.sql import SqlCatalog

    return SqlCatalog(
        catalog_name,
        uri=uri,
        **_get_fileio_config(credentials),
        **(properties or {}),
    )


class CatalogNotFoundError(Exception):
    """Raised when a catalog cannot be found in the specified configuration method"""
    pass

class PyicebergCatalogConfig(BaseModel):
    model_config = ConfigDict(extra="allow")
    
    type: str = Field(..., description="Iceberg catalog type")
    uri: str = Field(..., description="Iceberg catalog URI")
    warehouse: str = Field(..., description="Warehouse name")
    
@configspec
class IcebergConfig(BaseConfiguration):

    # Iceberg catalog configuration
    iceberg_catalog_name: Optional[str] = "default"
    """Name of the Iceberg catalog to use. Corresponds to catalog name in .pyiceberg.yaml"""

    iceberg_catalog_type: Optional[str] = "sql"
    """Type of Iceberg catalog: 'sql', 'rest', 'glue', 'hive', etc."""

    iceberg_catalog_config: Optional[Dict[str, Any]] = None
    """
    Optional dictionary with complete catalog configuration.
    If provided, will be used instead of loading from .pyiceberg.yaml.
    Example for REST catalog:
        {
            'type': 'rest',
            'uri': 'https://catalog.example.com',
            'warehouse': 'my_warehouse',
            'credential': 'token',
            'scope': 'PRINCIPAL_ROLE:ALL'
        }
    Example for SQL catalog:
        {
            'type': 'sql',
            'uri': 'postgresql://user:pass@localhost/catalog'
        }

    Example for secrets.toml:
        [iceberg_catalog]
        iceberg_catalog_name = "default"
        iceberg_catalog_type = "rest"

        [iceberg_catalog.iceberg_catalog_config]
        uri = "http://localhost:8181/catalog"
        warehouse = "default"
        header.X-Iceberg-Access-Delegation = "remote-signing"
        py-io-impl = "pyiceberg.io.fsspec.FsspecFileIO"
        s3.endpoint = "https://cool-bucket.com/"
        s3.access-key-id = "cool-bucket-access-key"
        s3.secret-access-key = "cool-bucket-secret-key"
        s3.region = "cool-bucket-region"
    """


def _load_catalog_from_pyiceberg(
    catalog_name: str,
) -> IcebergCatalog:
    """Load Iceberg catalog through pyiceberg load_catalog mechanism. See https://py.iceberg.apache.org/configuration/#setting-configuration-values

    Args:
        catalog_name: Name of the catalog to load from YAML
        config_path: Optional path to .pyiceberg.yaml file. If None, searches in:
                    1. Current directory (./.pyiceberg.yaml)
                    2. DLT project directory (./.dlt/.pyiceberg.yaml)
                    3. Home directory (~/.pyiceberg.yaml)

    Returns:
        IcebergCatalog instance loaded from YAML configuration

    Raises:
        CatalogNotFoundError: If no .pyiceberg.yaml file found or catalog not in file

    Example .pyiceberg.yaml:
        catalog:
          my_catalog:
            type: rest
            uri: https://catalog.example.com
            warehouse: my_warehouse
            credential: token
    """
    from pyiceberg.catalog import load_catalog
    import dlt
    
    active_run_context = dlt.current.run_context()

        
    # Search through potential paths for Iceberg Config
    search_paths = []
    
    search_paths.extend(
        [
            Path(active_run_context.run_dir) / ".pyiceberg.yaml",
            Path(active_run_context.get_setting(".pyiceberg.yaml")),
        ]
    )

    # Search for the first existing config file and confirm 'catalog:' is present
    no_config_file_found = True
    for path in search_paths:
        if path.exists():
            logger.debug(f"Searching for catalog configuration in: {path}")
            with open(path, "r", encoding="utf-8") as f:
                contents = f.read()
                if "catalog:" in contents:
                    no_config_file_found = False
                    break

    # Check if any PYICEBERG_CATALOG_* environment variable is set
    pyiceberg_env_var = any(
        key.startswith("PYICEBERG_CATALOG_") for key in os.environ
    )

    # If no config file was found, raise error
    if no_config_file_found and not pyiceberg_env_var:
        raise CatalogNotFoundError(
            f"No .pyiceberg.yaml file found. Searched in: {', '.join(str(p) for p in search_paths)}. No PYICEBERG_CATALOG_* environment variables found."
        )


    return load_catalog(catalog_name)

def _load_catalog_from_config(
    catalog_name: str,
    config_dict: Dict[str, Any],
    credentials: Optional[FileSystemCredentials] = None,
) -> IcebergCatalog:
    """Load Iceberg catalog from configuration dictionary

    Args:
        catalog_name: Name of the catalog
        config_dict: Dictionary with catalog configuration (type, uri, warehouse, etc.)

    Returns:
        IcebergCatalog instance

    Raises:
        CatalogNotFoundError: If config_dict is None or empty

    Example:
        config = {
            'type': 'rest',
            'uri': 'https://catalog.example.com',
            'warehouse': 'my_warehouse',
            'credential': 'token'
        }
        catalog = load_catalog_from_config('my_catalog', config)
    """
    from pyiceberg.catalog import load_catalog

    # Validate config
    PyicebergCatalogConfig(**config_dict)

    if not config_dict:
        raise CatalogNotFoundError("No configuration dictionary provided")

    logger.info(f"Loading catalog '{catalog_name}' from provided configuration")

    if credentials:
        config_dict.update(_get_fileio_config(credentials))

    return load_catalog(catalog_name, **config_dict)

@with_config(spec=IcebergConfig, sections = 'iceberg_catalog')
def get_catalog(
    iceberg_catalog_name: Optional[str] = None,
    iceberg_catalog_type: Optional[str] = None,
    iceberg_catalog_config: Optional[Dict[str, Any]] = None,
    credentials: Optional[FileSystemCredentials] = None,
) -> IcebergCatalog:
    """Get an Iceberg catalog using multiple configuration methods.

    This function tries to load a catalog in the following priority order:
    1. From explicit config dictionary (if iceberg_catalog_config provided)
    2. From .pyiceberg.yaml file or from environment variables (PYICEBERG_*). Resolved by pyiceberg load_catalog mechanism. See https://py.iceberg.apache.org/configuration/#setting-configuration-values
    4. Fall back to in-memory SQLite catalog

    Args:
        iceberg_catalog_name: Name of the catalog (default: "default")
        iceberg_catalog_type: Type of catalog ('sql' or 'rest')
        iceberg_catalog_config: Optional dictionary with complete catalog configuration
        credentials: Optional filesystem credentials. This is ONLY used for backward compatibility with in-memory SQLite catalog.

    Returns:
        IcebergCatalog instance

    Examples:

        # Load from config dict
        config = {'type': 'rest', 'uri': 'https://...', 'warehouse': 'wh'}
        catalog = get_catalog('my_catalog', iceberg_catalog_type='rest', iceberg_catalog_config=config)

        # Load from .pyiceberg.yaml
        catalog = get_catalog('my_catalog', iceberg_catalog_type='sql')

        # Load from environment variables
        # (set PYICEBERG_CATALOG_TYPE, PYICEBERG_CATALOG_URI, etc.)
        catalog = get_catalog('my_catalog', iceberg_catalog_type='rest')
        
    """
    logger.info(f"Attempting to load Iceberg catalog: {iceberg_catalog_name}")

    # Validate catalog type
    supported_catalog_types = ['sql', 'rest']
    if iceberg_catalog_type not in supported_catalog_types:
        raise ValueError(f"Unsupported catalog type: {iceberg_catalog_type}. Use 'sql' or 'rest'.")

    # Priority 1: Explicit config dictionary (most specific and comes from secrets.toml)
    if iceberg_catalog_config:
        try:
            return _load_catalog_from_config(iceberg_catalog_name, iceberg_catalog_config)
        except CatalogNotFoundError as e:
            logger.warning(f"Failed to load catalog from config dict: {e}")

    # Priority 2: .pyiceberg.yaml file (PyIceberg standard)
    try:
        return _load_catalog_from_pyiceberg(iceberg_catalog_name)
    except CatalogNotFoundError as e:
        logger.debug(f"Catalog not found in .pyiceberg.yaml: {e}")


    # Priority 3: Fall back to in-memory SQLite (backward compatibility)
    logger.info("No catalog configuration found, using in-memory SQLite catalog (backward compatibility)")
    return get_sql_catalog(iceberg_catalog_name, "sqlite:///:memory:", credentials)

def evolve_table(
    catalog: IcebergCatalog,
    client: FilesystemClient,
    table_id: str,
    table_location: str,
    schema: Optional[pa.Schema] = None,
) -> IcebergTable:
    try:
        table = catalog.load_table(table_id)
    except NoSuchTableError:
        # add table to catalog
        metadata_path = f"{table_location.rstrip('/')}/metadata"
        if client.fs_client.exists(metadata_path):
            # found metadata; register existing table
            table = register_table(
                table_id, metadata_path, catalog, client.fs_client, client.config
            )
        else:
            raise

    # evolve schema
    if schema is not None:
        with table.update_schema() as update:
            update.union_by_name(ensure_iceberg_compatible_arrow_schema(schema))

    return table


def create_table(
    catalog: IcebergCatalog,
    table_id: str,
    table_location: str,
    schema: Union[pa.Schema, "pyiceberg.schema.Schema"],
    partition_columns: Optional[List[str]] = None,
    partition_spec: Optional[IcebergPartitionSpec] = UNPARTITIONED_PARTITION_SPEC,
) -> None:
    if isinstance(schema, pa.Schema):
        schema = ensure_iceberg_compatible_arrow_schema(schema)

    if partition_columns:
        warnings.warn(
            "partition_columns is deprecated. Use partition_spec instead.", DeprecationWarning
        )
        with catalog.create_table_transaction(
            table_id,
            schema=schema,
            location=table_location,
        ) as txn:
            # add partitioning
            with txn.update_spec() as update_spec:
                for col in partition_columns:
                    update_spec.add_identity(col)
    else:
        catalog.create_table(
            identifier=table_id,
            schema=schema,
            location=table_location,
            partition_spec=partition_spec,
        )


def get_iceberg_tables(
    pipeline: SupportsPipeline,
    *tables: str,
    schema_name: Optional[str] = None,
    include_dlt_tables: bool = False,
) -> Dict[str, IcebergTable]:
    """Returns Iceberg tables in `pipeline.default_schema (default)` or `schema_name` as `pyiceberg.Table` objects.

    Returned object is a dictionary with table names as keys and `Tables` objects as values.
    Optionally filters dictionary by table names specified as `*tables*`.
    Raises ValueError if table name specified as `*tables` is not found. You may try to switch to other
    schemas via `schema_name` argument.
    """
    return load_open_tables(
        pipeline, "iceberg", *tables, schema_name=schema_name, include_dlt_tables=include_dlt_tables
    )


def _get_fileio_config(credentials: CredentialsConfiguration) -> Dict[str, Any]:
    if isinstance(credentials, WithPyicebergConfig):
        return credentials.to_pyiceberg_fileio_config()
    return {}


def get_last_metadata_file(
    metadata_path: str, fs_client: AbstractFileSystem, config: FilesystemConfiguration
) -> str:
    # TODO: read version-hint.txt first and save it in filesystem
    try:
        metadata_files = [f for f in fs_client.ls(metadata_path) if f.endswith(".json")]
    except FileNotFoundError:
        raise DestinationUndefinedEntity(FileNotFoundError(metadata_path))
    if len(metadata_files) == 0:
        raise DestinationUndefinedEntity(FileNotFoundError(metadata_path))
    return make_location(sorted(metadata_files)[-1], config)


def register_table(
    identifier: str,
    metadata_path: str,
    catalog: IcebergCatalog,
    fs_client: AbstractFileSystem,
    config: FilesystemConfiguration,
) -> IcebergTable:
    last_metadata_file = get_last_metadata_file(metadata_path, fs_client, config)
    return catalog.register_table(identifier, last_metadata_file)


def make_location(path: str, config: FilesystemConfiguration) -> str:
    # don't use file protocol for local files because duckdb does not support it
    # https://github.com/duckdb/duckdb/issues/13669
    location = config.make_url(path)
    if config.is_local_filesystem and os.name == "nt":
        # pyiceberg cannot deal with windows absolute urls
        location = location.replace("file:///", "file://")
    return location<|MERGE_RESOLUTION|>--- conflicted
+++ resolved
@@ -2,14 +2,10 @@
 from pyiceberg.catalog import load_catalog
 from dlt.common.configuration.inject import with_config
 import os
-<<<<<<< HEAD
 import yaml
-from typing import Dict, Any, List, Literal, Optional
+from typing import Dict, Any, List, Literal, Optional, Union
 from pathlib import Path
-=======
-from typing import Dict, Any, List, Optional, Union
 import warnings
->>>>>>> a11e48db
 
 from fsspec import AbstractFileSystem
 from packaging.version import Version
