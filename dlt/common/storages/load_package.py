--- conflicted
+++ resolved
@@ -606,7 +606,12 @@
     def _job_elapsed_time_seconds(file_path: str, now_ts: float = None) -> float:
         return (now_ts or pendulum.now().timestamp()) - os.path.getmtime(file_path)
 
-<<<<<<< HEAD
+    @staticmethod
+    def filter_jobs_for_table(
+        all_jobs: Iterable[LoadJobInfo], table_name: str
+    ) -> Sequence[LoadJobInfo]:
+        return [job for job in all_jobs if job.job_file_info.table_name == table_name]
+
 
 @configspec
 class LoadPackageStateInjectableContext(ContainerInjectableContext):
@@ -660,11 +665,4 @@
     lp_state = load_package_state()
     lp_state.pop("destination_state", None)
     if commit:
-        commit_load_package_state()
-=======
-    @staticmethod
-    def filter_jobs_for_table(
-        all_jobs: Iterable[LoadJobInfo], table_name: str
-    ) -> Sequence[LoadJobInfo]:
-        return [job for job in all_jobs if job.job_file_info.table_name == table_name]
->>>>>>> fc34dd01
+        commit_load_package_state()