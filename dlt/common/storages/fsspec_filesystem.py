import io
import glob
import gzip
import mimetypes
import pathlib
import posixpath
from io import BytesIO
from typing import (
    Literal,
    cast,
    Tuple,
    Optional,
    Union,
    Iterator,
    Any,
    IO,
    Dict,
    Callable,
    Sequence,
)
from urllib.parse import urlparse
from typing_extensions import NotRequired

from fsspec import AbstractFileSystem, register_implementation, get_filesystem_class
from fsspec.core import url_to_fs

from dlt import version
from dlt.common.typing import TypedDict
from dlt.common.pendulum import pendulum
from dlt.common.configuration.specs import (
    GcpCredentials,
    AwsCredentials,
    AzureCredentials,
    SFTPCredentials,
)
from dlt.common.exceptions import MissingDependencyException, ValueErrorWithKnownValues
from dlt.common.storages.configuration import (
    FileSystemCredentials,
    FilesystemConfiguration,
    make_fsspec_url,
)
from dlt.common.time import ensure_pendulum_datetime_utc
from dlt.common.typing import DictStrAny
from dlt.common.utils import without_none


class FileItem(TypedDict):
    """A DataItem representing a file"""

    file_url: str
    file_name: str
    relative_path: str
    mime_type: str
    encoding: NotRequired[str]
    modification_date: pendulum.DateTime
    size_in_bytes: int
    file_content: NotRequired[bytes]


# Map of protocol to mtime resolver
# we only need to support a small finite set of protocols
MTIME_DISPATCH = {
<<<<<<< HEAD
    "s3": lambda f: ensure_pendulum_datetime(f["LastModified"]),
    "adl": lambda f: ensure_pendulum_datetime(f["LastModified"]),
    "az": lambda f: ensure_pendulum_datetime(f["last_modified"]),
    "gcs": lambda f: ensure_pendulum_datetime(f["updated"]),
    "https": lambda f: pendulum.parse(f["Last-Modified"], exact=True, strict=False),
    "http": lambda f: pendulum.parse(f["Last-Modified"], exact=True, strict=False),
    "file": lambda f: ensure_pendulum_datetime(f["mtime"]),
    "memory": lambda f: ensure_pendulum_datetime(f["created"]),
    "gdrive": lambda f: ensure_pendulum_datetime(f["modifiedTime"]),
    "sftp": lambda f: ensure_pendulum_datetime(f["mtime"]),
=======
    "s3": lambda f: ensure_pendulum_datetime_utc(f["LastModified"]),
    "adl": lambda f: ensure_pendulum_datetime_utc(f["LastModified"]),
    "az": lambda f: ensure_pendulum_datetime_utc(f["last_modified"]),
    "gcs": lambda f: ensure_pendulum_datetime_utc(f["updated"]),
    "file": lambda f: ensure_pendulum_datetime_utc(f["mtime"]),
    "memory": lambda f: ensure_pendulum_datetime_utc(f["created"]),
    "gdrive": lambda f: ensure_pendulum_datetime_utc(f["modifiedTime"]),
    "sftp": lambda f: ensure_pendulum_datetime_utc(f["mtime"]),
>>>>>>> a3ec5bf4
}
# Support aliases
MTIME_DISPATCH["gs"] = MTIME_DISPATCH["gcs"]
MTIME_DISPATCH["s3a"] = MTIME_DISPATCH["s3"]
MTIME_DISPATCH["abfs"] = MTIME_DISPATCH["az"]
MTIME_DISPATCH["abfss"] = MTIME_DISPATCH["az"]

# Map of protocol to a filesystem type
CREDENTIALS_DISPATCH: Dict[str, Callable[[FilesystemConfiguration], DictStrAny]] = {
    "s3": lambda config: cast(AwsCredentials, config.credentials).to_s3fs_credentials(),
    "az": lambda config: cast(AzureCredentials, config.credentials).to_adlfs_credentials(),
    "gs": lambda config: cast(GcpCredentials, config.credentials).to_gcs_credentials(),
    "gdrive": lambda config: {"credentials": cast(GcpCredentials, config.credentials)},
    "sftp": lambda config: cast(SFTPCredentials, config.credentials).to_fsspec_credentials(),
}
CREDENTIALS_DISPATCH["adl"] = CREDENTIALS_DISPATCH["az"]
CREDENTIALS_DISPATCH["abfs"] = CREDENTIALS_DISPATCH["az"]
CREDENTIALS_DISPATCH["azure"] = CREDENTIALS_DISPATCH["az"]
CREDENTIALS_DISPATCH["abfss"] = CREDENTIALS_DISPATCH["az"]
CREDENTIALS_DISPATCH["gcs"] = CREDENTIALS_DISPATCH["gs"]

# Default kwargs for protocol
DEFAULT_KWARGS = {
    # disable concurrent
    "az": {"max_concurrency": 1}
}
DEFAULT_KWARGS["adl"] = DEFAULT_KWARGS["az"]
DEFAULT_KWARGS["abfs"] = DEFAULT_KWARGS["az"]
DEFAULT_KWARGS["azure"] = DEFAULT_KWARGS["az"]
DEFAULT_KWARGS["abfss"] = DEFAULT_KWARGS["az"]

AZURE_BLOB_STORAGE_PROTOCOLS = ["az", "azure", "adl", "abfss", "abfs"]
S3_PROTOCOLS = ["s3", "s3a"]
GCS_PROTOCOLS = ["gs", "gcs"]


def fsspec_filesystem(
    protocol: str,
    credentials: FileSystemCredentials = None,
    kwargs: Optional[DictStrAny] = None,
    client_kwargs: Optional[DictStrAny] = None,
    config_kwargs: Optional[DictStrAny] = None,
) -> Tuple[AbstractFileSystem, str]:
    """Instantiates an authenticated fsspec `FileSystem` for a given `protocol` and credentials.

    Please supply credentials instance corresponding to the protocol.
    The `protocol` is just the code name of the filesystem i.e.:
    * s3
    * az, abfs, abfss, adl, azure
    * gcs, gs

    also see filesystem_from_config
    """
    return fsspec_from_config(
        FilesystemConfiguration(
            protocol,
            credentials,
            kwargs=kwargs,
            client_kwargs=client_kwargs,
            config_kwargs=config_kwargs,
        )
    )


def prepare_fsspec_args(config: FilesystemConfiguration) -> DictStrAny:
    """Prepare arguments for fsspec filesystem constructor.

    Args:
        config (FilesystemConfiguration): The filesystem configuration.

    Returns:
        DictStrAny: The arguments for the fsspec filesystem constructor.
    """
    protocol = config.protocol
    # never use listing caches
    fs_kwargs: DictStrAny = {
        "use_listings_cache": config.read_only,
        "listings_expiry_time": 60.0,
        "skip_instance_cache": False,
    }
    credentials = CREDENTIALS_DISPATCH.get(protocol, lambda _: {})(config)

    if protocol == "gdrive":
        from dlt.common.storages.fsspecs.google_drive import GoogleDriveFileSystem

        register_implementation("gdrive", GoogleDriveFileSystem, "GoogleDriveFileSystem")

    fs_kwargs.update(DEFAULT_KWARGS.get(protocol, {}))

    if protocol == "sftp" or protocol == "https":
        fs_kwargs.clear()

    if config.kwargs is not None:
        fs_kwargs.update(config.kwargs)
    if config.client_kwargs is not None:
        fs_kwargs["client_kwargs"] = config.client_kwargs

    if "client_kwargs" in fs_kwargs and "client_kwargs" in credentials:
        fs_kwargs["client_kwargs"].update(credentials.pop("client_kwargs"))

    if "config_kwargs" in fs_kwargs and "config_kwargs" in credentials:
        fs_kwargs["config_kwargs"].update(credentials.pop("config_kwargs"))

    fs_kwargs.update(without_none(credentials))
    return fs_kwargs


def fsspec_from_config(config: FilesystemConfiguration) -> Tuple[AbstractFileSystem, str]:
    """Instantiates an authenticated fsspec `FileSystem` from `config` argument.

    Authenticates following filesystems:
    * s3
    * az, abfs, abfss, adl, azure
    * gcs, gs
    * sftp

    All other filesystems are not authenticated

    Returns: (fsspec filesystem, normalized url)
    """
    fs_kwargs = prepare_fsspec_args(config)

    try:
        # first get the class to check the protocol
        fs_cls = get_filesystem_class(config.protocol)
        if fs_cls.protocol == "abfs":
            url = urlparse(config.bucket_url)
            # if storage account is present in bucket_url and in credentials, az fsspec will fail
            # account name is detected only for blob.core.windows.net host
            if url.username and (
                url.hostname.endswith("blob.core.windows.net")
                or url.hostname.endswith("dfs.core.windows.net")
            ):
                fs_kwargs.pop("account_name")
        return url_to_fs(config.bucket_url, **fs_kwargs)  # type: ignore
    except ImportError as e:
        raise MissingDependencyException(
            "filesystem", [f"{version.DLT_PKG_NAME}[{config.protocol}]"]
        ) from e


class FileItemDict(DictStrAny):
    """A FileItem dictionary with additional methods to get fsspec filesystem, open and read files."""

    def __init__(
        self,
        mapping: FileItem,
        fsspec: AbstractFileSystem = None,
    ):
        """Create a dictionary with the filesystem client.

        Args:
            mapping (FileItem): The file item TypedDict.
            credentials (Optional[FileSystemCredentials], optional): The credentials to the
                filesystem. Defaults to None.
        """
        self._fsspec = fsspec
        super().__init__(**mapping)

    @property
    def fsspec(self) -> AbstractFileSystem:
        """The filesystem client is based on the given credentials.

        Returns:
            AbstractFileSystem: The fsspec client.
        """
        return self._fsspec

    @property
    def local_file_path(self) -> str:
        """Gets a valid local filesystem path from file:// scheme.
        Supports POSIX/Windows/UNC paths

        Returns:
            str: local filesystem path
        """
        return FilesystemConfiguration.make_local_path(self["file_url"])

    def open(  # noqa: A003
        self,
        mode: str = "rb",
        compression: Literal["auto", "disable", "enable"] = "auto",
        **kwargs: Any,
    ) -> IO[Any]:
        """Open the file as a fsspec file.

        This method opens the file represented by this dictionary as a file-like object using
        the fsspec library.

        Args:
            mode (Optional[str]): Open mode.
            compression (Optional[str]): A flag to enable/disable compression.
                Can have one of three values: "disable" - no compression applied,
                "enable" - gzip compression applied, "auto" (default) -
                compression applied only for files compressed with gzip.
            **kwargs (Any): The arguments to pass to the fsspec open function.

        Returns:
            IOBase: The fsspec file.
        """
        if compression == "auto":
            compression_arg = "gzip" if self.get("encoding") == "gzip" else None
        elif compression == "enable":
            compression_arg = "gzip"
        elif compression == "disable":
            compression_arg = None
        else:
            raise ValueErrorWithKnownValues(
                "compression", compression, ["auto", "enable", "disable"]
            )

        # if the user has already extracted the content, we use it so there is no need to
        # download the file again.
        if "file_content" in self:
            content = (
                gzip.decompress(self["file_content"])
                if compression_arg == "gzip"
                else self["file_content"]
            )
            bytes_io = BytesIO(content)

            if "t" not in mode:
                return bytes_io
            text_kwargs = {
                k: kwargs.pop(k) for k in ["encoding", "errors", "newline"] if k in kwargs
            }
            return io.TextIOWrapper(
                bytes_io,
                **text_kwargs,
            )
        # `FileItemDict` kwarg `fsspec` is `Optional`. If `fsspec=None` this code branch
        # will fail.
        else:
            if "file" in self.fsspec.protocol:
                # use native local file path to open file:// uris
                file_url = self.local_file_path
            else:
                file_url = self["file_url"]
            return self.fsspec.open(  # type: ignore[no-any-return]
                file_url, mode=mode, compression=compression_arg, **kwargs
            )

    def read_bytes(self) -> bytes:
        """Read the file content.

        Returns:
            bytes: The file content.
        """
        if "file_content" in self and self["file_content"] is not None:
            return self["file_content"]  # type: ignore
        else:
            with self.open(mode="rb", compression="disable") as f:
                return f.read()  # type: ignore[no-any-return]


def guess_mime_type(file_name: str) -> Sequence[str]:
    type_ = list(mimetypes.guess_type(posixpath.basename(file_name), strict=False))

    if not type_[0]:
        type_[0] = "application/" + (posixpath.splitext(file_name)[1][1:] or "octet-stream")

    return type_


def glob_files(
    fs_client: AbstractFileSystem, bucket_url: str, file_glob: str = "**"
) -> Iterator[FileItem]:
    """Get the files from the filesystem client.

    Args:
        fs_client (AbstractFileSystem): The filesystem client.
        bucket_url (str): The url to the bucket.
        file_glob (str): A glob for the filename filter.

    Returns:
        Iterable[FileItem]: The list of files.
    """
    is_local_fs = "file" in fs_client.protocol
    if is_local_fs and FilesystemConfiguration.is_local_path(bucket_url):
        bucket_url = FilesystemConfiguration.make_file_url(bucket_url)
    bucket_url_parsed = urlparse(bucket_url)

    if is_local_fs:
        root_dir = FilesystemConfiguration.make_local_path(bucket_url)
        # use a Python glob to get files
        files = glob.glob(str(pathlib.Path(root_dir).joinpath(file_glob)), recursive=True)
        glob_result = {file: fs_client.info(file) for file in files}
    else:
        # convert to fs_path
        root_dir = fs_client._strip_protocol(bucket_url)
        filter_url = posixpath.join(root_dir, file_glob)
        glob_result = fs_client.glob(filter_url, detail=True)
        if isinstance(glob_result, list):
            raise NotImplementedError(
                "Cannot request details when using fsspec.glob. For adlfs (Azure) please use"
                " version 2023.9.0 or later"
            )

    for file, md in glob_result.items():
        if md["type"] != "file":
            continue
        scheme = bucket_url_parsed.scheme

        # relative paths are always POSIX
        if is_local_fs:
            # use OS pathlib for local paths
            loc_path = pathlib.Path(file)
            file_name = loc_path.name
            rel_path = loc_path.relative_to(root_dir).as_posix()
            file_url = FilesystemConfiguration.make_file_url(file)
        else:
            file_name = posixpath.basename(file)
            rel_path = posixpath.relpath(file, root_dir)
            file_url = make_fsspec_url(scheme, file, bucket_url)

        mime_type, encoding = guess_mime_type(rel_path)
        file_item = FileItem(
            file_name=file_name,
            relative_path=rel_path,
            file_url=file_url,
            mime_type=mime_type,
            modification_date=MTIME_DISPATCH[scheme](md),
            size_in_bytes=int(md["size"]),
        )
        if encoding is not None:
            file_item["encoding"] = encoding
        yield file_item<|MERGE_RESOLUTION|>--- conflicted
+++ resolved
@@ -60,27 +60,16 @@
 # Map of protocol to mtime resolver
 # we only need to support a small finite set of protocols
 MTIME_DISPATCH = {
-<<<<<<< HEAD
-    "s3": lambda f: ensure_pendulum_datetime(f["LastModified"]),
-    "adl": lambda f: ensure_pendulum_datetime(f["LastModified"]),
-    "az": lambda f: ensure_pendulum_datetime(f["last_modified"]),
-    "gcs": lambda f: ensure_pendulum_datetime(f["updated"]),
-    "https": lambda f: pendulum.parse(f["Last-Modified"], exact=True, strict=False),
-    "http": lambda f: pendulum.parse(f["Last-Modified"], exact=True, strict=False),
-    "file": lambda f: ensure_pendulum_datetime(f["mtime"]),
-    "memory": lambda f: ensure_pendulum_datetime(f["created"]),
-    "gdrive": lambda f: ensure_pendulum_datetime(f["modifiedTime"]),
-    "sftp": lambda f: ensure_pendulum_datetime(f["mtime"]),
-=======
     "s3": lambda f: ensure_pendulum_datetime_utc(f["LastModified"]),
     "adl": lambda f: ensure_pendulum_datetime_utc(f["LastModified"]),
     "az": lambda f: ensure_pendulum_datetime_utc(f["last_modified"]),
     "gcs": lambda f: ensure_pendulum_datetime_utc(f["updated"]),
+    "https": lambda f: pendulum.parse(f["Last-Modified"], exact=True, strict=False),
+    "http": lambda f: pendulum.parse(f["Last-Modified"], exact=True, strict=False),
     "file": lambda f: ensure_pendulum_datetime_utc(f["mtime"]),
     "memory": lambda f: ensure_pendulum_datetime_utc(f["created"]),
     "gdrive": lambda f: ensure_pendulum_datetime_utc(f["modifiedTime"]),
     "sftp": lambda f: ensure_pendulum_datetime_utc(f["mtime"]),
->>>>>>> a3ec5bf4
 }
 # Support aliases
 MTIME_DISPATCH["gs"] = MTIME_DISPATCH["gcs"]
