import yaml
from typing import Iterator, List, Mapping, Tuple, cast

from dlt.common import logger
from dlt.common.json import json
from dlt.common.configuration import with_config
from dlt.common.configuration.accessors import config
from dlt.common.schema.utils import to_pretty_json, to_pretty_yaml
from dlt.common.storages.configuration import (
    SchemaStorageConfiguration,
    TSchemaFileFormat,
    SchemaFileExtensions,
)
from dlt.common.storages.file_storage import FileStorage
from dlt.common.schema import Schema, verify_schema_hash
from dlt.common.typing import DictStrAny

from dlt.common.storages.exceptions import (
    InStorageSchemaModified,
    SchemaNotFoundError,
    UnexpectedSchemaName,
)


class SchemaStorage(Mapping[str, Schema]):
    SCHEMA_FILE_NAME = "schema.%s"
    NAMED_SCHEMA_FILE_PATTERN = f"%s.{SCHEMA_FILE_NAME}"

    @with_config(spec=SchemaStorageConfiguration, sections=("schema",))
    def __init__(
        self, config: SchemaStorageConfiguration = config.value, makedirs: bool = False
    ) -> None:
        self.config = config
        self.storage = FileStorage(config.schema_volume_path, makedirs=makedirs)

    def _load_schema_json(self, name: str) -> DictStrAny:
        schema_file = self._file_name_in_store(name, "json")
        return cast(DictStrAny, json.loads(self.storage.load(schema_file)))

    def load_schema(self, name: str) -> Schema:
        # loads a schema from a store holding many schemas
        storage_schema: DictStrAny = None
        try:
            storage_schema = self._load_schema_json(name)
            # prevent external modifications of schemas kept in storage
            if not verify_schema_hash(storage_schema, verifies_if_not_migrated=True):
                raise InStorageSchemaModified(name, self.config.schema_volume_path)
        except FileNotFoundError:
            # maybe we can import from external storage
            pass

        # try to import from external storage
        if self.config.import_schema_path:
            return self._maybe_import_schema(name, storage_schema)
        if storage_schema is None:
            raise SchemaNotFoundError(name, self.config.schema_volume_path)
        return Schema.from_dict(storage_schema)

    def save_schema(self, schema: Schema) -> str:
        """Saves schema to the storage and returns the path relative to storage.

        If import schema path is configured and import schema with schena.name exits, it
        will be linked to `schema` via `_imported_version_hash`. Such hash is used in `load_schema` to
        detect if import schema changed and thus to overwrite the storage schema.

        If export schema path is configured, `schema` will be exported to it.
        """
        # check if there's schema to import
        if self.config.import_schema_path:
            try:
                imported_schema = Schema.from_dict(self._load_import_schema(schema.name))
                # link schema being saved to current imported schema so it will not overwrite this save when loaded
                schema._imported_version_hash = imported_schema.stored_version_hash
            except FileNotFoundError:
                # just save the schema
                pass
        path = self._save_schema(schema)
        if self.config.export_schema_path:
            self._export_schema(schema, self.config.export_schema_path)
        return path

    def remove_schema(self, name: str) -> None:
        schema_file = self._file_name_in_store(name, "json")
        self.storage.delete(schema_file)

    def has_schema(self, name: str) -> bool:
        schema_file = self._file_name_in_store(name, "json")
        return self.storage.has_file(schema_file)

    def list_schemas(self) -> List[str]:
        files = self.storage.list_folder_files(".", to_root=False)
        # extract names
        return [f.split(".")[0] for f in files]

    def clear_storage(self) -> None:
        for schema_name in self.list_schemas():
            self.remove_schema(schema_name)

    def __getitem__(self, name: str) -> Schema:
        return self.load_schema(name)

    def __len__(self) -> int:
        return len(self.list_schemas())

    def __iter__(self) -> Iterator[str]:
        for name in self.list_schemas():
            yield name

    def __contains__(self, name: str) -> bool:  # type: ignore
        return name in self.list_schemas()

    def _maybe_import_schema(self, name: str, storage_schema: DictStrAny = None) -> Schema:
        rv_schema: Schema = None
        try:
            imported_schema = self._load_import_schema(name)
            rv_schema = Schema.from_dict(imported_schema)
            if storage_schema is None:
                # import schema when no schema in storage
<<<<<<< HEAD
                # if schema was imported, overwrite storage schema
=======
                rv_schema = Schema.from_dict(imported_schema)
                # store import hash to self to track changes
>>>>>>> 5b9c7156
                rv_schema._imported_version_hash = rv_schema.version_hash
                logger.info(
                    f"Schema {name} not present in {self.storage.storage_path} and got imported"
                    f" with version {rv_schema.stored_version} and imported hash"
                    f" {rv_schema._imported_version_hash}"
                )
                # if schema was imported, overwrite storage schema
                self._save_schema(rv_schema)
                if self.config.export_schema_path:
                    self._export_schema(rv_schema, self.config.export_schema_path)
            else:
                # import schema when imported schema was modified from the last import
<<<<<<< HEAD
                sc = Schema.from_dict(storage_schema)
                if rv_schema.version_hash != sc._imported_version_hash:
                    # use imported schema but version must be bumped and imported hash set
                    rv_schema._stored_version = sc.stored_version + 1
                    rv_schema._imported_version_hash = rv_schema.version_hash
                    # if schema was imported, overwrite storage schema
                    self._save_schema(rv_schema)
=======
                rv_schema = Schema.from_dict(storage_schema)
                i_s = Schema.from_dict(imported_schema)
                if i_s.version_hash != rv_schema._imported_version_hash:
                    rv_schema.replace_schema_content(i_s, link_to_replaced_schema=True)
                    rv_schema._imported_version_hash = i_s.version_hash
>>>>>>> 5b9c7156
                    logger.info(
                        f"Schema {name} was present in {self.storage.storage_path} but is"
                        f" overwritten with imported schema version {i_s.version} and"
                        f" imported hash {i_s.version_hash}"
                    )
                    # if schema was imported, overwrite storage schema
                    self._save_schema(rv_schema)
                    if self.config.export_schema_path:
                        self._export_schema(rv_schema, self.config.export_schema_path)
        except FileNotFoundError:
            # no schema to import -> skip silently and return the original
            if storage_schema is None:
                raise SchemaNotFoundError(
                    name,
                    self.config.schema_volume_path,
                    self.config.import_schema_path,
                    self.config.external_schema_format,
                )
            rv_schema = Schema.from_dict(storage_schema)

        assert rv_schema is not None
        return rv_schema

    def _load_import_schema(self, name: str) -> DictStrAny:
        import_storage = FileStorage(self.config.import_schema_path, makedirs=False)
        schema_file = self._file_name_in_store(name, self.config.external_schema_format)
        return self._parse_schema_str(
            import_storage.load(schema_file), self.config.external_schema_format
        )

<<<<<<< HEAD
    def _export_schema(
        self, schema: Schema, export_path: str, remove_processing_hints: bool = False
    ) -> None:
        if self.config.external_schema_format == "json":
            exported_schema_s = schema.to_pretty_json(
                remove_defaults=self.config.external_schema_format_remove_defaults,
                remove_processing_hints=remove_processing_hints,
            )
        elif self.config.external_schema_format == "yaml":
            exported_schema_s = schema.to_pretty_yaml(
                remove_defaults=self.config.external_schema_format_remove_defaults,
                remove_processing_hints=remove_processing_hints,
            )
=======
    def _export_schema(self, schema: Schema, export_path: str) -> None:
        stored_schema = schema.to_dict(remove_defaults=True)
        if self.config.external_schema_format == "json":
            exported_schema_s = to_pretty_json(stored_schema)
        elif self.config.external_schema_format == "yaml":
            exported_schema_s = to_pretty_yaml(stored_schema)
>>>>>>> 5b9c7156
        else:
            raise ValueError(self.config.external_schema_format)

        export_storage = FileStorage(export_path, makedirs=True)
        schema_file = self._file_name_in_store(schema.name, self.config.external_schema_format)
        export_storage.save(schema_file, exported_schema_s)
        logger.info(
            f"Schema {schema.name} exported to {export_path} with version"
            f" {stored_schema['version']}:{stored_schema['version_hash']} as"
            f" {self.config.external_schema_format}"
        )

    def _save_schema(self, schema: Schema) -> str:
        # save a schema to schema store
        schema_file = self._file_name_in_store(schema.name, "json")
        stored_schema = schema.to_dict()
        saved_path = self.storage.save(schema_file, to_pretty_json(stored_schema))
        # this should be the only place where this function is called. we bump a version and
        # clean modified status
        schema._bump_version()
        return saved_path

    @staticmethod
    def load_schema_file(
        path: str,
        name: str,
        extensions: Tuple[TSchemaFileFormat, ...] = SchemaFileExtensions,
        remove_processing_hints: bool = False,
    ) -> Schema:
        storage = FileStorage(path)
        for extension in extensions:
            file = SchemaStorage._file_name_in_store(name, extension)
            if storage.has_file(file):
                parsed_schema = SchemaStorage._parse_schema_str(storage.load(file), extension)
                schema = Schema.from_dict(
                    parsed_schema, remove_processing_hints=remove_processing_hints
                )
                if schema.name != name:
                    raise UnexpectedSchemaName(name, path, schema.name)
                return schema
        raise SchemaNotFoundError(name, path)

    @staticmethod
    def _parse_schema_str(schema_str: str, extension: TSchemaFileFormat) -> DictStrAny:
        if extension == "json":
            imported_schema: DictStrAny = json.loads(schema_str)
        elif extension == "yaml":
            imported_schema = yaml.safe_load(schema_str)
        else:
            raise ValueError(extension)
        return imported_schema

    @staticmethod
    def _file_name_in_store(name: str, fmt: TSchemaFileFormat) -> str:
        if name:
            return SchemaStorage.NAMED_SCHEMA_FILE_PATTERN % (name, fmt)
        else:
            return SchemaStorage.SCHEMA_FILE_NAME % fmt<|MERGE_RESOLUTION|>--- conflicted
+++ resolved
@@ -79,6 +79,22 @@
             self._export_schema(schema, self.config.export_schema_path)
         return path
 
+    def save_import_schema_if_not_exists(self, schema: Schema) -> bool:
+        """Saves import schema, if not exists. If schema was saved, link itself as imported from"""
+        if self.config.import_schema_path:
+            try:
+                self._load_import_schema(schema.name)
+            except FileNotFoundError:
+                # save import schema only if it not exist
+                self._export_schema(
+                    schema, self.config.import_schema_path, remove_processing_hints=True
+                )
+                # if import schema got saved then add own version hash as import version hash
+                schema._imported_version_hash = schema.version_hash
+                return True
+
+        return False
+
     def remove_schema(self, name: str) -> None:
         schema_file = self._file_name_in_store(name, "json")
         self.storage.delete(schema_file)
@@ -113,15 +129,10 @@
         rv_schema: Schema = None
         try:
             imported_schema = self._load_import_schema(name)
-            rv_schema = Schema.from_dict(imported_schema)
             if storage_schema is None:
                 # import schema when no schema in storage
-<<<<<<< HEAD
-                # if schema was imported, overwrite storage schema
-=======
                 rv_schema = Schema.from_dict(imported_schema)
                 # store import hash to self to track changes
->>>>>>> 5b9c7156
                 rv_schema._imported_version_hash = rv_schema.version_hash
                 logger.info(
                     f"Schema {name} not present in {self.storage.storage_path} and got imported"
@@ -134,21 +145,11 @@
                     self._export_schema(rv_schema, self.config.export_schema_path)
             else:
                 # import schema when imported schema was modified from the last import
-<<<<<<< HEAD
-                sc = Schema.from_dict(storage_schema)
-                if rv_schema.version_hash != sc._imported_version_hash:
-                    # use imported schema but version must be bumped and imported hash set
-                    rv_schema._stored_version = sc.stored_version + 1
-                    rv_schema._imported_version_hash = rv_schema.version_hash
-                    # if schema was imported, overwrite storage schema
-                    self._save_schema(rv_schema)
-=======
                 rv_schema = Schema.from_dict(storage_schema)
                 i_s = Schema.from_dict(imported_schema)
                 if i_s.version_hash != rv_schema._imported_version_hash:
                     rv_schema.replace_schema_content(i_s, link_to_replaced_schema=True)
                     rv_schema._imported_version_hash = i_s.version_hash
->>>>>>> 5b9c7156
                     logger.info(
                         f"Schema {name} was present in {self.storage.storage_path} but is"
                         f" overwritten with imported schema version {i_s.version} and"
@@ -179,28 +180,17 @@
             import_storage.load(schema_file), self.config.external_schema_format
         )
 
-<<<<<<< HEAD
     def _export_schema(
         self, schema: Schema, export_path: str, remove_processing_hints: bool = False
     ) -> None:
-        if self.config.external_schema_format == "json":
-            exported_schema_s = schema.to_pretty_json(
-                remove_defaults=self.config.external_schema_format_remove_defaults,
-                remove_processing_hints=remove_processing_hints,
-            )
-        elif self.config.external_schema_format == "yaml":
-            exported_schema_s = schema.to_pretty_yaml(
-                remove_defaults=self.config.external_schema_format_remove_defaults,
-                remove_processing_hints=remove_processing_hints,
-            )
-=======
-    def _export_schema(self, schema: Schema, export_path: str) -> None:
-        stored_schema = schema.to_dict(remove_defaults=True)
+        stored_schema = schema.to_dict(
+            remove_defaults=self.config.external_schema_format_remove_defaults,
+            remove_processing_hints=remove_processing_hints,
+        )
         if self.config.external_schema_format == "json":
             exported_schema_s = to_pretty_json(stored_schema)
         elif self.config.external_schema_format == "yaml":
             exported_schema_s = to_pretty_yaml(stored_schema)
->>>>>>> 5b9c7156
         else:
             raise ValueError(self.config.external_schema_format)
 
