import io
import os
import contextlib
import sys
import multiprocessing
import platform

from dlt.common.runtime.typing import TExecutionContext, TVersion, TExecInfoNames
from dlt.common.typing import StrStr, StrAny, Literal, List
from dlt.common.utils import filter_env_vars
from dlt.version import __version__, DLT_PKG_NAME


<<<<<<< HEAD
=======
TExecInfoNames = Literal[
    "kubernetes",
    "docker",
    "codespaces",
    "github_actions",
    "airflow",
    "notebook",
    "colab",
    "aws_lambda",
    "gcp_cloud_function",
]
>>>>>>> 3d35f9ba
# if one of these environment variables is set, we assume to be running in CI env
CI_ENVIRONMENT_TELL = [
    "bamboo.buildKey",
    "BUILD_ID",
    "BUILD_NUMBER",
    "BUILDKITE",
    "CI",
    "CIRCLECI",
    "CONTINUOUS_INTEGRATION",
    "GITHUB_ACTIONS",
    "HUDSON_URL",
    "JENKINS_URL",
    "TEAMCITY_VERSION",
    "TRAVIS",
    "CODEBUILD_BUILD_ARN",
    "CODEBUILD_BUILD_ID",
    "CODEBUILD_BATCH_BUILD_IDENTIFIER",
]


def exec_info_names() -> List[TExecInfoNames]:
    """Get names of execution environments"""
    names: List[TExecInfoNames] = []
    if kube_pod_info():
        names.append("kubernetes")
    if is_docker():
        names.append("docker")
    if is_codespaces():
        names.append("codespaces")
    if is_github_actions():
        names.append("github_actions")
    if is_notebook():
        names.append("notebook")
    if is_colab():
        names.append("colab")
    if airflow_info():
        names.append("airflow")
    if is_aws_lambda():
        names.append("aws_lambda")
    if is_gcp_cloud_function():
        names.append("gcp_cloud_function")
    return names


def is_codespaces() -> bool:
    return "CODESPACES" in os.environ


def is_github_actions() -> bool:
    return "GITHUB_ACTIONS" in os.environ


def is_notebook() -> bool:
    try:
        return bool(str(get_ipython()))  # type: ignore
    except NameError:
        return False


def is_colab() -> bool:
    try:
        return "COLAB_RELEASE_TAG" in os.environ or "google.colab" in str(get_ipython())  # type: ignore
    except NameError:
        return False


def airflow_info() -> StrAny:
    try:
        with contextlib.redirect_stdout(io.StringIO()), contextlib.redirect_stderr(io.StringIO()):
            from airflow.operators.python import get_current_context

            get_current_context()
            return {"AIRFLOW_TASK": True}
    except Exception:
        return None


def is_airflow_installed() -> bool:
    try:
        with contextlib.redirect_stdout(io.StringIO()), contextlib.redirect_stderr(io.StringIO()):
            import airflow
        return True
    except Exception:
        return False


def is_running_in_airflow_task() -> bool:
    try:
        with contextlib.redirect_stdout(io.StringIO()), contextlib.redirect_stderr(io.StringIO()):
            from airflow.operators.python import get_current_context

            context = get_current_context()
            return context is not None and "ti" in context
    except Exception:
        return False


def dlt_version_info(pipeline_name: str) -> StrStr:
    """Gets dlt version info including commit and image version available in docker"""
    version_info = {"dlt_version": __version__, "pipeline_name": pipeline_name}
    # extract envs with build info
    version_info.update(filter_env_vars(["COMMIT_SHA", "IMAGE_VERSION"]))

    return version_info


def kube_pod_info() -> StrStr:
    """Extracts information on pod name, namespace and node name if running on Kubernetes"""
    return filter_env_vars(["KUBE_NODE_NAME", "KUBE_POD_NAME", "KUBE_POD_NAMESPACE"])


def github_info() -> StrStr:
    """Extracts github info"""
    info = filter_env_vars(["GITHUB_USER", "GITHUB_REPOSITORY", "GITHUB_REPOSITORY_OWNER"])
    # set GITHUB_REPOSITORY_OWNER as github user if not present. GITHUB_REPOSITORY_OWNER is available in github action context
    if "github_user" not in info and "github_repository_owner" in info:
        info["github_user"] = info["github_repository_owner"]  # type: ignore
    return info


def in_continuous_integration() -> bool:
    """Returns `True` if currently running inside a continuous integration context."""
    return any(env in os.environ for env in CI_ENVIRONMENT_TELL)


def is_docker() -> bool:
    """Guess if we are running in docker environment.

    https://stackoverflow.com/questions/20010199/how-to-determine-if-a-process-runs-inside-lxc-docker

    Returns:
        `True` if we are running inside docker, `False` otherwise.
    """
    # first we try to use the env
    try:
        os.stat("/.dockerenv")
        return True
    except Exception:
        pass

    # if that didn't work, try to use proc information
    try:
        with open("/proc/self/cgroup", mode="r", encoding="utf-8") as f:
            return "docker" in f.read()
    except Exception:
        return False


def is_aws_lambda() -> bool:
    "Return True if the process is running in the serverless platform AWS Lambda"
    return os.environ.get("AWS_LAMBDA_FUNCTION_NAME") is not None


def is_gcp_cloud_function() -> bool:
    "Return True if the process is running in the serverless platform GCP Cloud Functions"
    return os.environ.get("FUNCTION_NAME") is not None


def get_execution_context() -> TExecutionContext:
    "Get execution context information"
    return TExecutionContext(
        ci_run=in_continuous_integration(),
        python=sys.version.split(" ")[0],
        cpu=multiprocessing.cpu_count(),
        exec_info=exec_info_names(),
        os=TVersion(name=platform.system(), version=platform.release()),
        library=TVersion(name=DLT_PKG_NAME, version=__version__)
    )<|MERGE_RESOLUTION|>--- conflicted
+++ resolved
@@ -11,20 +11,6 @@
 from dlt.version import __version__, DLT_PKG_NAME
 
 
-<<<<<<< HEAD
-=======
-TExecInfoNames = Literal[
-    "kubernetes",
-    "docker",
-    "codespaces",
-    "github_actions",
-    "airflow",
-    "notebook",
-    "colab",
-    "aws_lambda",
-    "gcp_cloud_function",
-]
->>>>>>> 3d35f9ba
 # if one of these environment variables is set, we assume to be running in CI env
 CI_ENVIRONMENT_TELL = [
     "bamboo.buildKey",
@@ -191,5 +177,5 @@
         cpu=multiprocessing.cpu_count(),
         exec_info=exec_info_names(),
         os=TVersion(name=platform.system(), version=platform.release()),
-        library=TVersion(name=DLT_PKG_NAME, version=__version__)
+        library=TVersion(name=DLT_PKG_NAME, version=__version__),
     )