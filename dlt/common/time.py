--- conflicted
+++ resolved
@@ -60,11 +60,7 @@
     if isinstance(dtv, datetime.time):
         return pendulum.time(dtv.hour, dtv.minute, dtv.second, dtv.microsecond)
     if isinstance(dtv, datetime.datetime):
-<<<<<<< HEAD
-        return pendulum.instance(dtv)
-=======
         return pendulum.instance(dtv, tz=dtv.tzinfo)
->>>>>>> 641d7ba6
     if isinstance(dtv, pendulum.Duration):
         raise ValueError("Interval ISO 8601 not supported: " + value)
     return pendulum.date(dtv.year, dtv.month, dtv.day)  # type: ignore[union-attr]
