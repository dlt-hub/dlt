--- conflicted
+++ resolved
@@ -58,11 +58,7 @@
         auth (Optional[AuthBase]): Authentication configuration for all requests.
         paginator (Optional[BasePaginator]): Default paginator for handling paginated responses.
         data_selector (Optional[jsonpath.TJsonPath]): JSONPath selector for extracting data from responses.
-<<<<<<< HEAD
-            Only used when paginating. Use `extract_response` for other requests.
-=======
             Only used in `paginate`.
->>>>>>> eac0204e
         session (BaseSession): HTTP session for making requests.
         paginator_factory (Optional[PaginatorFactory]): Factory for creating paginator instances,
             used for detecting paginators.
