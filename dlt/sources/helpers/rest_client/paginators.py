from abc import ABC, abstractmethod
from typing import Optional
from urllib.parse import urlparse, urljoin

from dlt.sources.helpers.requests import Response, Request
from dlt.common import jsonpath


class BasePaginator(ABC):
    def __init__(self) -> None:
        self._has_next_page = True
        self._next_reference: Optional[str] = None

    @property
    def has_next_page(self) -> bool:
        """
        Check if there is a next page available.

        Returns:
            bool: True if there is a next page available, False otherwise.
        """
        return self._has_next_page

    @property
    def next_reference(self) -> Optional[str]:
        return self._next_reference

    @next_reference.setter
    def next_reference(self, value: Optional[str]) -> None:
        self._next_reference = value
        self._has_next_page = value is not None

    @abstractmethod
    def update_state(self, response: Response) -> None:
        """Update the paginator state based on the response.

        Args:
            response (Response): The response object from the API.
        """
        ...

    @abstractmethod
    def update_request(self, request: Request) -> None:
        """
        Update the request object with the next arguments for the API request.

        Args:
            request (Request): The request object to be updated.
        """
        ...


class SinglePagePaginator(BasePaginator):
    """A paginator for single-page API responses."""

    def update_state(self, response: Response) -> None:
        self._has_next_page = False

    def update_request(self, request: Request) -> None:
        return


class OffsetPaginator(BasePaginator):
    """A paginator that uses the 'offset' parameter for pagination."""

    def __init__(
        self,
        initial_limit: int,
        initial_offset: int = 0,
        offset_param: str = "offset",
        limit_param: str = "limit",
        total_path: jsonpath.TJsonPath = "total",
    ) -> None:
        super().__init__()
        self.offset_param = offset_param
        self.limit_param = limit_param
        self.total_path = jsonpath.compile_path(total_path)

        self.offset = initial_offset
        self.limit = initial_limit

    def update_state(self, response: Response) -> None:
        values = jsonpath.find_values(self.total_path, response.json())
        total = values[0] if values else None

        if total is None:
            raise ValueError(f"Total count not found in response for {self.__class__.__name__}")
<<<<<<< HEAD
=======

        try:
            total = int(total)
        except ValueError:
            raise ValueError(
                f"Total count is not an integer in response for {self.__class__.__name__}. "
                f"Expected an integer, got {total}"
            )
>>>>>>> 73e81765

        self.offset += self.limit

        if self.offset >= total:
            self._has_next_page = False

    def update_request(self, request: Request) -> None:
        if request.params is None:
            request.params = {}

        request.params[self.offset_param] = self.offset
        request.params[self.limit_param] = self.limit


class BaseNextUrlPaginator(BasePaginator):
    def update_request(self, request: Request) -> None:
        # Handle relative URLs
        if self.next_reference:
            parsed_url = urlparse(self.next_reference)
            if not parsed_url.scheme:
                self.next_reference = urljoin(request.url, self.next_reference)

        request.url = self.next_reference


class HeaderLinkPaginator(BaseNextUrlPaginator):
    """A paginator that uses the 'Link' header in HTTP responses
    for pagination.

    A good example of this is the GitHub API:
        https://docs.github.com/en/rest/guides/traversing-with-pagination
    """

    def __init__(self, links_next_key: str = "next") -> None:
        """
        Args:
            links_next_key (str, optional): The key (rel ) in the 'Link' header
                that contains the next page URL. Defaults to 'next'.
        """
        super().__init__()
        self.links_next_key = links_next_key

    def update_state(self, response: Response) -> None:
        self.next_reference = response.links.get(self.links_next_key, {}).get("url")


class JSONResponsePaginator(BaseNextUrlPaginator):
    """A paginator that uses a specific key in the JSON response to find
    the next page URL.
    """

    def __init__(
        self,
        next_url_path: jsonpath.TJsonPath = "next",
    ):
        """
        Args:
            next_url_path: The JSON path to the key that contains the next page URL in the response.
                Defaults to 'next'.
        """
        super().__init__()
        self.next_url_path = jsonpath.compile_path(next_url_path)

    def update_state(self, response: Response) -> None:
        values = jsonpath.find_values(self.next_url_path, response.json())
        self.next_reference = values[0] if values else None


class JSONResponseCursorPaginator(BasePaginator):
    """A paginator that uses a cursor query param to paginate. The cursor for the
    next page is found in the JSON response.
    """

    def __init__(
        self,
        cursor_path: jsonpath.TJsonPath = "cursors.next",
        cursor_param: str = "after",
    ):
        """
        Args:
            cursor_path: The JSON path to the key that contains the cursor in the response.
            cursor_param: The name of the query parameter to be used in the request to get the next page.
        """
        super().__init__()
        self.cursor_path = jsonpath.compile_path(cursor_path)
        self.cursor_param = cursor_param

    def update_state(self, response: Response) -> None:
        values = jsonpath.find_values(self.cursor_path, response.json())
        self.next_reference = values[0] if values else None

    def update_request(self, request: Request) -> None:
        if request.params is None:
            request.params = {}

        request.params[self.cursor_param] = self._next_reference<|MERGE_RESOLUTION|>--- conflicted
+++ resolved
@@ -85,8 +85,6 @@
 
         if total is None:
             raise ValueError(f"Total count not found in response for {self.__class__.__name__}")
-<<<<<<< HEAD
-=======
 
         try:
             total = int(total)
@@ -95,7 +93,6 @@
                 f"Total count is not an integer in response for {self.__class__.__name__}. "
                 f"Expected an integer, got {total}"
             )
->>>>>>> 73e81765
 
         self.offset += self.limit
 
