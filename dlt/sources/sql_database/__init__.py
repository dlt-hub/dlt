--- conflicted
+++ resolved
@@ -66,13 +66,9 @@
             "sqlalchemy" yields batches as lists of Python dictionaries, "pyarrow" and "connectorx" yield batches as arrow tables, "pandas" yields panda frames.
             "sqlalchemy" is the default and does not require additional dependencies, "pyarrow" creates stable destination schemas with correct data types,
             "connectorx" is typically the fastest but ignores the "chunk_size" so you must deal with large tables yourself.
-<<<<<<< HEAD
         page_size (Optional[int]): Number of rows to be retrieved per transaction. Useful when connecting to DBs with restrictions on the number of rows to retrieve.
-        detect_precision_hints (bool): Deprecated. Use `reflection_level`. Set column precision and scale hints for supported data types in the target schema based on the columns in the source tables.
-=======
 
         detect_precision_hints (Optional[bool]): Deprecated. Use `reflection_level`. Set column precision and scale hints for supported data types in the target schema based on the columns in the source tables.
->>>>>>> 45a43d9f
             This is disabled by default.
 
         reflection_level (Optional[ReflectionLevel]): Specifies how much information should be reflected from the source database schema.
@@ -204,16 +200,12 @@
             "sqlalchemy" yields batches as lists of Python dictionaries, "pyarrow" and "connectorx" yield batches as arrow tables, "pandas" yields panda frames.
             "sqlalchemy" is the default and does not require additional dependencies, "pyarrow" creates stable destination schemas with correct data types,
             "connectorx" is typically the fastest but ignores the "chunk_size" so you must deal with large tables yourself.
-<<<<<<< HEAD
+
         page_size (Optional[int]): Number of rows to be retrieved per transaction. Useful when connecting to DBs with restrictions on the number of rows to retrieve.
-        reflection_level: (ReflectionLevel): Specifies how much information should be reflected from the source database schema.
-=======
-
         detect_precision_hints (Optional[bool]): Deprecated. Use `reflection_level`. Set column precision and scale hints for supported data types in the target schema based on the columns in the source tables.
             This is disabled by default.
 
         reflection_level (Optional[ReflectionLevel]): Specifies how much information should be reflected from the source database schema.
->>>>>>> 45a43d9f
             "minimal": Only table names, nullability and primary keys are reflected. Data types are inferred from the data. This is the default option.
             "full": Data types will be reflected on top of "minimal". `dlt` will coerce the data into reflected types if necessary.
             "full_with_precision": Sets precision and scale on supported data types (ie. decimal, text, binary). Creates big and regular integer types.
