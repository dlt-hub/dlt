from typing import Any, NamedTuple, Tuple, Iterable
import tomlkit
from tomlkit.items import Table as TOMLTable
from tomlkit.container import Container as TOMLContainer
from collections.abc import Sequence as C_Sequence

from dlt.common.configuration.specs.base_configuration import is_hint_not_resolved
from dlt.common.pendulum import pendulum
from dlt.common.configuration.specs import (
    BaseConfiguration,
    is_base_configuration_inner_hint,
    extract_inner_hint,
)
from dlt.common.data_types import py_type_to_sc_type
<<<<<<< HEAD
from dlt.common.typing import AnyType, is_final_type, is_optional_type, is_subclass
=======
from dlt.common.typing import AnyType, is_optional_type
>>>>>>> 5b9c7156


class WritableConfigValue(NamedTuple):
    name: Any
    hint: AnyType
    default_value: Any
    sections: Tuple[str, ...]


def generate_typed_example(name: str, hint: AnyType) -> Any:
    inner_hint = extract_inner_hint(hint)
    try:
        sc_type = py_type_to_sc_type(inner_hint)
        if sc_type == "text":
            return name
        if sc_type == "bigint":
            return 0
        if sc_type == "double":
            return 1.0
        if sc_type == "bool":
            return True
        if sc_type == "complex":
            if is_subclass(inner_hint, C_Sequence):
                return ["a", "b", "c"]
            else:
                table = tomlkit.table(False)
                table["key"] = "value"
                return table
        if sc_type == "timestamp":
            return pendulum.now().to_iso8601_string()
        if sc_type == "date":
            return pendulum.now().date().to_date_string()
        if sc_type in ("wei", "decimal"):
            return "1.0"
        raise TypeError(sc_type)
    except TypeError:
        return name


def write_value(
    toml_table: TOMLTable,
    name: str,
    hint: AnyType,
    overwrite_existing: bool,
    default_value: Any = None,
    is_default_of_interest: bool = False,
) -> None:
    # skip if table contains the name already
    if name in toml_table and not overwrite_existing:
        return
    # do not dump nor resolvable and optional fields if they are not of special interest
    if (
        is_hint_not_resolved(hint) or is_optional_type(hint) or default_value is not None
    ) and not is_default_of_interest:
        return
    # get the inner hint to generate cool examples
    hint = extract_inner_hint(hint)
    if is_base_configuration_inner_hint(hint):
        inner_table = tomlkit.table(is_super_table=True)
        write_spec(inner_table, hint(), overwrite_existing)
        if len(inner_table) > 0:
            toml_table[name] = inner_table
    else:
        if default_value is None:
            example_value = generate_typed_example(name, hint)
            toml_table[name] = example_value
            # tomlkit not supporting comments on boolean
            if not isinstance(example_value, bool):
                toml_table[name].comment("please set me up!")
        else:
            toml_table[name] = default_value


def write_spec(toml_table: TOMLTable, config: BaseConfiguration, overwrite_existing: bool) -> None:
    for name, hint in config.get_resolvable_fields().items():
        default_value = getattr(config, name, None)
        # check if field is of particular interest and should be included if it has default
        is_default_of_interest = name in config.__config_gen_annotations__
        write_value(
            toml_table,
            name,
            hint,
            overwrite_existing,
            default_value=default_value,
            is_default_of_interest=is_default_of_interest,
        )


def write_values(
    toml: TOMLContainer, values: Iterable[WritableConfigValue], overwrite_existing: bool
) -> None:
    for value in values:
        toml_table: TOMLTable = toml  # type: ignore
        for section in value.sections:
            if section not in toml_table:
                inner_table = tomlkit.table(is_super_table=True)
                toml_table[section] = inner_table
                toml_table = inner_table
            else:
                toml_table = toml_table[section]  # type: ignore

        write_value(
            toml_table,
            value.name,
            value.hint,
            overwrite_existing,
            default_value=value.default_value,
            is_default_of_interest=True,
        )<|MERGE_RESOLUTION|>--- conflicted
+++ resolved
@@ -4,7 +4,7 @@
 from tomlkit.container import Container as TOMLContainer
 from collections.abc import Sequence as C_Sequence
 
-from dlt.common.configuration.specs.base_configuration import is_hint_not_resolved
+from dlt.common.configuration.specs.base_configuration import is_hint_not_resolvable
 from dlt.common.pendulum import pendulum
 from dlt.common.configuration.specs import (
     BaseConfiguration,
@@ -12,11 +12,7 @@
     extract_inner_hint,
 )
 from dlt.common.data_types import py_type_to_sc_type
-<<<<<<< HEAD
-from dlt.common.typing import AnyType, is_final_type, is_optional_type, is_subclass
-=======
-from dlt.common.typing import AnyType, is_optional_type
->>>>>>> 5b9c7156
+from dlt.common.typing import AnyType, is_optional_type, is_subclass
 
 
 class WritableConfigValue(NamedTuple):
@@ -69,7 +65,7 @@
         return
     # do not dump nor resolvable and optional fields if they are not of special interest
     if (
-        is_hint_not_resolved(hint) or is_optional_type(hint) or default_value is not None
+        is_hint_not_resolvable(hint) or is_optional_type(hint) or default_value is not None
     ) and not is_default_of_interest:
         return
     # get the inner hint to generate cool examples
