from typing import Any, Dict, List, Sequence, Tuple, cast, Optional, Callable, Union

import yaml
from dlt.common.time import ensure_pendulum_datetime
from dlt.common.destination import PreparedTableSchema
from dlt.common.destination.utils import resolve_merge_strategy
from dlt.common.typing import TypedDict

from dlt.common.schema.typing import (
    TSortOrder,
    TColumnProp,
)
from dlt.common.schema.utils import (
    get_columns_names_with_prop,
    get_first_column_name_with_prop,
    get_dedup_sort_tuple,
    get_validity_column_names,
    get_active_record_timestamp,
    is_nested_table,
)
from dlt.common.storages.load_storage import ParsedLoadJobFileName
from dlt.common.storages.load_package import load_package_state as current_load_package
from dlt.common.utils import uniq_id
from dlt.common.destination.capabilities import DestinationCapabilitiesContext
from dlt.destinations.exceptions import MergeDispositionException
from dlt.destinations.job_impl import FollowupJobRequestImpl
from dlt.destinations.sql_client import SqlClientBase
from dlt.common.destination.exceptions import DestinationTransientException


class SqlJobCreationException(DestinationTransientException):
    def __init__(
        self, original_exception: Exception, table_chain: Sequence[PreparedTableSchema]
    ) -> None:
        tables_str = yaml.dump(
            table_chain, allow_unicode=True, default_flow_style=False, sort_keys=False
        )
        super().__init__(
            f"Could not create SQLFollowupJob with exception {str(original_exception)}. Table"
            f" chain: {tables_str}"
        )


class SqlFollowupJob(FollowupJobRequestImpl):
    """Sql base job for jobs that rely on the whole table chain"""

    @classmethod
    def from_table_chain(
        cls,
        table_chain: Sequence[PreparedTableSchema],
        sql_client: SqlClientBase[Any],
    ) -> FollowupJobRequestImpl:
        """Generates a list of sql statements, that will be executed by the sql client when the job is executed in the loader.

        The `table_chain` contains a list of schemas of nested tables, ordered by the ancestry (the root of the tree is first on the list).
        """
        root_table = table_chain[0]
        file_info = ParsedLoadJobFileName(
            root_table["name"], ParsedLoadJobFileName.new_file_id(), 0, "sql"
        )

        try:
            # Remove line breaks from multiline statements and write one SQL statement per line in output file
            # to support clients that need to execute one statement at a time (i.e. snowflake)
            sql = [
                " ".join(stmt.splitlines()) for stmt in cls.generate_sql(table_chain, sql_client)
            ]
            job = cls(file_info.file_name())
            job._save_text_file("\n".join(sql))
        except Exception as e:
            raise SqlJobCreationException(e, table_chain) from e

        return job

    @classmethod
    def generate_sql(
        cls,
        table_chain: Sequence[PreparedTableSchema],
        sql_client: SqlClientBase[Any],
    ) -> List[str]:
        pass


class SqlStagingFollowupJob(SqlFollowupJob):
    """Generates a list of sql statements that copy the data from staging dataset into destination dataset."""

    @classmethod
    def _generate_insert_sql(
        cls,
        table_chain: Sequence[PreparedTableSchema],
        sql_client: SqlClientBase[Any],
        truncate_first: bool,
    ) -> List[str]:
        sql: List[str] = []
        for table in table_chain:
            with sql_client.with_staging_dataset():
                staging_table_name = sql_client.make_qualified_table_name(table["name"])
            table_name = sql_client.make_qualified_table_name(table["name"])
            columns = ", ".join(
                map(
                    sql_client.escape_column_name,
                    get_columns_names_with_prop(table, "name"),
                )
            )
            if truncate_first:
                sql.append(sql_client._truncate_table_sql(table_name))
            sql.append(
                f"INSERT INTO {table_name}({columns}) SELECT {columns} FROM {staging_table_name};"
            )
        return sql


class SqlStagingReplaceFollowupJob(SqlStagingFollowupJob):
    """Generates a list of sql statements that replace the data from staging dataset into destination dataset."""

    @classmethod
    def _generate_clone_sql(
        cls,
        table_chain: Sequence[PreparedTableSchema],
        sql_client: SqlClientBase[Any],
    ) -> List[str]:
        """Drop and clone the table for supported destinations"""
        sql: List[str] = []
        for table in table_chain:
            with sql_client.with_staging_dataset():
                staging_table_name = sql_client.make_qualified_table_name(table["name"])
            table_name = sql_client.make_qualified_table_name(table["name"])
            sql.append(f"DROP TABLE IF EXISTS {table_name};")
            # recreate destination table with data cloned from staging table
            sql.append(f"CREATE TABLE {table_name} CLONE {staging_table_name};")
        return sql

    @classmethod
    def generate_sql(
        cls,
        table_chain: Sequence[PreparedTableSchema],
        sql_client: SqlClientBase[Any],
    ) -> List[str]:
        root_table = table_chain[0]
        if (
            root_table["x-replace-strategy"] == "staging-optimized"  # type: ignore[typeddict-item]
            and sql_client.capabilities.supports_clone_table
        ):
            return cls._generate_clone_sql(table_chain, sql_client)

        return cls._generate_insert_sql(table_chain, sql_client, truncate_first=True)


class SqlStagingCopyFollowupJob(SqlStagingFollowupJob):
    """Generates a list of sql statements that copy the data from staging dataset into destination dataset."""

    @classmethod
    def generate_sql(
        cls,
        table_chain: Sequence[PreparedTableSchema],
        sql_client: SqlClientBase[Any],
    ) -> List[str]:
        return cls._generate_insert_sql(table_chain, sql_client, truncate_first=False)


class SqlMergeFollowupJob(SqlFollowupJob):
    """
    Generates a list of sql statements that merge the data from staging dataset into destination dataset.
    If no merge keys are discovered, falls back to append.
    """

    @classmethod
    def generate_sql(
        cls,
        table_chain: Sequence[PreparedTableSchema],
        sql_client: SqlClientBase[Any],
    ) -> List[str]:
        # resolve only root table
        root_table = table_chain[0]
        merge_strategy = resolve_merge_strategy(
            {root_table["name"]: root_table}, root_table, sql_client.capabilities
        )

        merge_sql = None
        if merge_strategy == "delete-insert":
            merge_sql = cls.gen_merge_sql(table_chain, sql_client)
        elif merge_strategy == "upsert":
            merge_sql = cls.gen_upsert_sql(table_chain, sql_client)
        elif merge_strategy == "scd2":
            merge_sql = cls.gen_scd2_sql(table_chain, sql_client)

        # prepend setup code
        return cls._gen_table_setup_clauses(table_chain, sql_client) + merge_sql

    @classmethod
    def _gen_table_setup_clauses(
        cls, table_chain: Sequence[PreparedTableSchema], sql_client: SqlClientBase[Any]
    ) -> List[str]:
        """Subclasses may override this method to generate additional sql statements to run before the merge"""
        return []

    @classmethod
    def _gen_key_table_clauses(
        cls, primary_keys: Sequence[str], merge_keys: Sequence[str]
    ) -> List[str]:
        """Generate sql clauses to select rows to delete via merge and primary key. Return select all clause if no keys defined."""
        clauses: List[str] = []
        if primary_keys or merge_keys:
            if primary_keys:
                clauses.append(
                    " AND ".join(["%s.%s = %s.%s" % ("{d}", c, "{s}", c) for c in primary_keys])
                )
            if merge_keys:
                clauses.append(
                    " AND ".join(["%s.%s = %s.%s" % ("{d}", c, "{s}", c) for c in merge_keys])
                )
        return clauses or ["1=1"]

    @classmethod
    def gen_key_table_clauses(
        cls,
        root_table_name: str,
        staging_root_table_name: str,
        key_clauses: Sequence[str],
        for_delete: bool,
    ) -> List[str]:
        """Generate sql clauses that may be used to select or delete rows in root table of destination dataset

        A list of clauses may be returned for engines that do not support OR in subqueries. Like BigQuery
        """
        return [
            f"FROM {root_table_name} as d WHERE EXISTS (SELECT 1 FROM {staging_root_table_name} as"
            f" s WHERE {' OR '.join([c.format(d='d',s='s') for c in key_clauses])})"
        ]

    @classmethod
    def gen_delete_temp_table_sql(
        cls,
        table_name: str,
        unique_column: str,
        key_table_clauses: Sequence[str],
        sql_client: SqlClientBase[Any],
    ) -> Tuple[List[str], str]:
        """Generate sql that creates delete temp table and inserts `unique_column` from root table for all records to delete. May return several statements.

        Returns temp table name for cases where special names are required like SQLServer.
        """
        sql: List[str] = []
        temp_table_name = cls._new_temp_table_name(table_name, "delete", sql_client)
        select_statement = f"SELECT d.{unique_column} {key_table_clauses[0]}"
        sql.append(cls._to_temp_table(select_statement, temp_table_name))
        for clause in key_table_clauses[1:]:
            sql.append(f"INSERT INTO {temp_table_name} SELECT {unique_column} {clause};")
        return sql, temp_table_name

    @classmethod
    def gen_select_from_dedup_sql(
        cls,
        table_name: str,
        primary_keys: Sequence[str],
        columns: Sequence[str],
        dedup_sort: Tuple[str, TSortOrder] = None,
        condition: str = None,
        condition_columns: Sequence[str] = None,
        skip_dedup: bool = False,
    ) -> str:
        """Returns SELECT FROM SQL statement.

        The FROM clause in the SQL statement represents a deduplicated version
        of the `table_name` table.

        Expects column names provided in arguments to be escaped identifiers.

        Args:
            table_name: Name of the table that is selected from.
            primary_keys: A sequence of column names representing the primary
              key of the table. Is used to deduplicate the table.
            columns: Sequence of column names that will be selected from
              the table.
            dedup_sort: Name of a column and sort order tuple to sort the records by within a
              primary key. Values in the column are sorted in descending order,
              so the record with the highest value in `dedup_sort` remains
              after deduplication. No sorting is done if a None value is provided,
              leading to arbitrary deduplication.
            condition: String used as a WHERE clause in the SQL statement to
              filter records. The name of any column that is used in the
              condition but is not part of `columns` must be provided in the
              `condition_columns` argument. No filtering is done (aside from the
              deduplication) if a None value is provided.
            condition_columns: Sequence of names of columns used in the `condition`
              argument. These column names will be selected in the inner subquery
              to make them accessible to the outer WHERE clause. This argument
              should only be used in combination with the `condition` argument.
            skip_dedup: Skips deduplication if data declared deduplicated

        Returns:
            A string representing a SELECT FROM SQL statement where the FROM
            clause represents a deduplicated version of the `table_name` table.

            The returned value is used in two ways:
            1) To select the values for an INSERT INTO statement.
            2) To select the values for a temporary table used for inserts.
        """
        if condition is None:
            condition = "1 = 1"
        col_str = ", ".join(columns)
        inner_col_str = col_str
        if condition_columns is not None:
            inner_col_str += ", " + ", ".join(condition_columns)
        if skip_dedup:
            return f"SELECT {col_str} FROM {table_name} WHERE {condition}"
        else:
            order_by = cls.default_order_by()
            if dedup_sort is not None:
                order_by = f"{dedup_sort[0]} {dedup_sort[1].upper()}"
            return f"""
                SELECT {col_str}
                    FROM (
                        SELECT ROW_NUMBER() OVER (partition BY {", ".join(primary_keys)} ORDER BY {order_by}) AS _dlt_dedup_rn, {inner_col_str}
                        FROM {table_name}
                    ) AS _dlt_dedup_numbered WHERE _dlt_dedup_rn = 1 AND ({condition})

        """

    @classmethod
    def default_order_by(cls) -> str:
        return "(SELECT NULL)"

    @classmethod
    def gen_insert_temp_table_sql(
        cls,
        table_name: str,
        staging_root_table_name: str,
        sql_client: SqlClientBase[Any],
        primary_keys: Sequence[str],
        unique_column: str,
        dedup_sort: Tuple[str, TSortOrder] = None,
        condition: str = None,
        condition_columns: Sequence[str] = None,
        skip_dedup: bool = False,
    ) -> Tuple[List[str], str]:
        temp_table_name = cls._new_temp_table_name(table_name, "insert", sql_client)
        if len(primary_keys) > 0:
            # deduplicate
            select_sql = cls.gen_select_from_dedup_sql(
                staging_root_table_name,
                primary_keys,
                [unique_column],
                dedup_sort,
                condition,
                condition_columns,
                skip_dedup,
            )
        else:
            # don't deduplicate
            select_sql = f"SELECT {unique_column} FROM {staging_root_table_name} WHERE {condition}"
        return [cls._to_temp_table(select_sql, temp_table_name)], temp_table_name

    @classmethod
    def gen_delete_from_sql(
        cls,
        table_name: str,
        unique_column: str,
        delete_temp_table_name: str,
        temp_table_column: str,
    ) -> str:
        """Generate DELETE FROM statement deleting the records found in the deletes temp table."""
        return f"""DELETE FROM {table_name}
            WHERE {unique_column} IN (
                SELECT * FROM {delete_temp_table_name}
            );
        """

    @classmethod
    def gen_concat_sql(cls, columns: Sequence[str]) -> str:
        return f"CONCAT({', '.join(columns)})"

    @classmethod
    def _shorten_table_name(cls, ident: str, sql_client: SqlClientBase[Any]) -> str:
        """Trims identifier to max length supported by sql_client. Used for dynamically constructed table names"""
        from dlt.common.normalizers.naming import NamingConvention

        return NamingConvention.shorten_identifier(
            ident, ident, sql_client.capabilities.max_identifier_length
        )

    @classmethod
    def _new_temp_table_name(cls, table_name: str, op: str, sql_client: SqlClientBase[Any]) -> str:
        return cls._shorten_table_name(f"{table_name}_{op}_{uniq_id()}", sql_client)

    @classmethod
    def _to_temp_table(cls, select_sql: str, temp_table_name: str) -> str:
        """Generate sql that creates temp table from select statement. May return several statements.

        Args:
            select_sql: select statement to create temp table from
            temp_table_name: name of the temp table (unqualified)

        Returns:
            sql statement that inserts data from selects into temp table
        """
        return f"CREATE TEMPORARY TABLE {temp_table_name} AS {select_sql};"

    @classmethod
    def gen_update_table_prefix(cls, table_name: str) -> str:
        return f"UPDATE {table_name} SET"

    @classmethod
    def requires_temp_table_for_delete(cls) -> bool:
        """Whether a temporary table is required to delete records.

        Must be `True` for destinations that don't support correlated subqueries.
        """
        return False

    @classmethod
    def _escape_list(cls, list_: List[str], escape_id: Callable[[str], str]) -> List[str]:
        return list(map(escape_id, list_))

    @classmethod
    def _get_hard_delete_col_and_cond(
        cls,
        table: PreparedTableSchema,
        escape_id: Callable[[str], str],
        escape_lit: Callable[[Any], Any],
        invert: bool = False,
    ) -> Tuple[Optional[str], Optional[str]]:
        """Returns tuple of hard delete column name and SQL condition statement.

        Returns tuple of `None` values if no column has `hard_delete` hint.
        Condition statement can be used to filter deleted records.
        Set `invert=True` to filter non-deleted records instead.
        """

        col = get_first_column_name_with_prop(table, "hard_delete")
        if col is None:
            return (None, None)
        cond = f"{escape_id(col)} IS NOT NULL"
        if invert:
            cond = f"{escape_id(col)} IS NULL"
        if table["columns"][col]["data_type"] == "bool":
            if invert:
                cond += f" OR {escape_id(col)} = {escape_lit(False)}"
            else:
                cond = f"{escape_id(col)} = {escape_lit(True)}"
        return (col, cond)

    @classmethod
    def get_row_key_col(
        cls,
        table_chain: Sequence[PreparedTableSchema],
        table: PreparedTableSchema,
        dataset_name: str,
        staging_dataset_name: str,
    ) -> str:
        """Returns name of first column in `table` with `row_key` property. If not found first `unique` hint will be used.
        If no `unique` columns exist, will attempt to use a single primary key column.

        Returns:
            str: Name of the column to be used as row key

        Raises:
            MergeDispositionException: If no suitable column is found based on the search criteria
        """
        col = get_first_column_name_with_prop(table, "row_key")
        if col is not None:
            return col

        col = get_first_column_name_with_prop(table, "unique")
        if col is not None:
            return col

        # Try to use a single primary key column as a fallback
        primary_key_cols = get_columns_names_with_prop(table, "primary_key")
        if len(primary_key_cols) == 1:
            return primary_key_cols[0]
        elif len(primary_key_cols) > 1:
            raise MergeDispositionException(
                dataset_name,
                staging_dataset_name,
                [t["name"] for t in table_chain],
                f"Multiple primary key columns found in table `{table['name']}`. "
                "Cannot use as `row_key`.",
            )

        raise MergeDispositionException(
            dataset_name,
            staging_dataset_name,
            [t["name"] for t in table_chain],
            "No `row_key`, `unique`, or single primary key column (e.g. `_dlt_id`) "
            f"in table `{table['name']}`.",
        )

    @classmethod
    def get_root_key_col(
        cls,
        table_chain: Sequence[PreparedTableSchema],
        table: PreparedTableSchema,
        dataset_name: str,
        staging_dataset_name: str,
    ) -> str:
        """Returns name of first column in `table` with `root_key` property.

        Raises `MergeDispositionException` if no such column exists.
        """
<<<<<<< HEAD
        try:
            return cls._get_prop_col_or_raise(
                table,
                "root_key",
                MergeDispositionException(
                    sql_client.fully_qualified_dataset_name(),
                    sql_client.fully_qualified_dataset_name(staging=True),
                    [t["name"] for t in table_chain],
                    f"No `root_key` column (e.g. `_dlt_root_id`) in table `{table['name']}`.",
                ),
            )
        except MergeDispositionException as merge_ex:
            # fallback to _dlt_parent_id is available if this is second nesting level
            if table["parent"] == table_chain[0]["name"]:
                return cls._get_prop_col_or_raise(
                    table,
                    "parent_key",
                    MergeDispositionException(
                        merge_ex.dataset_name,
                        merge_ex.staging_dataset_name,
                        merge_ex.tables,
                        merge_ex.reason
                        + "No `parent_key` column (e.g. `_dlt_parent_id`) in table"
                        f" `{table['name']}`.",
                    ),
                )
            else:
                raise
=======
        return cls._get_prop_col_or_raise(
            table,
            "root_key",
            MergeDispositionException(
                dataset_name,
                staging_dataset_name,
                [t["name"] for t in table_chain],
                f"No `root_key` column (e.g. `_dlt_root_id`) in table `{table['name']}`.",
            ),
        )
>>>>>>> befe9ced

    @classmethod
    def _get_prop_col_or_raise(
        cls, table: PreparedTableSchema, prop: Union[TColumnProp, str], exception: Exception
    ) -> str:
        """Returns name of first column in `table` with `prop` property.

        Raises `exception` if no such column exists.
        """
        col = get_first_column_name_with_prop(table, prop)
        if col is None:
            raise exception
        return col

    @classmethod
    def gen_merge_sql(
        cls, table_chain: Sequence[PreparedTableSchema], sql_client: SqlClientBase[Any]
    ) -> List[str]:
        """Generates a list of sql statements that merge the data in staging dataset with the data in destination dataset.

        The `table_chain` contains a list schemas of a tables with row_key - parent_key nested reference, ordered by the ancestry (the root of the tree is first on the list).
        The root table is merged using primary_key and merge_key hints which can be compound and be both specified. In that case the OR clause is generated.
        The nested tables are merged based on propagated `root_key` which is a type of foreign key but always leading to a root table.

        First we store the root_keys of root table elements to be deleted in the temp table. Then we use the temp table to delete records from root and all netsed tables in the destination dataset.
        At the end we copy the data from the staging dataset into destination dataset.

        If a hard_delete column is specified, records flagged as deleted will be excluded from the copy into the destination dataset.
        If a dedup_sort column is specified in conjunction with a primary key, records will be sorted before deduplication, so the "latest" record remains.
        """
        sql: List[str] = []
        root_table = table_chain[0]

        escape_column_id = sql_client.escape_column_name
        escape_lit = sql_client.capabilities.escape_literal
        if escape_lit is None:
            escape_lit = DestinationCapabilitiesContext.generic_capabilities().escape_literal

        # get top level table full identifiers
        root_table_name, staging_root_table_name = sql_client.get_qualified_table_names(
            root_table["name"]
        )

        # get merge and primary keys from top level
        primary_keys = cls._escape_list(
            get_columns_names_with_prop(root_table, "primary_key"),
            escape_column_id,
        )
        merge_keys = cls._escape_list(
            get_columns_names_with_prop(root_table, "merge_key"),
            escape_column_id,
        )

        # if we do not have any merge keys to select from, we will fall back to a staged append, i.E.
        # just skip the delete part
        append_fallback = (len(primary_keys) + len(merge_keys)) == 0

        if not append_fallback:
            key_clauses = cls._gen_key_table_clauses(primary_keys, merge_keys)

            row_key_column: str = None
            root_key_column: str = None

            if len(table_chain) == 1 and not cls.requires_temp_table_for_delete():
                key_table_clauses = cls.gen_key_table_clauses(
                    root_table_name, staging_root_table_name, key_clauses, for_delete=True
                )
                # if no nested tables, just delete data from root table
                for clause in key_table_clauses:
                    sql.append(f"DELETE {clause};")
            else:
                key_table_clauses = cls.gen_key_table_clauses(
                    root_table_name, staging_root_table_name, key_clauses, for_delete=False
                )
                # use row_key or unique hint to create temp table with all identifiers to delete
                row_key_column = escape_column_id(
                    cls.get_row_key_col(
                        table_chain,
                        root_table,
                        sql_client.fully_qualified_dataset_name(),
                        sql_client.fully_qualified_dataset_name(staging=True),
                    )
                )
                create_delete_temp_table_sql, delete_temp_table_name = (
                    cls.gen_delete_temp_table_sql(
                        root_table["name"], row_key_column, key_table_clauses, sql_client
                    )
                )
                sql.extend(create_delete_temp_table_sql)

                # delete from nested tables first. This is important for databricks which does not support temporary tables,
                # but uses temporary views instead
                for table in table_chain[1:]:
                    table_name = sql_client.make_qualified_table_name(table["name"])
                    root_key_column = escape_column_id(
                        cls.get_root_key_col(
                            table_chain,
                            table,
                            sql_client.fully_qualified_dataset_name(),
                            sql_client.fully_qualified_dataset_name(staging=True),
                        )
                    )
                    sql.append(
                        cls.gen_delete_from_sql(
                            table_name, root_key_column, delete_temp_table_name, row_key_column
                        )
                    )

                # delete from root table now that nested tables have been processed
                sql.append(
                    cls.gen_delete_from_sql(
                        root_table_name, row_key_column, delete_temp_table_name, row_key_column
                    )
                )

        # get hard delete information
        hard_delete_col, not_deleted_cond = cls._get_hard_delete_col_and_cond(
            root_table,
            escape_column_id,
            escape_lit,
            invert=True,
        )

        # get dedup sort information
        dedup_sort = get_dedup_sort_tuple(root_table)
        skip_dedup: bool = root_table.get("x-stage-data-deduplicated", False)  # type: ignore[assignment]

        insert_temp_table_name: str = None
        if len(table_chain) > 1:
            if len(primary_keys) > 0 or hard_delete_col is not None:
                # condition_columns = [hard_delete_col] if not_deleted_cond is not None else None
                condition_columns = None if hard_delete_col is None else [hard_delete_col]
                (
                    create_insert_temp_table_sql,
                    insert_temp_table_name,
                ) = cls.gen_insert_temp_table_sql(
                    root_table["name"],
                    staging_root_table_name,
                    sql_client,
                    primary_keys,
                    row_key_column,
                    dedup_sort,
                    not_deleted_cond,
                    condition_columns,
                    skip_dedup=skip_dedup,
                )
                sql.extend(create_insert_temp_table_sql)

        # insert from staging to dataset
        for table in table_chain:
            table_name, staging_table_name = sql_client.get_qualified_table_names(table["name"])

            insert_cond = not_deleted_cond if hard_delete_col is not None else "1 = 1"
            if (len(primary_keys) > 0 and len(table_chain) > 1) or (
                len(primary_keys) == 0
                and is_nested_table(table)  # nested table
                and hard_delete_col is not None
            ):
                uniq_column = root_key_column if is_nested_table(table) else row_key_column
                insert_cond = f"{uniq_column} IN (SELECT * FROM {insert_temp_table_name})"

            columns = list(map(escape_column_id, get_columns_names_with_prop(table, "name")))
            col_str = ", ".join(columns)
            select_sql = f"SELECT {col_str} FROM {staging_table_name} WHERE {insert_cond}"
            if len(primary_keys) > 0 and len(table_chain) == 1:
                # without nested tables we deduplicate inside the query instead of using a temp table
                select_sql = cls.gen_select_from_dedup_sql(
                    staging_table_name,
                    primary_keys,
                    columns,
                    dedup_sort,
                    insert_cond,
                    skip_dedup=skip_dedup,
                )

            sql.append(f"INSERT INTO {table_name}({col_str}) {select_sql};")
        return sql

    @classmethod
    def gen_upsert_sql(
        cls, table_chain: Sequence[PreparedTableSchema], sql_client: SqlClientBase[Any]
    ) -> List[str]:
        sql: List[str] = []
        root_table = table_chain[0]
        root_table_name, staging_root_table_name = sql_client.get_qualified_table_names(
            root_table["name"]
        )
        escape_column_id = sql_client.escape_column_name
        escape_lit = sql_client.capabilities.escape_literal
        if escape_lit is None:
            escape_lit = DestinationCapabilitiesContext.generic_capabilities().escape_literal

        # process table hints
        primary_keys = cls._escape_list(
            get_columns_names_with_prop(root_table, "primary_key"),
            escape_column_id,
        )
        hard_delete_col, deleted_cond = cls._get_hard_delete_col_and_cond(
            root_table,
            escape_column_id,
            escape_lit,
        )

        # generate merge statement for root table
        on_str = " AND ".join([f"d.{c} = s.{c}" for c in primary_keys])
        root_table_column_names = list(map(escape_column_id, root_table["columns"]))
        update_str = ", ".join([c + " = " + "s." + c for c in root_table_column_names])
        col_str = ", ".join(["{alias}" + c for c in root_table_column_names])
        delete_str = (
            "" if hard_delete_col is None else f"WHEN MATCHED AND s.{deleted_cond} THEN DELETE"
        )

        sql.append(f"""
            MERGE INTO {root_table_name} d USING {staging_root_table_name} s
            ON {on_str}
            {delete_str}
            WHEN MATCHED
                THEN UPDATE SET {update_str}
            WHEN NOT MATCHED
                THEN INSERT ({col_str.format(alias="")}) VALUES ({col_str.format(alias="s.")});
        """)

        # generate statements for nested tables if they exist
        nested_tables = table_chain[1:]
        if nested_tables:
            root_row_key_column = escape_column_id(
                cls.get_row_key_col(
                    table_chain,
                    root_table,
                    sql_client.fully_qualified_dataset_name(),
                    sql_client.fully_qualified_dataset_name(staging=True),
                )
            )
            for table in nested_tables:
                nested_row_key_column = escape_column_id(
                    cls.get_row_key_col(
                        table_chain,
                        table,
                        sql_client.fully_qualified_dataset_name(),
                        sql_client.fully_qualified_dataset_name(staging=True),
                    )
                )
                root_key_column = escape_column_id(
                    cls.get_root_key_col(
                        table_chain,
                        table,
                        sql_client.fully_qualified_dataset_name(),
                        sql_client.fully_qualified_dataset_name(staging=True),
                    )
                )
                table_name, staging_table_name = sql_client.get_qualified_table_names(table["name"])

                # delete records for elements no longer in the list
                sql.append(f"""
                    DELETE FROM {table_name}
                    WHERE {root_key_column} IN (SELECT {root_row_key_column} FROM {staging_root_table_name})
                    AND {nested_row_key_column} NOT IN (SELECT {nested_row_key_column} FROM {staging_table_name});
                """)

                # insert records for new elements in the list
                table_column_names = list(map(escape_column_id, table["columns"]))
                update_str = ", ".join([c + " = " + "s." + c for c in table_column_names])
                col_str = ", ".join(["{alias}" + c for c in table_column_names])
                sql.append(f"""
                    MERGE INTO {table_name} d USING {staging_table_name} s
                    ON d.{nested_row_key_column} = s.{nested_row_key_column}
                    WHEN MATCHED
                        THEN UPDATE SET {update_str}
                    WHEN NOT MATCHED
                        THEN INSERT ({col_str.format(alias="")}) VALUES ({col_str.format(alias="s.")});
                """)

                # delete hard-deleted records
                if hard_delete_col is not None:
                    sql.append(f"""
                        DELETE FROM {table_name}
                        WHERE {root_key_column} IN (
                            SELECT {root_row_key_column}
                            FROM {staging_root_table_name}
                            WHERE {deleted_cond}
                        );
                    """)
        return sql

    @classmethod
    def gen_scd2_sql(
        cls, table_chain: Sequence[PreparedTableSchema], sql_client: SqlClientBase[Any]
    ) -> List[str]:
        """Generates SQL statements for the `scd2` merge strategy.

        The root table can be inserted into and updated.
        Updates only take place when a record retires (because there is a new version
        or it is deleted) and only affect the "valid to" column.
        Nested tables are insert-only.
        """
        sql: List[str] = []
        root_table = table_chain[0]
        root_table_name, staging_root_table_name = sql_client.get_qualified_table_names(
            root_table["name"]
        )

        # get column names
        caps = sql_client.capabilities
        escape_column_id = sql_client.escape_column_name
        from_, to = list(
            map(escape_column_id, get_validity_column_names(root_table))
        )  # validity columns
        hash_ = escape_column_id(
            get_first_column_name_with_prop(root_table, "x-row-version")
        )  # row hash column

        # define values for validity columns
        format_datetime_literal = caps.format_datetime_literal
        if format_datetime_literal is None:
            format_datetime_literal = (
                DestinationCapabilitiesContext.generic_capabilities().format_datetime_literal
            )

        boundary_ts = ensure_pendulum_datetime(
            root_table.get(  # type: ignore[arg-type]
                "x-boundary-timestamp",
                current_load_package()["state"]["created_at"],
            )
        )
        boundary_literal = format_datetime_literal(
            boundary_ts,
            caps.timestamp_precision,
        )

        active_record_timestamp = get_active_record_timestamp(root_table)
        if active_record_timestamp is None:
            active_record_literal = "NULL"
            is_active = f"{to} IS NULL"
        else:  # it's a datetime
            active_record_literal = format_datetime_literal(
                active_record_timestamp, caps.timestamp_precision
            )
            is_active = f"{to} = {active_record_literal}"

        # retire records:
        # - no `merge_key`: retire all absent records
        # - yes `merge_key`: retire those absent records whose `merge_key`
        # is present in staging data
        retire_sql = f"""
            {cls.gen_update_table_prefix(root_table_name)} {to} = {boundary_literal}
            WHERE {is_active}
            AND {hash_} NOT IN (SELECT {hash_} FROM {staging_root_table_name});
        """
        merge_keys = cls._escape_list(
            get_columns_names_with_prop(root_table, "merge_key"),
            escape_column_id,
        )
        if len(merge_keys) > 0:
            if len(merge_keys) == 1:
                key = merge_keys[0]
            else:
                key = cls.gen_concat_sql(merge_keys)  # compound key
            key_present = f"{key} IN (SELECT {key} FROM {staging_root_table_name})"
            retire_sql = retire_sql.rstrip()[:-1]  # remove semicolon
            retire_sql += f" AND {key_present};"
        sql.append(retire_sql)

        # insert new active records in root table
        columns = map(escape_column_id, list(root_table["columns"].keys()))
        col_str = ", ".join([c for c in columns if c not in (from_, to)])
        sql.append(f"""
            INSERT INTO {root_table_name} ({col_str}, {from_}, {to})
            SELECT {col_str}, {boundary_literal} AS {from_}, {active_record_literal} AS {to}
            FROM {staging_root_table_name} AS s
            WHERE {hash_} NOT IN (SELECT {hash_} FROM {root_table_name} WHERE {is_active});
        """)

        # insert list elements for new active records in nested tables
        nested_tables = table_chain[1:]
        if nested_tables:
            # TODO: - based on deterministic nested hashes (OK)
            # - if row hash changes all is right
            # - if it does not we only capture new records, while we should replace existing with those in stage
            # - this write disposition is way more similar to regular merge (how root tables are handled is different, other tables handled same)
            for table in nested_tables:
                row_key_column = escape_column_id(
                    cls.get_row_key_col(
                        table_chain,
                        table,
                        sql_client.fully_qualified_dataset_name(),
                        sql_client.fully_qualified_dataset_name(staging=True),
                    )
                )
                table_name, staging_table_name = sql_client.get_qualified_table_names(table["name"])
                sql.append(f"""
                    INSERT INTO {table_name}
                    SELECT *
                    FROM {staging_table_name}
                    WHERE {row_key_column} NOT IN (SELECT {row_key_column} FROM {table_name});
                """)

        return sql<|MERGE_RESOLUTION|>--- conflicted
+++ resolved
@@ -498,14 +498,13 @@
 
         Raises `MergeDispositionException` if no such column exists.
         """
-<<<<<<< HEAD
         try:
             return cls._get_prop_col_or_raise(
                 table,
                 "root_key",
                 MergeDispositionException(
-                    sql_client.fully_qualified_dataset_name(),
-                    sql_client.fully_qualified_dataset_name(staging=True),
+                    dataset_name,
+                    staging_dataset_name,
                     [t["name"] for t in table_chain],
                     f"No `root_key` column (e.g. `_dlt_root_id`) in table `{table['name']}`.",
                 ),
@@ -527,18 +526,6 @@
                 )
             else:
                 raise
-=======
-        return cls._get_prop_col_or_raise(
-            table,
-            "root_key",
-            MergeDispositionException(
-                dataset_name,
-                staging_dataset_name,
-                [t["name"] for t in table_chain],
-                f"No `root_key` column (e.g. `_dlt_root_id`) in table `{table['name']}`.",
-            ),
-        )
->>>>>>> befe9ced
 
     @classmethod
     def _get_prop_col_or_raise(
