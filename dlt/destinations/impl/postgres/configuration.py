--- conflicted
+++ resolved
@@ -1,9 +1,5 @@
 import dataclasses
-<<<<<<< HEAD
-from typing import Final, ClassVar, Any, List, Optional
-=======
-from typing import Dict, Final, ClassVar, Any, List, TYPE_CHECKING, Union
->>>>>>> adde28d3
+from typing import Dict, Final, ClassVar, Any, List, Optional
 
 from dlt.common.data_writers.configuration import CsvFormatConfiguration
 from dlt.common.libs.sql_alchemy import URL
