from dlt.common.destination import DestinationCapabilitiesContext
from dlt.common.data_writers.escape import (
    escape_athena_identifier,
    format_bigquery_datetime_literal,
)
from dlt.common.arithmetics import DEFAULT_NUMERIC_PRECISION, DEFAULT_NUMERIC_SCALE


def capabilities() -> DestinationCapabilitiesContext:
    caps = DestinationCapabilitiesContext()
    # athena only supports loading from staged files on s3 for now
    caps.preferred_loader_file_format = None
    caps.supported_loader_file_formats = []
    caps.preferred_staging_file_format = "parquet"
    caps.supported_staging_file_formats = ["parquet", "jsonl"]
    caps.escape_identifier = escape_athena_identifier
<<<<<<< HEAD
    caps.casefold_identifier = str.lower
    caps.has_case_sensitive_identifiers = False
=======
    caps.format_datetime_literal = format_bigquery_datetime_literal
>>>>>>> 5b9c7156
    caps.decimal_precision = (DEFAULT_NUMERIC_PRECISION, DEFAULT_NUMERIC_SCALE)
    caps.wei_precision = (DEFAULT_NUMERIC_PRECISION, 0)
    caps.max_identifier_length = 255
    caps.max_column_identifier_length = 255
    caps.max_query_length = 16 * 1024 * 1024
    caps.is_max_query_length_in_bytes = True
    caps.max_text_data_type_length = 262144
    caps.is_max_text_data_type_length_in_bytes = True
    caps.supports_ddl_transactions = False
    caps.supports_transactions = False
    caps.alter_add_multi_column = True
    caps.schema_supports_numeric_precision = False
    caps.timestamp_precision = 3
    caps.supports_truncate_command = False
    return caps<|MERGE_RESOLUTION|>--- conflicted
+++ resolved
@@ -14,12 +14,9 @@
     caps.preferred_staging_file_format = "parquet"
     caps.supported_staging_file_formats = ["parquet", "jsonl"]
     caps.escape_identifier = escape_athena_identifier
-<<<<<<< HEAD
     caps.casefold_identifier = str.lower
     caps.has_case_sensitive_identifiers = False
-=======
     caps.format_datetime_literal = format_bigquery_datetime_literal
->>>>>>> 5b9c7156
     caps.decimal_precision = (DEFAULT_NUMERIC_PRECISION, DEFAULT_NUMERIC_SCALE)
     caps.wei_precision = (DEFAULT_NUMERIC_PRECISION, 0)
     caps.max_identifier_length = 255
