from typing import (
    Optional,
    ClassVar,
    Iterator,
    Any,
    AnyStr,
    Sequence,
    Tuple,
    List,
    Dict,
    Callable,
    Iterable,
    Type,
)
from copy import deepcopy
import re

from contextlib import contextmanager
from pendulum.datetime import DateTime, Date
from datetime import datetime  # noqa: I251

import pyathena
from pyathena import connect
from pyathena.connection import Connection
from pyathena.error import OperationalError, DatabaseError, ProgrammingError, IntegrityError, Error
from pyathena.formatter import (
    DefaultParameterFormatter,
    _DEFAULT_FORMATTERS,
    Formatter,
    _format_date,
)

from dlt.common import logger
from dlt.common.utils import without_none
from dlt.common.data_types import TDataType
from dlt.common.schema import TColumnSchema, Schema, TSchemaTables, TTableSchema
from dlt.common.schema.typing import TTableSchema, TColumnType, TWriteDisposition, TTableFormat
from dlt.common.schema.utils import table_schema_has_type, get_table_format
from dlt.common.destination import DestinationCapabilitiesContext
from dlt.common.destination.reference import LoadJob, FollowupJob
from dlt.common.destination.reference import TLoadJobState, NewLoadJob, SupportsStagingDestination
from dlt.common.storages import FileStorage
from dlt.common.data_writers.escape import escape_bigquery_identifier
from dlt.destinations.sql_jobs import SqlStagingCopyJob

from dlt.destinations.typing import DBApi, DBTransaction
from dlt.destinations.exceptions import (
    DatabaseTerminalException,
    DatabaseTransientException,
    DatabaseUndefinedRelation,
    LoadJobTerminalException,
)
from dlt.destinations.impl.athena import capabilities
from dlt.destinations.sql_client import (
    SqlClientBase,
    DBApiCursorImpl,
    raise_database_error,
    raise_open_connection_error,
)
from dlt.destinations.typing import DBApiCursor
from dlt.destinations.job_client_impl import SqlJobClientWithStaging
from dlt.destinations.impl.athena.configuration import AthenaClientConfiguration
from dlt.destinations.type_mapping import TypeMapper
from dlt.destinations import path_utils


class AthenaTypeMapper(TypeMapper):
    sct_to_unbound_dbt = {
        "complex": "string",
        "text": "string",
        "double": "double",
        "bool": "boolean",
        "date": "date",
        "timestamp": "timestamp",
        "bigint": "bigint",
        "binary": "binary",
        "time": "string",
    }

    sct_to_dbt = {"decimal": "decimal(%i,%i)", "wei": "decimal(%i,%i)"}

    dbt_to_sct = {
        "varchar": "text",
        "double": "double",
        "boolean": "bool",
        "date": "date",
        "timestamp": "timestamp",
        "bigint": "bigint",
        "binary": "binary",
        "varbinary": "binary",
        "decimal": "decimal",
        "tinyint": "bigint",
        "smallint": "bigint",
        "int": "bigint",
    }

    def __init__(self, capabilities: DestinationCapabilitiesContext):
        super().__init__(capabilities)

    def to_db_integer_type(
        self, precision: Optional[int], table_format: TTableFormat = None
    ) -> str:
        if precision is None:
            return "bigint"
        if precision <= 8:
            return "int" if table_format == "iceberg" else "tinyint"
        elif precision <= 16:
            return "int" if table_format == "iceberg" else "smallint"
        elif precision <= 32:
            return "int"
        return "bigint"

    def from_db_type(
        self, db_type: str, precision: Optional[int], scale: Optional[int]
    ) -> TColumnType:
        for key, val in self.dbt_to_sct.items():
            if db_type.startswith(key):
                return without_none(dict(data_type=val, precision=precision, scale=scale))  # type: ignore[return-value]
        return dict(data_type=None)


# add a formatter for pendulum to be used by pyathen dbapi
def _format_pendulum_datetime(formatter: Formatter, escaper: Callable[[str], str], val: Any) -> Any:
    # copied from https://github.com/laughingman7743/PyAthena/blob/f4b21a0b0f501f5c3504698e25081f491a541d4e/pyathena/formatter.py#L114
    # https://docs.aws.amazon.com/athena/latest/ug/engine-versions-reference-0003.html#engine-versions-reference-0003-timestamp-changes
    # ICEBERG tables have TIMESTAMP(6), other tables have TIMESTAMP(3), we always generate TIMESTAMP(6)
    # it is up to the user to cut the microsecond part
    val_string = val.strftime("%Y-%m-%d %H:%M:%S.%f")
    return f"""TIMESTAMP '{val_string}'"""


class DLTAthenaFormatter(DefaultParameterFormatter):
    _INSTANCE: ClassVar["DLTAthenaFormatter"] = None

    def __new__(cls: Type["DLTAthenaFormatter"]) -> "DLTAthenaFormatter":
        if cls._INSTANCE:
            return cls._INSTANCE
        return super().__new__(cls)

    def __init__(self) -> None:
        if DLTAthenaFormatter._INSTANCE:
            return
        formatters = deepcopy(_DEFAULT_FORMATTERS)
        formatters[DateTime] = _format_pendulum_datetime
        formatters[datetime] = _format_pendulum_datetime
        formatters[Date] = _format_date

        super(DefaultParameterFormatter, self).__init__(mappings=formatters, default=None)
        DLTAthenaFormatter._INSTANCE = self


class DoNothingJob(LoadJob):
    """The most lazy class of dlt"""

    def __init__(self, file_path: str) -> None:
        super().__init__(FileStorage.get_file_name_from_file_path(file_path))

    def state(self) -> TLoadJobState:
        # this job is always done
        return "completed"

    def exception(self) -> str:
        # this part of code should be never reached
        raise NotImplementedError()


class DoNothingFollowupJob(DoNothingJob, FollowupJob):
    """The second most lazy class of dlt"""

    pass


class AthenaSQLClient(SqlClientBase[Connection]):
    capabilities: ClassVar[DestinationCapabilitiesContext] = capabilities()
    dbapi: ClassVar[DBApi] = pyathena

    def __init__(self, dataset_name: str, config: AthenaClientConfiguration) -> None:
        super().__init__(None, dataset_name)
        self._conn: Connection = None
        self.config = config
        self.credentials = config.credentials

    @raise_open_connection_error
    def open_connection(self) -> Connection:
        native_credentials = self.config.credentials.to_native_representation()
        self._conn = connect(
            schema_name=self.dataset_name,
            s3_staging_dir=self.config.query_result_bucket,
            work_group=self.config.athena_work_group,
            **native_credentials,
        )
        return self._conn

    def close_connection(self) -> None:
        self._conn.close()
        self._conn = None

    @property
    def native_connection(self) -> Connection:
        return self._conn

    def escape_ddl_identifier(self, v: str) -> str:
        # https://docs.aws.amazon.com/athena/latest/ug/tables-databases-columns-names.html
        # Athena uses HIVE to create tables but for querying it uses PRESTO (so normal escaping)
        if not v:
            return v
        # bigquery uses hive escaping
        return escape_bigquery_identifier(v)

    def fully_qualified_ddl_dataset_name(self) -> str:
        return self.escape_ddl_identifier(self.dataset_name)

    def make_qualified_ddl_table_name(self, table_name: str) -> str:
        table_name = self.escape_ddl_identifier(table_name)
        return f"{self.fully_qualified_ddl_dataset_name()}.{table_name}"

    def create_dataset(self) -> None:
        # HIVE escaping for DDL
        self.execute_sql(f"CREATE DATABASE {self.fully_qualified_ddl_dataset_name()};")

    def drop_dataset(self) -> None:
        self.execute_sql(f"DROP DATABASE {self.fully_qualified_ddl_dataset_name()} CASCADE;")

    def fully_qualified_dataset_name(self, escape: bool = True) -> str:
        return (
            self.capabilities.escape_identifier(self.dataset_name) if escape else self.dataset_name
        )

    def drop_tables(self, *tables: str) -> None:
        if not tables:
            return
        statements = [
            f"DROP TABLE IF EXISTS {self.make_qualified_ddl_table_name(table)};" for table in tables
        ]
        self.execute_many(statements)

    @contextmanager
    @raise_database_error
    def begin_transaction(self) -> Iterator[DBTransaction]:
        logger.warning(
            "Athena does not support transactions! Each SQL statement is auto-committed separately."
        )
        yield self

    @raise_database_error
    def commit_transaction(self) -> None:
        pass

    @raise_database_error
    def rollback_transaction(self) -> None:
        raise NotImplementedError("You cannot rollback Athena SQL statements.")

    @staticmethod
    def _make_database_exception(ex: Exception) -> Exception:
        if isinstance(ex, OperationalError):
            if "TABLE_NOT_FOUND" in str(ex):
                return DatabaseUndefinedRelation(ex)
            elif "SCHEMA_NOT_FOUND" in str(ex):
                return DatabaseUndefinedRelation(ex)
            elif "Table not found" in str(ex):
                return DatabaseUndefinedRelation(ex)
            elif "Database does not exist" in str(ex):
                return DatabaseUndefinedRelation(ex)
            return DatabaseTerminalException(ex)
        elif isinstance(ex, (ProgrammingError, IntegrityError)):
            return DatabaseTerminalException(ex)
        if isinstance(ex, DatabaseError):
            return DatabaseTransientException(ex)
        return ex

    def execute_sql(
        self, sql: AnyStr, *args: Any, **kwargs: Any
    ) -> Optional[Sequence[Sequence[Any]]]:
        with self.execute_query(sql, *args, **kwargs) as curr:
            if curr.description is None:
                return None
            else:
                f = curr.fetchall()
                return f

    @staticmethod
    def _convert_to_old_pyformat(
        new_style_string: str, args: Tuple[Any, ...]
    ) -> Tuple[str, Dict[str, Any]]:
        # create a list of keys
        keys = ["arg" + str(i) for i, _ in enumerate(args)]
        # create an old style string and replace placeholders
        old_style_string, count = re.subn(
            r"%s", lambda _: "%(" + keys.pop(0) + ")s", new_style_string
        )
        # create a dictionary mapping keys to args
        mapping = dict(zip(["arg" + str(i) for i, _ in enumerate(args)], args))
        # raise if there is a mismatch between args and string
        if count != len(args):
            raise DatabaseTransientException(OperationalError())
        return old_style_string, mapping

    @contextmanager
    @raise_database_error
    def execute_query(self, query: AnyStr, *args: Any, **kwargs: Any) -> Iterator[DBApiCursor]:
        assert isinstance(query, str)
        db_args = kwargs
        # convert sql and params to PyFormat, as athena does not support anything else
        if args:
            query, db_args = self._convert_to_old_pyformat(query, args)
            if kwargs:
                db_args.update(kwargs)
        cursor = self._conn.cursor(formatter=DLTAthenaFormatter())
        for query_line in query.split(";"):
            if query_line.strip():
                try:
                    cursor.execute(query_line, db_args)
                # catch key error only here, this will show up if we have a missing parameter
                except KeyError:
                    raise DatabaseTransientException(OperationalError())

        yield DBApiCursorImpl(cursor)  # type: ignore

    def has_dataset(self) -> bool:
        # PRESTO escaping for queries
        query = f"""SHOW DATABASES LIKE {self.fully_qualified_dataset_name()};"""
        rows = self.execute_sql(query)
        return len(rows) > 0


class AthenaClient(SqlJobClientWithStaging, SupportsStagingDestination):
    capabilities: ClassVar[DestinationCapabilitiesContext] = capabilities()

    def __init__(self, schema: Schema, config: AthenaClientConfiguration) -> None:
        # verify if staging layout is valid for Athena
        # this will raise if the table prefix is not properly defined
        # we actually that {table_name} is first, no {schema_name} is allowed
        self.table_prefix_layout = path_utils.get_table_prefix_layout(
            config.staging_config.layout, []
        )

        sql_client = AthenaSQLClient(config.normalize_dataset_name(schema), config)
        super().__init__(schema, config, sql_client)
        self.sql_client: AthenaSQLClient = sql_client  # type: ignore
        self.config: AthenaClientConfiguration = config
        self.type_mapper = AthenaTypeMapper(self.capabilities)

    def initialize_storage(self, truncate_tables: Iterable[str] = None) -> None:
        # only truncate tables in iceberg mode
        truncate_tables = []
        super().initialize_storage(truncate_tables)

    def _from_db_type(
        self, hive_t: str, precision: Optional[int], scale: Optional[int]
    ) -> TColumnType:
        return self.type_mapper.from_db_type(hive_t, precision, scale)

    def _get_column_def_sql(self, c: TColumnSchema, table_format: TTableFormat = None) -> str:
        return (
            f"{self.sql_client.escape_ddl_identifier(c['name'])} {self.type_mapper.to_db_type(c, table_format)}"
        )

    def _get_table_update_sql(
        self, table_name: str, new_columns: Sequence[TColumnSchema], generate_alter: bool
    ) -> List[str]:
        bucket = self.config.staging_config.bucket_url
        dataset = self.sql_client.dataset_name

        sql: List[str] = []

        # for the system tables we need to create empty iceberg tables to be able to run, DELETE and UPDATE queries
        # or if we are in iceberg mode, we create iceberg tables for all tables
        table = self.prepare_load_table(table_name, self.in_staging_mode)
        table_format = table.get("table_format")
        is_iceberg = self._is_iceberg_table(table) or table.get("write_disposition", None) == "skip"
        columns = ", ".join([self._get_column_def_sql(c, table_format) for c in new_columns])

        # this will fail if the table prefix is not properly defined
        table_prefix = self.table_prefix_layout.format(table_name=table_name)
        location = f"{bucket}/{dataset}/{table_prefix}"

        # use qualified table names
        qualified_table_name = self.sql_client.make_qualified_ddl_table_name(table_name)
<<<<<<< HEAD
        if is_iceberg and not generate_alter:
            sql.append(f"""CREATE TABLE {qualified_table_name}
                    ({columns})
                    LOCATION '{location}'
                    TBLPROPERTIES ('table_type'='ICEBERG', 'format'='parquet');""")
        elif not generate_alter:
            sql.append(f"""CREATE EXTERNAL TABLE {qualified_table_name}
                    ({columns})
                    STORED AS PARQUET
                    LOCATION '{location}';""")
        # alter table to add new columns at the end
        else:
=======
        if generate_alter:
            # alter table to add new columns at the end
>>>>>>> fc34dd01
            sql.append(f"""ALTER TABLE {qualified_table_name} ADD COLUMNS ({columns});""")
        else:
            if is_iceberg:
                sql.append(f"""CREATE TABLE {qualified_table_name}
                        ({columns})
                        LOCATION '{location}'
                        TBLPROPERTIES ('table_type'='ICEBERG', 'format'='parquet');""")
            elif table_format == "jsonl":
                sql.append(f"""CREATE EXTERNAL TABLE {qualified_table_name}
                        ({columns})
                        ROW FORMAT SERDE 'org.openx.data.jsonserde.JsonSerDe'
                        LOCATION '{location}';""")
            else:
                sql.append(f"""CREATE EXTERNAL TABLE {qualified_table_name}
                        ({columns})
                        STORED AS PARQUET
                        LOCATION '{location}';""")
        return sql

    def start_file_load(self, table: TTableSchema, file_path: str, load_id: str) -> LoadJob:
        """Starts SqlLoadJob for files ending with .sql or returns None to let derived classes to handle their specific jobs"""
        if table_schema_has_type(table, "time"):
            raise LoadJobTerminalException(
                file_path,
                "Athena cannot load TIME columns from parquet tables. Please convert"
                " `datetime.time` objects in your data to `str` or `datetime.datetime`.",
            )
        job = super().start_file_load(table, file_path, load_id)
        if not job:
            job = (
                DoNothingFollowupJob(file_path)
                if self._is_iceberg_table(self.prepare_load_table(table["name"]))
                else DoNothingJob(file_path)
            )
        return job

    def _create_append_followup_jobs(self, table_chain: Sequence[TTableSchema]) -> List[NewLoadJob]:
        if self._is_iceberg_table(self.prepare_load_table(table_chain[0]["name"])):
            return [
                SqlStagingCopyJob.from_table_chain(table_chain, self.sql_client, {"replace": False})
            ]
        return super()._create_append_followup_jobs(table_chain)

    def _create_replace_followup_jobs(
        self, table_chain: Sequence[TTableSchema]
    ) -> List[NewLoadJob]:
        if self._is_iceberg_table(self.prepare_load_table(table_chain[0]["name"])):
            return [
                SqlStagingCopyJob.from_table_chain(table_chain, self.sql_client, {"replace": True})
            ]
        return super()._create_replace_followup_jobs(table_chain)

    def _create_merge_followup_jobs(self, table_chain: Sequence[TTableSchema]) -> List[NewLoadJob]:
        # fall back to append jobs for merge
        return self._create_append_followup_jobs(table_chain)

    def _is_iceberg_table(self, table: TTableSchema) -> bool:
        table_format = table.get("table_format")
        return table_format == "iceberg"

    def should_load_data_to_staging_dataset(self, table: TTableSchema) -> bool:
        # all iceberg tables need staging
        if self._is_iceberg_table(self.prepare_load_table(table["name"])):
            return True
        return super().should_load_data_to_staging_dataset(table)

    def should_truncate_table_before_load_on_staging_destination(self, table: TTableSchema) -> bool:
        # on athena we only truncate replace tables that are not iceberg
        table = self.prepare_load_table(table["name"])
        if table["write_disposition"] == "replace" and not self._is_iceberg_table(
            self.prepare_load_table(table["name"])
        ):
            return True
        return False

    def should_load_data_to_staging_dataset_on_staging_destination(
        self, table: TTableSchema
    ) -> bool:
        """iceberg table data goes into staging on staging destination"""
        if self._is_iceberg_table(self.prepare_load_table(table["name"])):
            return True
        return super().should_load_data_to_staging_dataset_on_staging_destination(table)

    def prepare_load_table(
        self, table_name: str, prepare_for_staging: bool = False
    ) -> TTableSchema:
        table = super().prepare_load_table(table_name, prepare_for_staging)
        if self.config.force_iceberg:
            table["table_format"] = "iceberg"
        if prepare_for_staging and table.get("table_format", None) == "iceberg":
            table.pop("table_format")
        return table

    @staticmethod
    def is_dbapi_exception(ex: Exception) -> bool:
        return isinstance(ex, Error)<|MERGE_RESOLUTION|>--- conflicted
+++ resolved
@@ -376,23 +376,8 @@
 
         # use qualified table names
         qualified_table_name = self.sql_client.make_qualified_ddl_table_name(table_name)
-<<<<<<< HEAD
-        if is_iceberg and not generate_alter:
-            sql.append(f"""CREATE TABLE {qualified_table_name}
-                    ({columns})
-                    LOCATION '{location}'
-                    TBLPROPERTIES ('table_type'='ICEBERG', 'format'='parquet');""")
-        elif not generate_alter:
-            sql.append(f"""CREATE EXTERNAL TABLE {qualified_table_name}
-                    ({columns})
-                    STORED AS PARQUET
-                    LOCATION '{location}';""")
-        # alter table to add new columns at the end
-        else:
-=======
         if generate_alter:
             # alter table to add new columns at the end
->>>>>>> fc34dd01
             sql.append(f"""ALTER TABLE {qualified_table_name} ADD COLUMNS ({columns});""")
         else:
             if is_iceberg:
