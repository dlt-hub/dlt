import typing as t

from dlt.common.destination import Destination, DestinationCapabilitiesContext
from dlt.destinations.impl.duckdb.configuration import DuckDbCredentials, DuckDbClientConfiguration
from dlt.destinations.impl.duckdb import capabilities

if t.TYPE_CHECKING:
    from duckdb import DuckDBPyConnection
    from dlt.destinations.impl.duckdb.duck import DuckDbClient


class duckdb(Destination[DuckDbClientConfiguration, "DuckDbClient"]):
    spec = DuckDbClientConfiguration

    def capabilities(self) -> DestinationCapabilitiesContext:
        return capabilities()

    @property
    def client_class(self) -> t.Type["DuckDbClient"]:
        from dlt.destinations.impl.duckdb.duck import DuckDbClient

        return DuckDbClient

    def __init__(
        self,
<<<<<<< HEAD
        credentials: t.Union[DuckDbCredentials, t.Dict[str, t.Any],  str, "DuckDBPyConnection"] = None,
        name: t.Optional[str] = None,
        environment: t.Optional[str] = None,
=======
        credentials: t.Union[
            DuckDbCredentials, t.Dict[str, t.Any], str, "DuckDBPyConnection"
        ] = None,
>>>>>>> 3d35f9ba
        create_indexes: bool = False,
        **kwargs: t.Any,
    ) -> None:
        """Configure the DuckDB destination to use in a pipeline.

        All arguments provided here supersede other configuration sources such as environment variables and dlt config files.

        Args:
            credentials: Credentials to connect to the duckdb database. Can be an instance of `DuckDbCredentials` or
                a path to a database file. Use `:memory:` to create an in-memory database.
            create_indexes: Should unique indexes be created
            **kwargs: Additional arguments passed to the destination config
        """
        super().__init__(
            credentials=credentials,
            name=name,
            environment=environment,
            create_indexes=create_indexes,
            **kwargs)<|MERGE_RESOLUTION|>--- conflicted
+++ resolved
@@ -23,15 +23,11 @@
 
     def __init__(
         self,
-<<<<<<< HEAD
-        credentials: t.Union[DuckDbCredentials, t.Dict[str, t.Any],  str, "DuckDBPyConnection"] = None,
-        name: t.Optional[str] = None,
-        environment: t.Optional[str] = None,
-=======
         credentials: t.Union[
             DuckDbCredentials, t.Dict[str, t.Any], str, "DuckDBPyConnection"
         ] = None,
->>>>>>> 3d35f9ba
+        name: t.Optional[str] = None,
+        environment: t.Optional[str] = None,
         create_indexes: bool = False,
         **kwargs: t.Any,
     ) -> None:
@@ -50,4 +46,5 @@
             name=name,
             environment=environment,
             create_indexes=create_indexes,
-            **kwargs)+            **kwargs,
+        )