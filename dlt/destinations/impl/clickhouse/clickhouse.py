import os
import re
from copy import deepcopy
from textwrap import dedent
from typing import Optional, List, Sequence, cast
from urllib.parse import urlparse

import clickhouse_connect
from clickhouse_connect.driver.tools import insert_file

from dlt import config
from dlt.common.configuration.specs import (
    CredentialsConfiguration,
    AzureCredentialsWithoutDefaults,
    AwsCredentialsWithoutDefaults,
)
from dlt.common.destination import DestinationCapabilitiesContext
from dlt.common.destination.reference import (
    SupportsStagingDestination,
    TLoadJobState,
    HasFollowupJobs,
    RunnableLoadJob,
    FollowupJob,
    LoadJob,
)
from dlt.common.schema import Schema, TColumnSchema
from dlt.common.schema.typing import (
    TTableFormat,
    TTableSchema,
    TColumnType,
)
from dlt.common.storages import FileStorage
from dlt.destinations.exceptions import LoadJobTerminalException
from dlt.destinations.impl.clickhouse.configuration import (
    ClickHouseClientConfiguration,
)
from dlt.destinations.impl.clickhouse.sql_client import ClickHouseSqlClient
from dlt.destinations.impl.clickhouse.typing import (
    HINT_TO_CLICKHOUSE_ATTR,
    TABLE_ENGINE_TYPE_TO_CLICKHOUSE_ATTR,
)
from dlt.destinations.impl.clickhouse.typing import (
    TTableEngineType,
    TABLE_ENGINE_TYPE_HINT,
    FILE_FORMAT_TO_TABLE_FUNCTION_MAPPING,
    SUPPORTED_FILE_FORMATS,
)
from dlt.destinations.impl.clickhouse.utils import (
    convert_storage_to_http_scheme,
)
from dlt.destinations.job_client_impl import (
    SqlJobClientBase,
    SqlJobClientWithStaging,
)
from dlt.destinations.job_impl import ReferenceFollowupJob, FinalizedLoadJobWithFollowupJobs
from dlt.destinations.sql_jobs import SqlMergeFollowupJob
from dlt.destinations.type_mapping import TypeMapper


class ClickHouseTypeMapper(TypeMapper):
    sct_to_unbound_dbt = {
        "complex": "String",
        "text": "String",
        "double": "Float64",
        "bool": "Boolean",
        "date": "Date",
        "timestamp": "DateTime64(6,'UTC')",
        "time": "String",
        "bigint": "Int64",
        "binary": "String",
        "wei": "Decimal",
    }

    sct_to_dbt = {
        "decimal": "Decimal(%i,%i)",
        "wei": "Decimal(%i,%i)",
        "timestamp": "DateTime64(%i,'UTC')",
    }

    dbt_to_sct = {
        "String": "text",
        "Float64": "double",
        "Bool": "bool",
        "Date": "date",
        "DateTime": "timestamp",
        "DateTime64": "timestamp",
        "Time": "timestamp",
        "Int64": "bigint",
        "Object('json')": "complex",
        "Decimal": "decimal",
    }

    def from_db_type(
        self, db_type: str, precision: Optional[int] = None, scale: Optional[int] = None
    ) -> TColumnType:
        # Remove "Nullable" wrapper.
        db_type = re.sub(r"^Nullable\((?P<type>.+)\)$", r"\g<type>", db_type)

        # Remove timezone details.
        if db_type == "DateTime('UTC')":
            db_type = "DateTime"
        if datetime_match := re.match(
            r"DateTime64(?:\((?P<precision>\d+)(?:,?\s*'(?P<timezone>UTC)')?\))?",
            db_type,
        ):
            if datetime_match["precision"]:
                precision = int(datetime_match["precision"])
            else:
                precision = None
            db_type = "DateTime64"

        # Extract precision and scale, parameters and remove from string.
        if decimal_match := re.match(
            r"Decimal\((?P<precision>\d+)\s*(?:,\s*(?P<scale>\d+))?\)", db_type
        ):
            precision, scale = decimal_match.groups()  # type: ignore[assignment]
            precision = int(precision)
            scale = int(scale) if scale else 0
            db_type = "Decimal"

        if db_type == "Decimal" and (precision, scale) == self.capabilities.wei_precision:
            return cast(TColumnType, dict(data_type="wei"))

        return super().from_db_type(db_type, precision, scale)


class ClickHouseLoadJob(RunnableLoadJob, HasFollowupJobs):
    def __init__(
        self,
        job_client: "ClickHouseClient",
        file_path: str,
        staging_credentials: Optional[CredentialsConfiguration] = None,
    ) -> None:
        super().__init__(job_client, file_path)
        self._job_client: "ClickHouseClient" = job_client
        self._staging_credentials = staging_credentials

    def run(self) -> None:
        client = self._job_client.sql_client

        qualified_table_name = client.make_qualified_table_name(self.load_table_name)
        bucket_path = None
        file_name = self._file_name

        if ReferenceFollowupJob.is_reference_job(self._file_path):
            bucket_path = ReferenceFollowupJob.resolve_reference(self._file_path)
            file_name = FileStorage.get_file_name_from_file_path(bucket_path)
            bucket_url = urlparse(bucket_path)
            bucket_scheme = bucket_url.scheme

        ext = cast(SUPPORTED_FILE_FORMATS, os.path.splitext(file_name)[1][1:].lower())
        clickhouse_format: str = FILE_FORMAT_TO_TABLE_FUNCTION_MAPPING[ext]

        compression = "auto"

        # Don't use the DBAPI driver for local files.
        if not bucket_path:
            # Local filesystem.
            if ext == "jsonl":
                compression = "gz" if FileStorage.is_gzipped(self._file_path) else "none"
            try:
                with clickhouse_connect.create_client(
                    host=client.credentials.host,
                    port=client.credentials.http_port,
                    database=client.credentials.database,
                    user_name=client.credentials.username,
                    password=client.credentials.password,
                    secure=bool(client.credentials.secure),
                ) as clickhouse_connect_client:
                    insert_file(
                        clickhouse_connect_client,
                        qualified_table_name,
                        self._file_path,
                        fmt=clickhouse_format,
                        settings={
                            "allow_experimental_lightweight_delete": 1,
                            "enable_http_compression": 1,
                            "date_time_input_format": "best_effort",
                        },
                        compression=compression,
                    )
            except clickhouse_connect.driver.exceptions.Error as e:
                raise LoadJobTerminalException(
                    self._file_path,
                    f"ClickHouse connection failed due to {e}.",
                ) from e
            return

        # Auto does not work for jsonl, get info from config for buckets
        # NOTE: we should not really be accessing the config this way, but for
        # now it is ok...
        if ext == "jsonl":
            compression = "none" if config.get("data_writer.disable_compression") else "gz"

        if bucket_scheme in ("s3", "gs", "gcs"):
<<<<<<< HEAD
            if isinstance(self._staging_credentials, AwsCredentialsWithoutDefaults):
                bucket_http_url = convert_storage_to_http_scheme(
                    bucket_url, endpoint=self._staging_credentials.endpoint_url
                )
                access_key_id = self._staging_credentials.aws_access_key_id
                secret_access_key = self._staging_credentials.aws_secret_access_key
            else:
=======
            if not isinstance(staging_credentials, AwsCredentialsWithoutDefaults):
>>>>>>> 401c62d8
                raise LoadJobTerminalException(
                    self._file_path,
                    dedent(
                        """
                        Google Cloud Storage buckets must be configured using the S3 compatible access pattern.
                        Please provide the necessary S3 credentials (access key ID and secret access key), to access the GCS bucket through the S3 API.
                        Refer to https://dlthub.com/docs/dlt-ecosystem/destinations/filesystem#using-s3-compatible-storage.
                    """,
                    ).strip(),
                )

            bucket_http_url = convert_storage_to_http_scheme(
                bucket_url, endpoint=staging_credentials.endpoint_url
            )
            access_key_id = staging_credentials.aws_access_key_id
            secret_access_key = staging_credentials.aws_secret_access_key
            auth = "NOSIGN"
            if access_key_id and secret_access_key:
                auth = f"'{access_key_id}','{secret_access_key}'"

            table_function = (
                f"s3('{bucket_http_url}',{auth},'{clickhouse_format}','auto','{compression}')"
            )

        elif bucket_scheme in ("az", "abfs"):
            if not isinstance(self._staging_credentials, AzureCredentialsWithoutDefaults):
                raise LoadJobTerminalException(
                    self._file_path,
                    "Unsigned Azure Blob Storage access from ClickHouse isn't supported as yet.",
                )

            # Authenticated access.
            account_name = self._staging_credentials.azure_storage_account_name
            storage_account_url = f"https://{self._staging_credentials.azure_storage_account_name}.blob.core.windows.net"
            account_key = self._staging_credentials.azure_storage_account_key

            # build table func
            table_function = f"azureBlobStorage('{storage_account_url}','{bucket_url.netloc}','{bucket_url.path}','{account_name}','{account_key}','{clickhouse_format}','{compression}')"
        else:
            raise LoadJobTerminalException(
                self._file_path,
                f"ClickHouse loader does not support '{bucket_scheme}' filesystem.",
            )

        statement = f"INSERT INTO {qualified_table_name} SELECT * FROM {table_function}"
        with client.begin_transaction():
            client.execute_sql(statement)


class ClickHouseMergeJob(SqlMergeFollowupJob):
    @classmethod
    def _to_temp_table(cls, select_sql: str, temp_table_name: str) -> str:
        return f"CREATE TABLE {temp_table_name} ENGINE = Memory AS {select_sql};"

    @classmethod
    def gen_key_table_clauses(
        cls,
        root_table_name: str,
        staging_root_table_name: str,
        key_clauses: Sequence[str],
        for_delete: bool,
    ) -> List[str]:
        join_conditions = " AND ".join([c.format(d="d", s="s") for c in key_clauses])
        return [
            f"FROM {root_table_name} AS d JOIN {staging_root_table_name} AS s ON {join_conditions}"
        ]

    @classmethod
    def gen_update_table_prefix(cls, table_name: str) -> str:
        return f"ALTER TABLE {table_name} UPDATE"

    @classmethod
    def requires_temp_table_for_delete(cls) -> bool:
        return True


class ClickHouseClient(SqlJobClientWithStaging, SupportsStagingDestination):
    def __init__(
        self,
        schema: Schema,
        config: ClickHouseClientConfiguration,
        capabilities: DestinationCapabilitiesContext,
    ) -> None:
        self.sql_client: ClickHouseSqlClient = ClickHouseSqlClient(
            config.normalize_dataset_name(schema),
            config.normalize_staging_dataset_name(schema),
            config.credentials,
            capabilities,
            config,
        )
        super().__init__(schema, config, self.sql_client)
        self.config: ClickHouseClientConfiguration = config
        self.active_hints = deepcopy(HINT_TO_CLICKHOUSE_ATTR)
        self.type_mapper = ClickHouseTypeMapper(self.capabilities)

    def _create_merge_followup_jobs(self, table_chain: Sequence[TTableSchema]) -> List[FollowupJob]:
        return [ClickHouseMergeJob.from_table_chain(table_chain, self.sql_client)]

    def _get_column_def_sql(self, c: TColumnSchema, table_format: TTableFormat = None) -> str:
        # Build column definition.
        # The primary key and sort order definition is defined outside column specification.
        hints_ = " ".join(
            self.active_hints.get(hint)
            for hint in self.active_hints.keys()
            if c.get(cast(str, hint), False) is True
            and hint not in ("primary_key", "sort")
            and hint in self.active_hints
        )

        # Alter table statements only accept `Nullable` modifiers.
        # JSON type isn't nullable in ClickHouse.
        type_with_nullability_modifier = (
            f"Nullable({self.type_mapper.to_db_type(c)})"
            if c.get("nullable", True)
            else self.type_mapper.to_db_type(c)
        )

        return (
            f"{self.sql_client.escape_column_name(c['name'])} {type_with_nullability_modifier} {hints_}"
            .strip()
        )

    def get_load_job(
        self, table: TTableSchema, file_path: str, load_id: str, restore: bool = False
    ) -> LoadJob:
        return super().get_load_job(table, file_path, load_id, restore) or ClickHouseLoadJob(
            self,
            file_path,
            staging_credentials=(
                self.config.staging_config.credentials if self.config.staging_config else None
            ),
        )

    def _get_table_update_sql(
        self,
        table_name: str,
        new_columns: Sequence[TColumnSchema],
        generate_alter: bool,
    ) -> List[str]:
        table: TTableSchema = self.prepare_load_table(table_name, self.in_staging_mode)
        sql = SqlJobClientBase._get_table_update_sql(self, table_name, new_columns, generate_alter)

        if generate_alter:
            return sql

        # Default to 'MergeTree' if the user didn't explicitly set a table engine hint.
        # Clickhouse Cloud will automatically pick `SharedMergeTree` for this option,
        # so it will work on both local and cloud instances of CH.
        table_type = cast(
            TTableEngineType,
            table.get(
                cast(str, TABLE_ENGINE_TYPE_HINT),
                self.config.table_engine_type,
            ),
        )
        sql[0] = f"{sql[0]}\nENGINE = {TABLE_ENGINE_TYPE_TO_CLICKHOUSE_ATTR.get(table_type)}"

        if primary_key_list := [
            self.sql_client.escape_column_name(c["name"])
            for c in new_columns
            if c.get("primary_key")
        ]:
            sql[0] += "\nPRIMARY KEY (" + ", ".join(primary_key_list) + ")"
        else:
            sql[0] += "\nPRIMARY KEY tuple()"

        return sql

    @staticmethod
    def _gen_not_null(v: bool) -> str:
        # ClickHouse fields are not nullable by default.
        # We use the `Nullable` modifier instead of NULL / NOT NULL modifiers to cater for ALTER statement.
        pass

    def _from_db_type(
        self, ch_t: str, precision: Optional[int], scale: Optional[int]
    ) -> TColumnType:
        return self.type_mapper.from_db_type(ch_t, precision, scale)<|MERGE_RESOLUTION|>--- conflicted
+++ resolved
@@ -193,17 +193,7 @@
             compression = "none" if config.get("data_writer.disable_compression") else "gz"
 
         if bucket_scheme in ("s3", "gs", "gcs"):
-<<<<<<< HEAD
-            if isinstance(self._staging_credentials, AwsCredentialsWithoutDefaults):
-                bucket_http_url = convert_storage_to_http_scheme(
-                    bucket_url, endpoint=self._staging_credentials.endpoint_url
-                )
-                access_key_id = self._staging_credentials.aws_access_key_id
-                secret_access_key = self._staging_credentials.aws_secret_access_key
-            else:
-=======
             if not isinstance(staging_credentials, AwsCredentialsWithoutDefaults):
->>>>>>> 401c62d8
                 raise LoadJobTerminalException(
                     self._file_path,
                     dedent(
