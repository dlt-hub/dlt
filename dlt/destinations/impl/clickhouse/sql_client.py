import datetime  # noqa: I251
import re

from clickhouse_driver import dbapi as clickhouse_dbapi  # type: ignore[import-untyped]
import clickhouse_driver
import clickhouse_driver.errors  # type: ignore[import-untyped]
from clickhouse_driver.dbapi import OperationalError  # type: ignore[import-untyped]
from clickhouse_driver.dbapi.extras import DictCursor  # type: ignore[import-untyped]
import clickhouse_connect
from clickhouse_connect.driver.tools import insert_file as clk_insert_file
from clickhouse_connect.driver.summary import QuerySummary

from contextlib import contextmanager
from typing import (
    Iterator,
    AnyStr,
    Any,
    List,
    Optional,
    Sequence,
    ClassVar,
    Literal,
    Tuple,
    cast,
)

from pendulum import DateTime
import sqlglot
from sqlglot import exp
from .sqlglot_helpers import _add_properties, _has_expression

from dlt.common import logger
from dlt.common.destination import DestinationCapabilitiesContext
from dlt.common.typing import DictStrAny
from dlt.common.utils import removeprefix

from dlt.destinations.exceptions import (
    DatabaseUndefinedRelation,
    DatabaseTransientException,
    DatabaseTerminalException,
)
from dlt.destinations.impl.clickhouse.configuration import (
    ClickHouseCredentials,
    ClickHouseClientConfiguration,
)
from dlt.destinations.impl.clickhouse.typing import (
    TTableEngineType,
    TABLE_ENGINE_TYPE_TO_CLICKHOUSE_ATTR,
)
from dlt.destinations.sql_client import (
    DBApiCursorImpl,
    SqlClientBase,
    raise_database_error,
    raise_open_connection_error,
)
from dlt.destinations.typing import DBTransaction, DBApi
from dlt.destinations.utils import _convert_to_old_pyformat


TDeployment = Literal["ClickHouseOSS", "ClickHouseCloud"]
TRANSACTIONS_UNSUPPORTED_WARNING_MESSAGE = (
    "ClickHouse does not support transactions! Each statement is auto-committed separately."
)


class ClickHouseDBApiCursorImpl(DBApiCursorImpl):
    native_cursor: DictCursor

    # TODO: implement arrow reading


class ClickHouseSqlClient(
    SqlClientBase[clickhouse_driver.dbapi.connection.Connection], DBTransaction
):
    dbapi: ClassVar[DBApi] = clickhouse_dbapi

    def __init__(
        self,
        dataset_name: Optional[str],
        staging_dataset_name: str,
        known_table_names: List[str],
        credentials: ClickHouseCredentials,
        capabilities: DestinationCapabilitiesContext,
        config: ClickHouseClientConfiguration,
    ) -> None:
        super().__init__(credentials.database, dataset_name, staging_dataset_name, capabilities)
        self._conn: clickhouse_driver.dbapi.connection = None
        self.known_table_names = known_table_names
        self.credentials = credentials
        self.database_name = credentials.database
        self.config = config

    def has_dataset(self) -> bool:
        # we do not need to normalize dataset_sentinel_table_name.
        sentinel_table = self.config.dataset_sentinel_table_name
        all_ds_tables = self._list_tables()
        if self.dataset_name:
            prefix = self.dataset_name + self.config.dataset_table_separator
            return sentinel_table in [removeprefix(t, prefix) for t in all_ds_tables]
        else:
            # if no dataset specified we look for sentinel table
            return sentinel_table in all_ds_tables

    def open_connection(self) -> clickhouse_driver.dbapi.connection.Connection:
        self._conn = clickhouse_driver.connect(dsn=self.credentials.to_native_representation())
        return self._conn

    @raise_open_connection_error
    def close_connection(self) -> None:
        if self._conn:
            self._conn.close()
            self._conn = None

    @contextmanager
    @raise_database_error
    def begin_transaction(self) -> Iterator[DBTransaction]:
        yield self

    @raise_database_error
    def commit_transaction(self) -> None:
        self._conn.commit()

    @raise_database_error
    def rollback_transaction(self) -> None:
        self._conn.rollback()

    @property
    def native_connection(self) -> clickhouse_driver.dbapi.connection.Connection:
        return self._conn

    def execute_sql(
        self, sql: AnyStr, *args: Any, **kwargs: Any
    ) -> Optional[Sequence[Sequence[Any]]]:
        with self.execute_query(sql, *args, **kwargs) as curr:
            return None if curr.description is None else curr.fetchall()

    def create_dataset(self) -> None:
        # We create a sentinel table which defines whether we consider the dataset created.
        sentinel_table_name = self.make_qualified_table_name(
            self.config.dataset_sentinel_table_name
        )
        sentinel_table_type = cast(TTableEngineType, self.config.table_engine_type)
        cluster = self.config.cluster
        distributed_tables = self.config.distributed_tables
        if not (cluster and distributed_tables is True):        
            self.execute_sql(f"""
                CREATE TABLE {sentinel_table_name}
                (_dlt_id String NOT NULL)
                ENGINE={TABLE_ENGINE_TYPE_TO_CLICKHOUSE_ATTR.get(sentinel_table_type)}
                PRIMARY KEY _dlt_id
                COMMENT 'internal dlt sentinel table'""")
        else:
            config_database = self.credentials.database
            base_table_database = self.config.base_table_database_prefix + config_database
            sentinel_base_table_name = self.make_qualified_table_name(
                self.config.dataset_sentinel_table_name + self.config.base_table_name_postfix
            ).replace(config_database, base_table_database)
            # with the current implementation base table doesn't get dropped and we get an error on the next run
            # it seem like drop_dataset is never called, I've added logging there and nothing is printed
            self.execute_sql(f"""
                CREATE TABLE IF NOT EXISTS {sentinel_base_table_name}
                (_dlt_id String NOT NULL)
                ENGINE={TABLE_ENGINE_TYPE_TO_CLICKHOUSE_ATTR.get(sentinel_table_type)}
                PRIMARY KEY _dlt_id
                COMMENT 'internal dlt sentinel table'""")
            self.execute_sql(f"""
                CREATE TABLE IF NOT EXISTS {sentinel_table_name}
                (_dlt_id String NOT NULL)
                ENGINE=Distributed('{cluster}', '{base_table_database}', '{sentinel_base_table_name}', rand())
                COMMENT 'internal dlt sentinel table'""")

    def drop_dataset(self) -> None:
        # always try to drop the sentinel table.
        sentinel_table_name = self.make_qualified_table_name(
            self.config.dataset_sentinel_table_name
        )

        all_ds_tables = self._list_tables()

        if self.dataset_name:
            # Since ClickHouse doesn't have schemas, we need to drop all tables in our virtual schema,
            # or collection of tables, that has the `dataset_name` as a prefix.
            to_drop_results = all_ds_tables
        else:
            # drop only tables known in logical (dlt) schema
            to_drop_results = [
                table_name for table_name in self.known_table_names if table_name in all_ds_tables
            ]

        # catalog_name = self.catalog_name()
        # drop a sentinel table only when dataset name was empty (was not included in the schema)
        if not self.dataset_name:
            cluster = self.config.cluster
            distributed_tables = self.config.distributed_tables

            if not (cluster and distributed_tables is True):
                self.execute_sql(f"DROP TABLE {sentinel_table_name} SYNC")
            else:
                logger.debug(f"**** DROP TABLE : {sentinel_table_name}")
                self.execute_sql(f"DROP TABLE {sentinel_table_name} ON CLUSTER {cluster} SYNC")
                config_database = self.credentials.database
                base_table_database = self.config.base_table_database_prefix + config_database
                sg_table = sqlglot.to_table(sentinel_table_name, quoted=False, dialect="clickhouse")
                logger.debug(f"**** DROP TABLE : {base_table_database}.{sg_table.name + self.config.base_table_name_postfix}")
                self.execute_sql(f"DROP TABLE {base_table_database}.{sg_table.name + self.config.base_table_name_postfix} ON CLUSTER {cluster} SYNC")
            logger.warning(
                "Dataset without name (tables without prefix) got dropped. Only tables known in the"
                " current dlt schema and sentinel tables were removed."
            )
        else:
            sentinel_table_name = self.make_qualified_table_name_path(
                self.config.dataset_sentinel_table_name, quote=False
            )[-1]
            if sentinel_table_name not in all_ds_tables:
                # no sentinel table, dataset does not exist
                self.execute_sql(f"SELECT 1 FROM {sentinel_table_name}")
                raise AssertionError(f"{sentinel_table_name} must not exist")
        self.drop_tables(*to_drop_results)
        # for table in to_drop_results:
        #     # The "DROP TABLE" clause is discarded if we allow clickhouse_driver to handle parameter substitution.
        #     # This is because the driver incorrectly substitutes the entire query string, causing the "DROP TABLE" keyword to be omitted.
        #     # To resolve this, we are forced to provide the full query string here.
        #     self.execute_sql(
        #         f"DROP TABLE {catalog_name}.{self.capabilities.escape_identifier(table)} SYNC"
        #     )

    def drop_tables(self, *tables: str) -> None:
        """Drops a set of tables if they exist"""
        if not tables:
            return
<<<<<<< HEAD
        cluster = self.config.cluster
        distributed_tables = self.config.distributed_tables
        if not (cluster and distributed_tables is True):
            statements = [
                f"DROP TABLE IF EXISTS {self.make_qualified_table_name(table)} SYNC;"
                for table in tables
            ]
            self.execute_many(statements)
        else:            
            statements = [
                f"DROP TABLE IF EXISTS {self.make_qualified_table_name(table)} ON CLUSTER {self.config.cluster} SYNC;"
                for table in tables
            ]
            config_database = self.credentials.database
            base_table_database = self.config.base_table_database_prefix + config_database

            for table in tables:
                base_table_name = self.make_qualified_table_name(table + self.config.base_table_name_postfix).replace(config_database, base_table_database)
                statements.append(
                    f"DROP TABLE IF EXISTS {base_table_name} ON CLUSTER {self.config.cluster} SYNC;"
                )

            logger.debug(f"**** DROP TABLE STATEMENTS:\n{statements}")
            self.execute_many(statements)
=======
        statements = [
            f"DROP TABLE IF EXISTS {self.make_qualified_table_name(table)} SYNC" for table in tables
        ]
        self.execute_many(statements)
>>>>>>> a81aed62

    def insert_file(
        self, file_path: str, table_name: str, file_format: str, compression: str
    ) -> QuerySummary:
        with clickhouse_connect.create_client(
            host=self.credentials.host,
            port=self.credentials.http_port,
            database=self.credentials.database,
            user_name=self.credentials.username,
            password=self.credentials.password,
            secure=bool(self.credentials.secure),
        ) as clickhouse_connect_client:
            return clk_insert_file(
                clickhouse_connect_client,
                self.make_qualified_table_name(table_name),
                file_path,
                fmt=file_format,
                settings={
                    "allow_experimental_lightweight_delete": 1,
                    "enable_http_compression": 1,
                    "date_time_input_format": "best_effort",
                },
                compression=compression,
            )

    def _list_tables(self) -> List[str]:
        catalog_name, table_name = self.make_qualified_table_name_path("%", quote=False)
        rows = self.execute_sql(
            """
            SELECT name
            FROM system.tables
            WHERE database = %s
            AND name LIKE %s
            """,
            catalog_name,
            table_name,
        )
        return [row[0] for row in rows]

    @staticmethod
    def _sanitise_dbargs(db_args: DictStrAny) -> DictStrAny:
        """For ClickHouse OSS, the DBapi driver doesn't parse datetime types.
        We remove timezone specifications in this case."""
        for key, value in db_args.items():
            if isinstance(value, (DateTime, datetime.datetime)):
                db_args[key] = str(value.replace(microsecond=0, tzinfo=None))
        return db_args

    def extract_alter_table_name(self, query: str) -> Optional[str]:
        if self.contains_string(query, "ALTER TABLE"):
            pattern = r'(?i)\bALTER TABLE\s+([`"]?[\w]+[`"]?\.[`"]?[\w]+[`"]?)'
            group_num = 1
        else:
            # If no known command is found, return None
            logger.warning(f"Unknown command in query: {query}")
            return None

        match = re.search(pattern, query, re.DOTALL)
        if match:
            return match.group(group_num)  # Return the captured table name
        return None  # Return None if no match is found

    def add_on_cluster(self, query: str, cluster_name: str = None) -> str:
        # Define regex patterns for CREATE, DROP, and ALTER TABLE commands
        if cluster_name is None:
            return query
        patterns = [
            r'(?i)\bCREATE (TEMPORARY )*TABLE( IF NOT EXISTS)*\s+([`"]?[\w]+[`"]?\.[`"]?[\w]+[`"]?)',  # Matches "CREATE TABLE `schema`.`table`"
            r'(?i)\bDROP (TEMPORARY )*TABLE( IF EXISTS)*\s+([`"]?[\w]+[`"]?\.[`"]?[\w]+[`"]?)',    # Matches "DROP TABLE `schema`.`table`"
            r'(?i)\bALTER TABLE\s+([`"]?[\w]+[`"]?\.[`"]?[\w]+[`"]?)',    # Matches "ALTER TABLE `schema`.`table`"
            r'(?i)\bDELETE FROM\s+([`"]?[\w]+[`"]?\.[`"]?[\w]+[`"]?)',    # Matches "DELETE FROM `schema`.`table`"
            r'(?i)\bTRUNCATE TABLE\s+([`"]?[\w]+[`"]?\.[`"]?[\w]+[`"]?)',  # Matches "TRUNCATE TABLE `schema`.`table`"
        ]

        # Check each pattern
        for pattern in patterns:
            match = re.search(pattern, query)
            if match:
                # Construct the modified query
                modified_query = re.sub(pattern, f'\\g<0> ON CLUSTER {cluster_name}', query)
                return modified_query

        # Return the original query if no modifications were made
        return query

    def contains_string(self, query: str, what: str) -> bool:
        return bool(re.search(fr'\b{what}\b', query, re.IGNORECASE))


    def adjust_query_for_distributed_setup(self, query: str) -> str:
        # Adjust the query for distributed setup
        # To have all the data on all replicas we need a base table and a distributed table on top of it
        # dlt generates create table statements for standard case where a single create statements is enough
        # hence we need to modify create statements and all other DDL and DML statements
        cluster = self.config.cluster
        distributed_tables = self.config.distributed_tables
        if cluster and distributed_tables is True:            
            oncluster = exp.OnCluster(this=exp.var(cluster))
            mod_queries = []
            # query can contain mutliple statements of different types (CREATE, DELETE, INSERT ...) separated by ;
            for qry in query.split(";"):
                # db name for the base table
                if qry == "" or qry is None:
                    continue # skip or sqlglot will throw an error
                base_db = self.config.base_table_database_prefix + self.credentials.database
                if not(self.contains_string(qry, "DROP TABLE") or self.contains_string(qry, "TRUNCATE TABLE")):
                    # DROP and TRUNCATE do not have joins and are not fully supported by sqlglot for clickhouse
                    stmt = sqlglot.parse_one(qry, dialect='clickhouse')
                    # if there are joins in the query we need to add global
                    # stmt = stmt.transform(_add_global)
                    # because of the special case for the DELETE FROM we cannot
                    # convert sqlglot ast after the if statement so we convert it here
                    # to adjust joins in a single place
                    qry = stmt.sql(dialect="clickhouse", pretty=True, identify=False)
                
                if (self.contains_string(qry, "CREATE") and self.contains_string(qry, "Engine\\s*=\\s*Memory")):
                    # Possibly not the best way to catch the CTAS for the temporary table, but it works for now
                    # _to_temp_table function doesn't have access to the config object so this is the best place to modify the query

                    # According to CH docs Memory engine is in many cases not much better then using MergeTree
                    # also the Memory engine tables exist on a single replica and we need it on all replicas
                    stmt.args["properties"].find(exp.EngineProperty).replace(exp.EngineProperty(this=exp.var("ReplicatedMergeTree")))
                    if not _has_expression(stmt.args["properties"], exp.OnCluster):
                        stmt.args["properties"] = _add_properties(properties=stmt.args["properties"], new_properties=[oncluster])
                    primary_key = exp.PrimaryKey(expressions=[(exp.Ordered(this="tuple()", nulls_first=False))]) # needs to be defined for the ReplicatedMergeTree engine
                    stmt.args["properties"] = _add_properties(properties=stmt.args["properties"], new_properties=[primary_key])
                    qry = stmt.sql(dialect="clickhouse", pretty=True, identify=False)
                if self.contains_string(qry, "DELETE FROM"):
                    # we need to delete from the base table
                    base_table = exp.to_table(sql_path= base_db + "." + stmt.this.name + self.config.base_table_name_postfix, quoted=False, dialect="clickhouse")
                    stmt.this.replace(base_table)
                    qry = stmt.sql(dialect="clickhouse", pretty=True, identify=False)
                    # sqlglot doesn't support adding ON CLUSTER clause to DELETE statement [2025-09-05]
                    qry = self.add_on_cluster(qry, cluster)
                   
                    # sqlglot cannot parse the settings part of the query so I guess it can't add it as well [2025-09-05]
                    qry = qry + " SETTINGS allow_nondeterministic_mutations=1"
                elif (self.contains_string(qry, "TRUNCATE TABLE") or self.contains_string(qry, "DROP TABLE") or self.contains_string(qry, "ALTER")) and not self.contains_string(qry, "ON CLUSTER"):
                    # sqlglot doesn't support adding ON CLUSTER clause to TRUNCATE TABLE, DROP TABLE or ALTER TABLE statement
                    # and it aslo raises an error for the SYNC keyword  [2025-09-05]
                    if self.contains_string(qry, "TRUNCATE TABLE"):
                        # we need to truncate the base table or the data will not be deleted
                        # eventhough according to the docs and github discussion it should be
                        # https://github.com/ClickHouse/ClickHouse/issues/50447
                        stmt = sqlglot.parse_one(qry, dialect='clickhouse')
                        table = stmt.find(sqlglot.expressions.Table)
                        table.args["db"] = exp.Identifier(this=base_db, quoted=True)
                        table.args["this"] = exp.Identifier(this=table.name + self.config.base_table_name_postfix, quoted=True)
                        qry = stmt.sql(dialect="clickhouse")
                    elif self.contains_string(qry, "UPDATE"):
                        # hadnling ALTER TABLE table_name UPDATE
                        # We need to update the base table not the distributed one, it's not supported by ClickHouse
                        # And sqlglot doesn't support this statement, as in, it doesn't parse the table name
                        # We use sqlglot to parse the table name and then use replace to adjust the query
                        logger.debug(f"**** ALTER TABLE UPDATE query:\n{qry}")
                        table_name = self.extract_alter_table_name(qry)
                        if table_name:
                            # we need to update the base table
                            table = exp.to_table(sql_path=table_name,dialect="clickhouse")
                            qry = qry.replace(table.db, base_db, 1).replace(table.name, table.name + self.config.base_table_name_postfix, 1)
                            qry = qry + " SETTINGS allow_nondeterministic_mutations = 1"
                            logger.debug(f"**** ALTER TABLE UPDATE query after replace:\n{qry}")


                    qry = self.add_on_cluster(qry, cluster)

                # we want to ensure that any IN or JOIN works with the distributed table
                # even if GLOBAL was not explicitly specified
                if self.contains_string(qry, "JOIN ") or self.contains_string(qry, "IN "):
                    # if
                    if self.contains_string(qry, "SETTINGS"):
                        qry = qry + ", distributed_product_mode = 'global'"
                    else:
                        qry = qry + "\nSETTINGS distributed_product_mode = 'global'"

                # unfortunately sqlglot is converting rand() to randCanonical() for clikchouse
                # rand() returns an integer value and randCanonical() returns a float
                # Float values are not supported for sharding key values
                if self.contains_string(qry, "Distributed") and self.contains_string(qry, "randCanonical()"):
                    qry = qry.replace("randCanonical()", "rand()")
                mod_queries.append(qry)
            query = ";\n".join(mod_queries)
            logger.debug(f"**** queries after joining:\n{query}")
        return query

    @contextmanager
    @raise_database_error
    def execute_query(
        self, query: AnyStr, *args: Any, **kwargs: Any
    ) -> Iterator[ClickHouseDBApiCursorImpl]:
        assert isinstance(query, str), "Query must be a string."

        # sqlglot doesn't like %s in the query string and throws an error, hence the workaround
        # and we do this before the _convert_to_old_pyformat function to avoid dealing with the
        # positional numbers in the placeholders
        dummy_identifier = 'dummy____845_identifier___2165'
        query = query.replace("%s", dummy_identifier)
        logger.debug(f"**** Executing queries after replace:\n{query}")
        query = self.adjust_query_for_distributed_setup(query)
        query = query.replace(dummy_identifier, "%s")

        db_args: DictStrAny = kwargs.copy()

        if args:
            query, db_args = _convert_to_old_pyformat(query, args, OperationalError)
            db_args.update(kwargs)

        db_args = self._sanitise_dbargs(db_args)


        with self._conn.cursor() as cursor:
            if self.config.distributed_tables is True:
                # With distributed_product_mode setting we ensure that all joins and IN clauses work with the distributed table
                # even if GLOBAL was not explicitly specified
                # Also, UPDATEs and DELETEs will work with the distributed table due to allow_nondeterministic_mutations=1.
                # This is easier than modifying each query
                cursor.set_settings(settings={
                    "distributed_product_mode": "global",
                    "allow_nondeterministic_mutations": 1
                })
            for query_line in query.split(";"):
                if query_line := query_line.strip():
                    try:
                        cursor.execute(query_line, db_args)
                    except KeyError as e:
                        raise DatabaseTransientException(OperationalError()) from e

            yield ClickHouseDBApiCursorImpl(cursor)

    def catalog_name(self, quote: bool = True, casefold: bool = True) -> Optional[str]:
        if casefold:
            database_name = self.capabilities.casefold_identifier(self.database_name)
        else:
            database_name = self.database_name
        if quote:
            database_name = self.capabilities.escape_identifier(database_name)
        return database_name

    def make_qualified_table_name_path(
        self, table_name: Optional[str], quote: bool = True, casefold: bool = True
    ) -> List[str]:
        # get catalog and dataset
        path = super().make_qualified_table_name_path(None, quote=quote, casefold=casefold)
        if table_name:
            # table name combines dataset name and table name
            if self.dataset_name:
                table_name = f"{self.dataset_name}{self.config.dataset_table_separator}{table_name}"
            else:
                # without dataset just use the table name
                pass
            if casefold:
                table_name = self.capabilities.casefold_identifier(table_name)
            if quote:
                table_name = self.capabilities.escape_identifier(table_name)
            # we have only two path components
            path[1] = table_name
        else:
            # we have only one path component, dataset name is included in the table name
            path.pop()
        return path

    def _get_information_schema_components(self, *tables: str) -> Tuple[str, str, List[str]]:
        components = super()._get_information_schema_components(*tables)
        # clickhouse has a catalogue and no schema but uses catalogue as a schema to query the information schema ­🤷
        # so we must disable catalogue search. also note that table name is prefixed with logical "dataset_name"
        return (None, components[0], components[2])

    @classmethod
    def _make_database_exception(cls, ex: Exception) -> Exception:
        if isinstance(ex, clickhouse_driver.dbapi.errors.OperationalError):
            if "Code: 57." in str(ex) or "Code: 82." in str(ex) or "Code: 47." in str(ex):
                return DatabaseTerminalException(ex)
            elif "Code: 60." in str(ex) or "Code: 81." in str(ex):
                return DatabaseUndefinedRelation(ex)
            else:
                return DatabaseTransientException(ex)
        elif isinstance(
            ex,
            (
                clickhouse_driver.dbapi.errors.OperationalError,
                clickhouse_driver.dbapi.errors.InternalError,
            ),
        ):
            return DatabaseTransientException(ex)
        elif isinstance(
            ex,
            (
                clickhouse_driver.dbapi.errors.DataError,
                clickhouse_driver.dbapi.errors.ProgrammingError,
                clickhouse_driver.dbapi.errors.IntegrityError,
            ),
        ):
            return DatabaseTerminalException(ex)
        elif cls.is_dbapi_exception(ex):
            return DatabaseTransientException(ex)
        else:
            return ex

    @staticmethod
    def is_dbapi_exception(ex: Exception) -> bool:
        return isinstance(ex, clickhouse_driver.dbapi.Error)<|MERGE_RESOLUTION|>--- conflicted
+++ resolved
@@ -228,7 +228,6 @@
         """Drops a set of tables if they exist"""
         if not tables:
             return
-<<<<<<< HEAD
         cluster = self.config.cluster
         distributed_tables = self.config.distributed_tables
         if not (cluster and distributed_tables is True):
@@ -253,12 +252,7 @@
 
             logger.debug(f"**** DROP TABLE STATEMENTS:\n{statements}")
             self.execute_many(statements)
-=======
-        statements = [
-            f"DROP TABLE IF EXISTS {self.make_qualified_table_name(table)} SYNC" for table in tables
-        ]
-        self.execute_many(statements)
->>>>>>> a81aed62
+
 
     def insert_file(
         self, file_path: str, table_name: str, file_format: str, compression: str
