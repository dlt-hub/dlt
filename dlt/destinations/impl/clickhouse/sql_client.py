--- conflicted
+++ resolved
@@ -8,11 +8,7 @@
     Optional,
     Sequence,
     ClassVar,
-<<<<<<< HEAD
     Literal,
-=======
-    Tuple,
->>>>>>> b76f8f41
 )
 
 import clickhouse_driver  # type: ignore[import-untyped]
