import typing as t

from dlt.common.destination import Destination, DestinationCapabilitiesContext

from dlt.destinations.impl.weaviate.configuration import (
    WeaviateCredentials,
    WeaviateClientConfiguration,
)
from dlt.destinations.impl.weaviate import capabilities

if t.TYPE_CHECKING:
    from dlt.destinations.impl.weaviate.weaviate_client import WeaviateClient


class weaviate(Destination[WeaviateClientConfiguration, "WeaviateClient"]):
    spec = WeaviateClientConfiguration

    def capabilities(self) -> DestinationCapabilitiesContext:
        return capabilities()

    @property
    def client_class(self) -> t.Type["WeaviateClient"]:
        from dlt.destinations.impl.weaviate.weaviate_client import WeaviateClient

        return WeaviateClient

    def __init__(
        self,
        credentials: t.Union[WeaviateCredentials, t.Dict[str, t.Any]] = None,
        name: t.Optional[str] = None,
        environment: t.Optional[str] = None,
        vectorizer: str = None,
        module_config: t.Dict[str, t.Dict[str, str]] = None,
        **kwargs: t.Any,
    ) -> None:
        """Configure the Weaviate destination to use in a pipeline.

        All destination config parameters can be provided as arguments here and will supersede other config sources (such as dlt config files and environment variables).

        Args:
            credentials: Weaviate credentials containing URL, API key and optional headers
            vectorizer: The name of the Weaviate vectorizer to use
            module_config: The configuration for the Weaviate modules
            **kwargs: Additional arguments forwarded to the destination config
        """
        super().__init__(
<<<<<<< HEAD
            credentials=credentials,
            name=name,
            environment=environment,
            vectorizer=vectorizer,
            module_config=module_config,
            **kwargs
=======
            credentials=credentials, vectorizer=vectorizer, module_config=module_config, **kwargs
>>>>>>> 3d35f9ba
        )<|MERGE_RESOLUTION|>--- conflicted
+++ resolved
@@ -44,14 +44,10 @@
             **kwargs: Additional arguments forwarded to the destination config
         """
         super().__init__(
-<<<<<<< HEAD
             credentials=credentials,
             name=name,
             environment=environment,
             vectorizer=vectorizer,
             module_config=module_config,
-            **kwargs
-=======
-            credentials=credentials, vectorizer=vectorizer, module_config=module_config, **kwargs
->>>>>>> 3d35f9ba
+            **kwargs,
         )