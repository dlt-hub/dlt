--- conflicted
+++ resolved
@@ -666,18 +666,9 @@
 
     @wrap_weaviate_error
     def complete_load(self, load_id: str) -> None:
-<<<<<<< HEAD
         values = [load_id, self.schema.name, 0, pendulum.now().isoformat()]
         assert len(values) == len(self.loads_collection_properties)
         properties = {k:v for k,v in zip(self.loads_collection_properties, values)}
-=======
-        properties = {
-            "load_id": load_id,
-            "schema_name": self.schema.name,
-            "status": 0,
-            "inserted_at": pendulum.now().isoformat(),
-        }
->>>>>>> 641d7ba6
         self.create_object(properties, self.schema.loads_table_name)
 
     def __enter__(self) -> "WeaviateClient":
@@ -693,20 +684,9 @@
 
     def _update_schema_in_storage(self, schema: Schema) -> None:
         schema_str = json.dumps(schema.to_dict())
-<<<<<<< HEAD
-        values = [schema.stored_version_hash, schema.name, schema.version, schema.ENGINE_VERSION, str(pendulum.now()), schema_str]
+        values = [schema.stored_version_hash, schema.name, schema.version, schema.ENGINE_VERSION, str(pendulum.now().isoformat()), schema_str]
         assert len(values) == len(self.version_collection_properties)
         properties = {k:v for k,v in zip(self.version_collection_properties, values)}
-=======
-        properties = {
-            "version_hash": schema.stored_version_hash,
-            "schema_name": schema.name,
-            "version": schema.version,
-            "engine_version": schema.ENGINE_VERSION,
-            "inserted_at": pendulum.now().isoformat(),
-            "schema": schema_str,
-        }
->>>>>>> 641d7ba6
         self.create_object(properties, self.schema.version_table_name)
 
     def _from_db_type(
