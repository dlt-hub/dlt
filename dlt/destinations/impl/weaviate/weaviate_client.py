from functools import wraps
from types import TracebackType
from typing import (
    ClassVar,
    Optional,
    Sequence,
    List,
    Dict,
    Type,
    Iterable,
    Any,
    IO,
    Tuple,
    cast,
)

from dlt.common.destination.exceptions import (
    DestinationUndefinedEntity,
    DestinationTransientException,
    DestinationTerminalException,
)

import weaviate
from weaviate.gql.get import GetBuilder
from weaviate.util import generate_uuid5

from dlt.common import logger
from dlt.common.json import json
from dlt.common.pendulum import pendulum
from dlt.common.typing import StrAny, TFun
from dlt.common.time import ensure_pendulum_datetime
from dlt.common.schema import Schema, TTableSchema, TSchemaTables, TTableSchemaColumns
from dlt.common.schema.typing import TColumnSchema, TColumnType
from dlt.common.schema.utils import (
    get_columns_names_with_prop,
    normalize_table_identifiers,
    pipeline_state_table,
)
from dlt.common.destination import DestinationCapabilitiesContext
from dlt.common.destination.reference import TLoadJobState, LoadJob, JobClientBase, WithStateSync
from dlt.common.data_types import TDataType
from dlt.common.storages import FileStorage

from dlt.destinations.impl.weaviate.weaviate_adapter import VECTORIZE_HINT, TOKENIZATION_HINT

from dlt.destinations.job_impl import EmptyLoadJob
from dlt.destinations.job_client_impl import StorageSchemaInfo, StateInfo
from dlt.destinations.impl.weaviate import capabilities
from dlt.destinations.impl.weaviate.configuration import WeaviateClientConfiguration
from dlt.destinations.impl.weaviate.exceptions import PropertyNameConflict, WeaviateBatchError
from dlt.destinations.type_mapping import TypeMapper


NON_VECTORIZED_CLASS = {
    "vectorizer": "none",
    "vectorIndexConfig": {
        "skip": True,
    },
}


class WeaviateTypeMapper(TypeMapper):
    sct_to_unbound_dbt = {
        "text": "text",
        "double": "number",
        "bool": "boolean",
        "timestamp": "date",
        "date": "date",
        "time": "text",
        "bigint": "int",
        "binary": "blob",
        "decimal": "text",
        "wei": "number",
        "complex": "text",
    }

    sct_to_dbt = {}

    dbt_to_sct = {
        "text": "text",
        "number": "double",
        "boolean": "bool",
        "date": "timestamp",
        "int": "bigint",
        "blob": "binary",
    }


def wrap_weaviate_error(f: TFun) -> TFun:
    @wraps(f)
    def _wrap(self: JobClientBase, *args: Any, **kwargs: Any) -> Any:
        try:
            return f(self, *args, **kwargs)
        # those look like terminal exceptions
        except (
            weaviate.exceptions.ObjectAlreadyExistsException,
            weaviate.exceptions.SchemaValidationException,
            weaviate.exceptions.WeaviateEmbeddedInvalidVersion,
        ) as term_ex:
            raise DestinationTerminalException(term_ex) from term_ex
        except weaviate.exceptions.UnexpectedStatusCodeException as status_ex:
            # special handling for non existing objects/classes
            if status_ex.status_code == 404:
                raise DestinationUndefinedEntity(status_ex)
            if status_ex.status_code == 403:
                raise DestinationTerminalException(status_ex)
            if status_ex.status_code == 422:
                if "conflict for property" in str(status_ex) or "none vectorizer module" in str(
                    status_ex
                ):
                    raise PropertyNameConflict()
                raise DestinationTerminalException(status_ex)
            # looks like there are no more terminal exception
            raise DestinationTransientException(status_ex)
        except weaviate.exceptions.WeaviateBaseError as we_ex:
            # also includes 401 as transient
            raise DestinationTransientException(we_ex)

    return _wrap  # type: ignore


def wrap_batch_error(f: TFun) -> TFun:
    @wraps(f)
    def _wrap(*args: Any, **kwargs: Any) -> Any:
        try:
            return f(*args, **kwargs)
        # those look like terminal exceptions
        except WeaviateBatchError as batch_ex:
            errors = batch_ex.args[0]
            message = errors["error"][0]["message"]
            # TODO: actually put the job in failed/retry state and prepare exception message with full info on failing item
            if "invalid" in message and "property" in message and "on class" in message:
                raise DestinationTerminalException(
                    f"Batch failed {errors} AND WILL **NOT** BE RETRIED"
                )
            if "conflict for property" in message:
                raise PropertyNameConflict()
            raise DestinationTransientException(f"Batch failed {errors} AND WILL BE RETRIED")
        except Exception:
            raise DestinationTransientException("Batch failed AND WILL BE RETRIED")

    return _wrap  # type: ignore


class LoadWeaviateJob(LoadJob):
    def __init__(
        self,
        schema: Schema,
        table_schema: TTableSchema,
        local_path: str,
        db_client: weaviate.Client,
        client_config: WeaviateClientConfiguration,
        class_name: str,
    ) -> None:
        file_name = FileStorage.get_file_name_from_file_path(local_path)
        super().__init__(file_name)
        self.client_config = client_config
        self.db_client = db_client
        self.table_name = table_schema["name"]
        self.class_name = class_name
        self.unique_identifiers = self.list_unique_identifiers(table_schema)
        self.complex_indices = [
            i
            for i, field in schema.get_table_columns(self.table_name).items()
            if field["data_type"] == "complex"
        ]
        self.date_indices = [
            i
            for i, field in schema.get_table_columns(self.table_name).items()
            if field["data_type"] == "date"
        ]
        with FileStorage.open_zipsafe_ro(local_path) as f:
            self.load_batch(f)

    @wrap_weaviate_error
    def load_batch(self, f: IO[str]) -> None:
        """Load all the lines from stream `f` in automatic Weaviate batches.
        Weaviate batch supports retries so we do not need to do that.
        """

        @wrap_batch_error
        def check_batch_result(results: List[StrAny]) -> None:
            """This kills batch on first error reported"""
            if results is not None:
                for result in results:
                    if "result" in result and "errors" in result["result"]:
                        if "error" in result["result"]["errors"]:
                            raise WeaviateBatchError(result["result"]["errors"])

        with self.db_client.batch(
            batch_size=self.client_config.batch_size,
            timeout_retries=self.client_config.batch_retries,
            connection_error_retries=self.client_config.batch_retries,
            weaviate_error_retries=weaviate.WeaviateErrorRetryConf(
                self.client_config.batch_retries
            ),
            consistency_level=weaviate.ConsistencyLevel[self.client_config.batch_consistency],
            num_workers=self.client_config.batch_workers,
            callback=check_batch_result,
        ) as batch:
            for line in f:
                data = json.loads(line)
                # make complex to strings
                for key in self.complex_indices:
                    if key in data:
                        data[key] = json.dumps(data[key])
                for key in self.date_indices:
                    if key in data:
                        data[key] = ensure_pendulum_datetime(data[key]).isoformat()
                if self.unique_identifiers:
                    uuid = self.generate_uuid(data, self.unique_identifiers, self.class_name)
                else:
                    uuid = None

                batch.add_data_object(data, self.class_name, uuid=uuid)

    def list_unique_identifiers(self, table_schema: TTableSchema) -> Sequence[str]:
        if table_schema.get("write_disposition") == "merge":
            primary_keys = get_columns_names_with_prop(table_schema, "primary_key")
            if primary_keys:
                return primary_keys
        return get_columns_names_with_prop(table_schema, "unique")

    def generate_uuid(
        self, data: Dict[str, Any], unique_identifiers: Sequence[str], class_name: str
    ) -> str:
        data_id = "_".join([str(data[key]) for key in unique_identifiers])
        return generate_uuid5(data_id, class_name)  # type: ignore

    def state(self) -> TLoadJobState:
        return "completed"

    def exception(self) -> str:
        raise NotImplementedError()


class WeaviateClient(JobClientBase, WithStateSync):
    """Weaviate client implementation."""

    capabilities: ClassVar[DestinationCapabilitiesContext] = capabilities()

    def __init__(self, schema: Schema, config: WeaviateClientConfiguration) -> None:
        super().__init__(schema, config)
        self.version_collection_properties = list(
            schema.get_table_columns(schema.version_table_name).keys()
        )
        self.loads_collection_properties = list(
            schema.get_table_columns(schema.loads_table_name).keys()
        )
        # get definition of state table (may not be present in the schema)
        state_table = schema.tables.get(
            schema.state_table_name,
            normalize_table_identifiers(pipeline_state_table(), schema.naming),
        )
        # column names are pipeline properties
        self.pipeline_state_properties = list(state_table["columns"].keys())
        self.config: WeaviateClientConfiguration = config
        self.db_client = self.create_db_client(config)

        self._vectorizer_config = {
            "vectorizer": config.vectorizer,
            "moduleConfig": config.module_config,
        }
        self.type_mapper = WeaviateTypeMapper(self.capabilities)

    @property
    def dataset_name(self) -> str:
        return self.config.normalize_dataset_name(self.schema)

    @property
    def sentinel_class(self) -> str:
        # if no dataset name is provided we still want to create sentinel class
        return self.dataset_name or "DltSentinelClass"

    @staticmethod
    def create_db_client(config: WeaviateClientConfiguration) -> weaviate.Client:
        auth_client_secret: weaviate.AuthApiKey = (
            weaviate.AuthApiKey(api_key=config.credentials.api_key)
            if config.credentials.api_key
            else None
        )
        return weaviate.Client(
            url=config.credentials.url,
            timeout_config=(config.conn_timeout, config.read_timeout),
            startup_period=config.startup_period,
            auth_client_secret=auth_client_secret,
            additional_headers=config.credentials.additional_headers,
        )

    def make_qualified_class_name(self, table_name: str) -> str:
        """Make a full Weaviate class name from a table name by prepending
        the dataset name if it exists.
        """
        dataset_separator = self.config.dataset_separator

        return (
            f"{self.dataset_name}{dataset_separator}{table_name}"
            if self.dataset_name
            else table_name
        )

    def get_class_schema(self, table_name: str) -> Dict[str, Any]:
        """Get the Weaviate class schema for a table."""
        return cast(
            Dict[str, Any], self.db_client.schema.get(self.make_qualified_class_name(table_name))
        )

    def create_class(
        self, class_schema: Dict[str, Any], full_class_name: Optional[str] = None
    ) -> None:
        """Create a Weaviate class.

        Args:
            class_schema: The class schema to create.
            full_class_name: The full name of the class to create. If not
                provided, the class name will be prepended with the dataset name
                if it exists.
        """

        updated_schema = class_schema.copy()
        updated_schema["class"] = (
            self.make_qualified_class_name(updated_schema["class"])
            if full_class_name is None
            else full_class_name
        )

        self.db_client.schema.create_class(updated_schema)

    def create_class_property(self, class_name: str, prop_schema: Dict[str, Any]) -> None:
        """Create a Weaviate class property.

        Args:
            class_name: The name of the class to create the property on.
            prop_schema: The property schema to create.
        """
        self.db_client.schema.property.create(
            self.make_qualified_class_name(class_name), prop_schema
        )

    def delete_class(self, class_name: str) -> None:
        """Delete a Weaviate class.

        Args:
            class_name: The name of the class to delete.
        """
        self.db_client.schema.delete_class(self.make_qualified_class_name(class_name))

    def delete_all_classes(self) -> None:
        """Delete all Weaviate classes from Weaviate instance and all data
        associated with it.
        """
        self.db_client.schema.delete_all()

    def query_class(self, class_name: str, properties: List[str]) -> GetBuilder:
        """Query a Weaviate class.

        Args:
            class_name: The name of the class to query.
            properties: The properties to return.

        Returns:
            A Weaviate query builder.
        """
        return self.db_client.query.get(self.make_qualified_class_name(class_name), properties)

    def create_object(self, obj: Dict[str, Any], class_name: str) -> None:
        """Create a Weaviate object.

        Args:
            obj: The object to create.
            class_name: The name of the class to create the object on.
        """
        self.db_client.data_object.create(obj, self.make_qualified_class_name(class_name))

    def drop_storage(self) -> None:
        """Drop the dataset from Weaviate instance.

        Deletes all classes in the dataset and all data associated with them.
        Deletes the sentinel class as well.

        If dataset name was not provided, it deletes all the tables in the current schema
        """
        schema = self.db_client.schema.get()
        class_name_list = [class_["class"] for class_ in schema.get("classes", [])]

        if self.dataset_name:
            prefix = f"{self.dataset_name}{self.config.dataset_separator}"

            for class_name in class_name_list:
                if class_name.startswith(prefix):
                    self.db_client.schema.delete_class(class_name)
        else:
            # in case of no dataset prefix do our best and delete all tables in the schema
            for class_name in self.schema.tables.keys():
                if class_name in class_name_list:
                    self.db_client.schema.delete_class(class_name)

        self._delete_sentinel_class()

    @wrap_weaviate_error
    def initialize_storage(self, truncate_tables: Iterable[str] = None) -> None:
        if not self.is_storage_initialized():
            self._create_sentinel_class()
        elif truncate_tables:
            for table_name in truncate_tables:
                try:
                    class_schema = self.get_class_schema(table_name)
                except weaviate.exceptions.UnexpectedStatusCodeException as e:
                    if e.status_code == 404:
                        continue
                    raise

                self.delete_class(table_name)
                self.create_class(class_schema, full_class_name=class_schema["class"])

    @wrap_weaviate_error
    def is_storage_initialized(self) -> bool:
        try:
            self.db_client.schema.get(self.sentinel_class)
        except weaviate.exceptions.UnexpectedStatusCodeException as e:
            if e.status_code == 404:
                return False
            raise
        return True

    def _create_sentinel_class(self) -> None:
        """Create an empty class to indicate that the storage is initialized."""
        self.create_class(NON_VECTORIZED_CLASS, full_class_name=self.sentinel_class)

    def _delete_sentinel_class(self) -> None:
        """Delete the sentinel class."""
        self.db_client.schema.delete_class(self.sentinel_class)

    @wrap_weaviate_error
    def update_stored_schema(
        self,
        only_tables: Iterable[str] = None,
        expected_update: TSchemaTables = None,
    ) -> Optional[TSchemaTables]:
        super().update_stored_schema(only_tables, expected_update)
        # Retrieve the schema from Weaviate
        applied_update: TSchemaTables = {}
        try:
            schema_info = self.get_stored_schema_by_hash(self.schema.stored_version_hash)
        except DestinationUndefinedEntity:
            schema_info = None
        if schema_info is None:
            logger.info(
                f"Schema with hash {self.schema.stored_version_hash} "
                "not found in the storage. upgrading"
            )
            self._execute_schema_update(only_tables)
        else:
            logger.info(
                f"Schema with hash {self.schema.stored_version_hash} "
                f"inserted at {schema_info.inserted_at} found "
                "in storage, no upgrade required"
            )

        return applied_update

    def _execute_schema_update(self, only_tables: Iterable[str]) -> None:
        for table_name in only_tables or self.schema.tables:
            exists, existing_columns = self.get_storage_table(table_name)
            # TODO: detect columns where vectorization was added or removed and modify it. currently we ignore change of hints
            new_columns = self.schema.get_new_table_columns(
                table_name,
                existing_columns,
                case_sensitive=self.capabilities.has_case_sensitive_identifiers,
            )
            logger.info(f"Found {len(new_columns)} updates for {table_name} in {self.schema.name}")
            if len(new_columns) > 0:
                if exists:
                    for column in new_columns:
                        prop = self._make_property_schema(column["name"], column)
                        self.create_class_property(table_name, prop)
                else:
                    class_schema = self.make_weaviate_class_schema(table_name)
                    self.create_class(class_schema)
        self._update_schema_in_storage(self.schema)

    def get_storage_table(self, table_name: str) -> Tuple[bool, TTableSchemaColumns]:
        table_schema: TTableSchemaColumns = {}

        try:
            class_schema = self.get_class_schema(table_name)
        except weaviate.exceptions.UnexpectedStatusCodeException as e:
            if e.status_code == 404:
                return False, table_schema
            raise

        # Convert Weaviate class schema to dlt table schema
        for prop in class_schema["properties"]:
            schema_c: TColumnSchema = {
                "name": self.schema.naming.normalize_identifier(prop["name"]),
                **self._from_db_type(prop["dataType"][0], None, None),
            }
            table_schema[prop["name"]] = schema_c
        return True, table_schema

    def get_stored_state(self, pipeline_name: str) -> Optional[StateInfo]:
        """Loads compressed state from destination storage"""
        # normalize properties
        p_load_id = self.schema.naming.normalize_identifier("load_id")
        p_pipeline_name = self.schema.naming.normalize_identifier("pipeline_name")
        p_created_at = self.schema.naming.normalize_identifier("created_at")
        p_status = self.schema.naming.normalize_identifier("status")

        # we need to find a stored state that matches a load id that was completed
        # we retrieve the state in blocks of 10 for this
        stepsize = 10
        offset = 0
        while True:
            state_records = self.get_records(
                self.schema.state_table_name,
<<<<<<< HEAD
                sort={"path": [p_created_at], "order": "desc"},
=======
                # search by package load id which is guaranteed to increase over time
                sort={"path": ["_dlt_load_id"], "order": "desc"},
>>>>>>> 5b9c7156
                where={
                    "path": [p_pipeline_name],
                    "operator": "Equal",
                    "valueString": pipeline_name,
                },
                limit=stepsize,
                offset=offset,
                properties=self.pipeline_state_properties,
            )
            offset += stepsize
            if len(state_records) == 0:
                return None
            for state in state_records:
                load_id = state["_dlt_load_id"]
                load_records = self.get_records(
                    self.schema.loads_table_name,
                    where={
                        "path": [p_load_id],
                        "operator": "Equal",
                        "valueString": load_id,
                    },
                    limit=1,
                    properties=[p_load_id, p_status],
                )
                # if there is a load for this state which was successful, return the state
                if len(load_records):
                    state["dlt_load_id"] = state.pop("_dlt_load_id")
                    return StateInfo(**state)

    def get_stored_schema(self) -> Optional[StorageSchemaInfo]:
        """Retrieves newest schema from destination storage"""
        p_schema_name = self.schema.naming.normalize_identifier("schema_name")
        p_inserted_at = self.schema.naming.normalize_identifier("inserted_at")
        try:
            record = self.get_records(
                self.schema.version_table_name,
                sort={"path": [p_inserted_at], "order": "desc"},
                where={
                    "path": [p_schema_name],
                    "operator": "Equal",
                    "valueString": self.schema.name,
                },
                limit=1,
            )[0]
            return StorageSchemaInfo(**record)
        except IndexError:
            return None

    def get_stored_schema_by_hash(self, schema_hash: str) -> Optional[StorageSchemaInfo]:
        p_version_hash = self.schema.naming.normalize_identifier("version_hash")
        try:
            record = self.get_records(
                self.schema.version_table_name,
                where={
                    "path": [p_version_hash],
                    "operator": "Equal",
                    "valueString": schema_hash,
                },
                limit=1,
            )[0]
            return StorageSchemaInfo(**record)
        except IndexError:
            return None

    @wrap_weaviate_error
    def get_records(
        self,
        table_name: str,
        where: Dict[str, Any] = None,
        sort: Dict[str, Any] = None,
        limit: int = 0,
        offset: int = 0,
        properties: List[str] = None,
    ) -> List[Dict[str, Any]]:
        # fail if schema does not exist?
        self.get_class_schema(table_name)

        # build query
        if not properties:
            properties = list(self.schema.get_table_columns(table_name).keys())
        query = self.query_class(table_name, properties)
        if where:
            query = query.with_where(where)
        if sort:
            query = query.with_sort(sort)
        if limit:
            query = query.with_limit(limit)
        if offset:
            query = query.with_offset(offset)

        response = query.do()
        full_class_name = self.make_qualified_class_name(table_name)
        records = response["data"]["Get"][full_class_name]
        return cast(List[Dict[str, Any]], records)

    def make_weaviate_class_schema(self, table_name: str) -> Dict[str, Any]:
        """Creates a Weaviate class schema from a table schema."""
        class_schema: Dict[str, Any] = {
            "class": table_name,
            "properties": self._make_properties(table_name),
        }

        # check if any column requires vectorization
        if get_columns_names_with_prop(self.schema.get_table(table_name), VECTORIZE_HINT):
            class_schema.update(self._vectorizer_config)
        else:
            class_schema.update(NON_VECTORIZED_CLASS)

        return class_schema

    def _make_properties(self, table_name: str) -> List[Dict[str, Any]]:
        """Creates a Weaviate properties schema from a table schema.

        Args:
            table: The table name for which columns should be converted to properties
        """

        return [
            self._make_property_schema(column_name, column)
            for column_name, column in self.schema.get_table_columns(table_name).items()
        ]

    def _make_property_schema(self, column_name: str, column: TColumnSchema) -> Dict[str, Any]:
        extra_kv = {}

        vectorizer_name = self._vectorizer_config["vectorizer"]
        # x-weaviate-vectorize: (bool) means that this field should be vectorized
        if not column.get(VECTORIZE_HINT, False):
            # tell weaviate explicitly to not vectorize when column has no vectorize hint
            extra_kv["moduleConfig"] = {
                vectorizer_name: {
                    "skip": True,
                }
            }

        # x-weaviate-tokenization: (str) specifies the method to use
        # for tokenization
        if TOKENIZATION_HINT in column:
            extra_kv["tokenization"] = column[TOKENIZATION_HINT]  # type: ignore

        return {
            "name": column_name,
            "dataType": [self.type_mapper.to_db_type(column)],
            **extra_kv,
        }

    def start_file_load(self, table: TTableSchema, file_path: str, load_id: str) -> LoadJob:
        return LoadWeaviateJob(
            self.schema,
            table,
            file_path,
            db_client=self.db_client,
            client_config=self.config,
            class_name=self.make_qualified_class_name(table["name"]),
        )

    def restore_file_load(self, file_path: str) -> LoadJob:
        return EmptyLoadJob.from_file_path(file_path, "completed")

    @wrap_weaviate_error
    def complete_load(self, load_id: str) -> None:
        values = [load_id, self.schema.name, 0, pendulum.now().isoformat()]
        assert len(values) == len(self.loads_collection_properties)
        properties = {k: v for k, v in zip(self.loads_collection_properties, values)}
        self.create_object(properties, self.schema.loads_table_name)

    def __enter__(self) -> "WeaviateClient":
        return self

    def __exit__(
        self,
        exc_type: Type[BaseException],
        exc_val: BaseException,
        exc_tb: TracebackType,
    ) -> None:
        pass

    def _update_schema_in_storage(self, schema: Schema) -> None:
        schema_str = json.dumps(schema.to_dict())
        values = [
            schema.stored_version_hash,
            schema.name,
            schema.version,
            schema.ENGINE_VERSION,
            str(pendulum.now().isoformat()),
            schema_str,
        ]
        assert len(values) == len(self.version_collection_properties)
        properties = {k: v for k, v in zip(self.version_collection_properties, values)}
        self.create_object(properties, self.schema.version_table_name)

    def _from_db_type(
        self, wt_t: str, precision: Optional[int], scale: Optional[int]
    ) -> TColumnType:
        return self.type_mapper.from_db_type(wt_t, precision, scale)<|MERGE_RESOLUTION|>--- conflicted
+++ resolved
@@ -503,7 +503,6 @@
         # normalize properties
         p_load_id = self.schema.naming.normalize_identifier("load_id")
         p_pipeline_name = self.schema.naming.normalize_identifier("pipeline_name")
-        p_created_at = self.schema.naming.normalize_identifier("created_at")
         p_status = self.schema.naming.normalize_identifier("status")
 
         # we need to find a stored state that matches a load id that was completed
@@ -513,12 +512,8 @@
         while True:
             state_records = self.get_records(
                 self.schema.state_table_name,
-<<<<<<< HEAD
-                sort={"path": [p_created_at], "order": "desc"},
-=======
                 # search by package load id which is guaranteed to increase over time
-                sort={"path": ["_dlt_load_id"], "order": "desc"},
->>>>>>> 5b9c7156
+                sort={"path": [p_load_id], "order": "desc"},
                 where={
                     "path": [p_pipeline_name],
                     "operator": "Equal",
