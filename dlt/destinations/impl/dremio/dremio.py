--- conflicted
+++ resolved
@@ -209,15 +209,7 @@
     def _make_add_column_sql(
         self, new_columns: Sequence[TColumnSchema], table: TTableSchema = None
     ) -> List[str]:
-<<<<<<< HEAD
-        return [
-            "ADD COLUMNS ("
-            + ", ".join(self._get_column_def_sql(c, table) for c in new_columns)
-            + ")"
-        ]
-=======
-        return ["ADD COLUMNS (" + ", ".join(self._get_column_def_sql(c) for c in new_columns) + ")"]
+        return ["ADD COLUMNS (" + ", ".join(self._get_column_def_sql(c,table) for c in new_columns) + ")"]
 
     def should_truncate_table_before_load_on_staging_destination(self, table: TTableSchema) -> bool:
-        return self.config.truncate_tables_on_staging_destination_before_load
->>>>>>> 63f89542
+        return self.config.truncate_tables_on_staging_destination_before_load