--- conflicted
+++ resolved
@@ -104,25 +104,6 @@
             try_get_deltatable,
         )
 
-<<<<<<< HEAD
-        files = ReferenceFollowupJob.resolve_references(self._file_path)
-        table_path = self._job_client.make_remote_uri(
-            self._job_client.get_table_dir(self.load_table_name)
-        )
-        storage_options = _deltalake_storage_options(self._job_client.config)
-
-        if (
-            self._load_table["write_disposition"] == "merge"
-            and (
-                dt := try_get_deltatable(
-                    table_path,
-                    storage_options=storage_options,
-                )
-            )
-            is not None
-        ):
-            assert self._load_table["x-merge-strategy"] in self._job_client.capabilities.supported_merge_strategies  # type: ignore[typeddict-item]
-=======
         assert_min_pkg_version(
             pkg_name="pyarrow",
             version="17.0.0",
@@ -130,12 +111,14 @@
         )
 
         # create Arrow dataset from Parquet files
-        file_paths = [job.file_path for job in self.table_jobs]
+        file_paths = ReferenceFollowupJob.resolve_references(self._file_path)
         arrow_ds = pa.dataset.dataset(file_paths)
 
         # create Delta table object
-        dt_path = self.client.make_remote_uri(self.make_remote_path())
-        storage_options = _deltalake_storage_options(self.client.config)
+        dt_path = self._job_client.make_remote_uri(
+            self._job_client.get_table_dir(self.load_table_name)
+        )
+        storage_options = _deltalake_storage_options(self._job_client.config)
         dt = try_get_deltatable(dt_path, storage_options=storage_options)
 
         # explicitly check if there is data
@@ -152,9 +135,8 @@
 
         arrow_rbr = arrow_ds.scanner().to_reader()  # RecordBatchReader
 
-        if self.table["write_disposition"] == "merge" and dt is not None:
-            assert self.table["x-merge-strategy"] in self.client.capabilities.supported_merge_strategies  # type: ignore[typeddict-item]
->>>>>>> ecdde855
+        if self._load_table["write_disposition"] == "merge" and dt is not None:
+            assert self._load_table["x-merge-strategy"] in self._job_client.capabilities.supported_merge_strategies  # type: ignore[typeddict-item]
 
             if self._load_table["x-merge-strategy"] == "upsert":  # type: ignore[typeddict-item]
                 if "parent" in self._load_table:
@@ -166,11 +148,7 @@
 
                 qry = (
                     dt.merge(
-<<<<<<< HEAD
-                        source=pa.dataset.dataset(files),
-=======
                         source=arrow_rbr,
->>>>>>> ecdde855
                         predicate=predicate,
                         source_alias="source",
                         target_alias="target",
@@ -183,15 +161,9 @@
 
         else:
             write_delta_table(
-<<<<<<< HEAD
-                path=table_path,
-                data=pa.dataset.dataset(files),
-                write_disposition=self._load_table["write_disposition"],
-=======
                 table_or_uri=dt_path if dt is None else dt,
                 data=arrow_rbr,
-                write_disposition=self.table["write_disposition"],
->>>>>>> ecdde855
+                write_disposition=self._load_table["write_disposition"],
                 storage_options=storage_options,
             )
 
