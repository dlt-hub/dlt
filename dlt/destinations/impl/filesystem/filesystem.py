--- conflicted
+++ resolved
@@ -9,11 +9,6 @@
 from typing import ClassVar, List, Type, Iterable, Dict, Iterator, Optional, Tuple, cast, Callable
 from fsspec import AbstractFileSystem
 from contextlib import contextmanager
-<<<<<<< HEAD
-=======
-from dlt.common import json, pendulum
-from dlt.common.typing import DictStrAny
->>>>>>> 4c6f928c
 
 import dlt
 from dlt.common import logger, time, json, pendulum
@@ -54,33 +49,14 @@
         load_id: str,
         table: TTableSchema,
     ) -> None:
-<<<<<<< HEAD
         self.client = client
         self.table = table
         self.is_local_filesystem = client.config.protocol == "file"
         # pick local filesystem pathlib or posix for buckets
         self.pathlib = os.path if self.is_local_filesystem else posixpath
-=======
-        file_name = FileStorage.get_file_name_from_file_path(local_path)
-        self.config = config
-        self.dataset_path = dataset_path
-        self.is_local_filesystem = config.protocol == "file"
-        # pick local filesystem pathlib or posix for buckets
-        self.pathlib = os.path if self.is_local_filesystem else posixpath
-        self.destination_file_name = path_utils.create_path(
-            config.layout,
-            file_name,
-            schema_name,
-            load_id,
-            current_datetime=config.current_datetime,
-            load_package_timestamp=dlt.current.load_package()["state"]["created_at"],
-            extra_placeholders=config.extra_placeholders,
-        )
->>>>>>> 4c6f928c
 
         file_name = FileStorage.get_file_name_from_file_path(local_path)
         super().__init__(file_name)
-<<<<<<< HEAD
 
         if table["table_format"] == "delta":
             import pyarrow.parquet as pq
@@ -129,26 +105,6 @@
             return self.client.config.make_file_uri(remote_path)
         else:
             return f"{self.client.config.protocol}://{remote_path}"
-=======
-        fs_client, _ = fsspec_from_config(config)
-        # We would like to avoid failing for local filesystem where
-        # deeply nested directory will not exist before writing a file.
-        # It `auto_mkdir` is disabled by default in fsspec so we made some
-        # trade offs between different options and decided on this.
-        item = self.make_remote_path()
-        if self.is_local_filesystem:
-            fs_client.makedirs(self.pathlib.dirname(item), exist_ok=True)
-        fs_client.put_file(local_path, item)
-
-    def make_remote_path(self) -> str:
-        """Returns path on the remote filesystem to which copy the file, without scheme. For local filesystem a native path is used"""
-        # path.join does not normalize separators and available
-        # normalization functions are very invasive and may string the trailing separator
-        return self.pathlib.join(  # type: ignore[no-any-return]
-            self.dataset_path,
-            path_utils.normalize_path_sep(self.pathlib, self.destination_file_name),
-        )
->>>>>>> 4c6f928c
 
     def make_remote_uri(self) -> str:
         """Returns uri to the remote filesystem to which copy the file"""
