import posixpath
import os
import base64
from contextlib import contextmanager
from types import TracebackType
<<<<<<< HEAD
from typing import (
    ContextManager,
    List,
    Type,
    Iterable,
    Iterator,
    Optional,
    Tuple,
    Sequence,
    cast,
    Generator,
    Literal,
    Any,
    Dict,
)
=======
from typing import Dict, List, Type, Iterable, Iterator, Optional, Tuple, Sequence, cast, Any
>>>>>>> 6b7e59df
from fsspec import AbstractFileSystem
from contextlib import contextmanager

import dlt
from dlt.common import logger, time, json, pendulum
from dlt.common.destination.utils import resolve_merge_strategy
from dlt.common.metrics import LoadJobMetrics
from dlt.common.schema.typing import C_DLT_LOAD_ID, TTableSchemaColumns
from dlt.common.storages.fsspec_filesystem import glob_files
from dlt.common.typing import DictStrAny
from dlt.common.schema import Schema, TSchemaTables
from dlt.common.schema.utils import get_columns_names_with_prop
from dlt.common.storages import FileStorage, fsspec_from_config
from dlt.common.storages.load_package import (
    LoadJobInfo,
    ParsedLoadJobFileName,
    TPipelineStateDoc,
    load_package as current_load_package,
)
from dlt.destinations.sql_client import DBApiCursor, WithSqlClient, SqlClientBase
from dlt.common.destination import DestinationCapabilitiesContext
from dlt.common.destination.reference import (
    FollowupJobRequest,
    PreparedTableSchema,
    SupportsReadableRelation,
    TLoadJobState,
    RunnableLoadJob,
    JobClientBase,
    HasFollowupJobs,
    WithStagingDataset,
    WithStateSync,
    StorageSchemaInfo,
    StateInfo,
    LoadJob,
    SupportsReadableDataset,
)
from dlt.common.destination.exceptions import DestinationUndefinedEntity

from dlt.destinations.job_impl import (
    ReferenceFollowupJobRequest,
    FinalizedLoadJob,
    FinalizedLoadJobWithFollowupJobs,
)
from dlt.destinations.impl.filesystem.configuration import FilesystemDestinationClientConfiguration
from dlt.destinations import path_utils
from dlt.destinations.fs_client import FSClientBase
from dlt.destinations.dataset import ReadableDBAPIDataset
from dlt.destinations.utils import verify_schema_merge_disposition

INIT_FILE_NAME = "init"
FILENAME_SEPARATOR = "__"


class FilesystemLoadJob(RunnableLoadJob):
    def __init__(
        self,
        file_path: str,
    ) -> None:
        super().__init__(file_path)
        self._job_client: FilesystemClient = None

    def run(self) -> None:
        self.__is_local_filesystem = self._job_client.config.is_local_filesystem
        # We would like to avoid failing for local filesystem where
        # deeply nested directory will not exist before writing a file.
        # It `auto_mkdir` is disabled by default in fsspec so we made some
        # trade offs between different options and decided on this.
        # remote_path = f"{client.config.protocol}://{posixpath.join(dataset_path, destination_file_name)}"
        remote_path = self.make_remote_path()
        if self.__is_local_filesystem:
            # use os.path for local file name
            self._job_client.fs_client.makedirs(os.path.dirname(remote_path), exist_ok=True)
        self._job_client.fs_client.put_file(self._file_path, remote_path)

    def make_remote_path(self) -> str:
        """Returns path on the remote filesystem to which copy the file, without scheme. For local filesystem a native path is used"""
        destination_file_name = path_utils.create_path(
            self._job_client.config.layout,
            self._file_name,
            self._job_client.schema.name,
            self._load_id,
            current_datetime=self._job_client.config.current_datetime,
            load_package_timestamp=dlt.current.load_package()["state"]["created_at"],
            extra_placeholders=self._job_client.config.extra_placeholders,
        )
        # pick local filesystem pathlib or posix for buckets
        pathlib = os.path if self.__is_local_filesystem else posixpath
        # path.join does not normalize separators and available
        # normalization functions are very invasive and may string the trailing separator
        return pathlib.join(  # type: ignore[no-any-return]
            self._job_client.dataset_path,
            path_utils.normalize_path_sep(pathlib, destination_file_name),
        )

    def make_remote_url(self) -> str:
        """Returns path on a remote filesystem as a full url including scheme."""
        return self._job_client.make_remote_url(self.make_remote_path())

    def metrics(self) -> Optional[LoadJobMetrics]:
        m = super().metrics()
        return m._replace(remote_url=self.make_remote_url())


class DeltaLoadFilesystemJob(FilesystemLoadJob):
    def __init__(self, file_path: str) -> None:
        super().__init__(file_path=file_path)

        self.file_paths = ReferenceFollowupJobRequest.resolve_references(self._file_path)

    def make_remote_path(self) -> str:
        # remote path is table dir - delta will create its file structure inside it
        return self._job_client.get_table_dir(self.load_table_name)

    def run(self) -> None:
        # create Arrow dataset from Parquet files
        from dlt.common.libs.pyarrow import pyarrow as pa
        from dlt.common.libs.deltalake import write_delta_table, merge_delta_table

        logger.info(
            f"Will copy file(s) {self.file_paths} to delta table {self.make_remote_url()} [arrow"
            f" buffer: {pa.total_allocated_bytes()}]"
        )
        source_ds = pa.dataset.dataset(self.file_paths)
        delta_table = self._delta_table()

        # explicitly check if there is data
        # (https://github.com/delta-io/delta-rs/issues/2686)
        if source_ds.head(1).num_rows == 0:
            delta_table = self._create_or_evolve_delta_table(source_ds, delta_table)
        else:
            with source_ds.scanner().to_reader() as arrow_rbr:  # RecordBatchReader
                if self._load_table["write_disposition"] == "merge" and delta_table is not None:
                    self._load_table["x-merge-strategy"] = resolve_merge_strategy(  # type: ignore[typeddict-unknown-key]
                        self._schema.tables, self._load_table, self._job_client.capabilities
                    )
                    merge_delta_table(
                        table=delta_table,
                        data=arrow_rbr,
                        schema=self._load_table,
                    )
                else:
                    write_delta_table(
                        table_or_uri=(
                            self.make_remote_url() if delta_table is None else delta_table
                        ),
                        data=arrow_rbr,
                        write_disposition=self._load_table["write_disposition"],
                        partition_by=self._partition_columns,
                        storage_options=self._storage_options,
                    )
        # release memory ASAP by deleting objects explicitly
        del source_ds
        del delta_table
        logger.info(
            f"Copied {self.file_paths} to delta table {self.make_remote_url()} [arrow buffer:"
            f" {pa.total_allocated_bytes()}]"
        )

    @property
    def _storage_options(self) -> Dict[str, str]:
        from dlt.common.libs.deltalake import _deltalake_storage_options

        return _deltalake_storage_options(self._job_client.config)

    def _delta_table(self) -> Optional["DeltaTable"]:  # type: ignore[name-defined] # noqa: F821
        from dlt.common.libs.deltalake import DeltaTable

        if DeltaTable.is_deltatable(self.make_remote_url(), storage_options=self._storage_options):
            return DeltaTable(self.make_remote_url(), storage_options=self._storage_options)
        else:
            return None

    @property
    def _partition_columns(self) -> List[str]:
        return get_columns_names_with_prop(self._load_table, "partition")

    def _create_or_evolve_delta_table(self, arrow_ds: "Dataset", delta_table: "DeltaTable") -> "DeltaTable":  # type: ignore[name-defined] # noqa: F821
        from dlt.common.libs.deltalake import (
            DeltaTable,
            ensure_delta_compatible_arrow_schema,
            _evolve_delta_table_schema,
        )

        if delta_table is None:
            return DeltaTable.create(
                table_uri=self.make_remote_url(),
                schema=ensure_delta_compatible_arrow_schema(arrow_ds.schema),
                mode="overwrite",
                partition_by=self._partition_columns,
                storage_options=self._storage_options,
            )
        else:
            return _evolve_delta_table_schema(delta_table, arrow_ds.schema)


class FilesystemLoadJobWithFollowup(HasFollowupJobs, FilesystemLoadJob):
    def create_followup_jobs(self, final_state: TLoadJobState) -> List[FollowupJobRequest]:
        jobs = super().create_followup_jobs(final_state)
        if self._load_table.get("table_format") == "delta":
            # delta table jobs only require table chain followup jobs
            pass
        elif final_state == "completed":
            ref_job = ReferenceFollowupJobRequest(
                original_file_name=self.file_name(),
                remote_paths=[self._job_client.make_remote_url(self.make_remote_path())],
            )
            jobs.append(ref_job)
        return jobs


class FilesystemClient(
    FSClientBase, WithSqlClient, JobClientBase, WithStagingDataset, WithStateSync
):
    """filesystem client storing jobs in memory"""

    fs_client: AbstractFileSystem
    # a path (without the scheme) to a location in the bucket where dataset is present
    bucket_path: str
    # name of the dataset
    dataset_name: str

    def __init__(
        self,
        schema: Schema,
        config: FilesystemDestinationClientConfiguration,
        capabilities: DestinationCapabilitiesContext,
    ) -> None:
        super().__init__(schema, config, capabilities)
        self.fs_client, fs_path = fsspec_from_config(config)
        self.is_local_filesystem = config.is_local_filesystem
        self.bucket_path = (
            config.make_local_path(config.bucket_url) if self.is_local_filesystem else fs_path
        )
        # pick local filesystem pathlib or posix for buckets
        self.pathlib = os.path if self.is_local_filesystem else posixpath

        self.config: FilesystemDestinationClientConfiguration = config
        # verify files layout. we need {table_name} and only allow {schema_name} before it, otherwise tables
        # cannot be replaced and we cannot initialize folders consistently
        self.table_prefix_layout = path_utils.get_table_prefix_layout(config.layout)
        self.dataset_name = self.config.normalize_dataset_name(self.schema)
        self._sql_client: SqlClientBase[Any] = None

    @property
    def sql_client(self) -> SqlClientBase[Any]:
        # we use an inner import here, since the sql client depends on duckdb and will
        # only be used for read access on data, some users will not need the dependency
        from dlt.destinations.impl.filesystem.sql_client import FilesystemSqlClient

        if not self._sql_client:
            self._sql_client = FilesystemSqlClient(
                self, protocol=self.config.protocol, dataset_name=self.dataset_name
            )
        return self._sql_client

    @sql_client.setter
    def sql_client(self, client: SqlClientBase[Any]) -> None:
        self._sql_client = client

    def drop_storage(self) -> None:
        if self.is_storage_initialized():
            self.fs_client.rm(self.dataset_path, recursive=True)

    @property
    def dataset_path(self) -> str:
        """A path within a bucket to tables in a dataset
        NOTE: dataset_name changes if with_staging_dataset is active
        """
        return self.pathlib.join(self.bucket_path, self.dataset_name)  # type: ignore[no-any-return]

    @contextmanager
    def with_staging_dataset(self) -> Iterator["FilesystemClient"]:
        current_dataset_name = self.dataset_name
        try:
            self.dataset_name = self.config.normalize_staging_dataset_name(self.schema)
            yield self
        finally:
            # restore previous dataset name
            self.dataset_name = current_dataset_name

    def initialize_storage(self, truncate_tables: Iterable[str] = None) -> None:
        # clean up existing files for tables selected for truncating
        if truncate_tables and self.fs_client.isdir(self.dataset_path):
            # get all dirs with table data to delete. the table data are guaranteed to be files in those folders
            # TODO: when we do partitioning it is no longer the case and we may remove folders below instead
            logger.info(f"Will truncate tables {truncate_tables}")
            self.truncate_tables(list(truncate_tables))

        # we mark the storage folder as initialized
        self.fs_client.makedirs(self.dataset_path, exist_ok=True)
        self.fs_client.touch(self.pathlib.join(self.dataset_path, INIT_FILE_NAME))

    def drop_tables(self, *tables: str, delete_schema: bool = True) -> None:
        self.truncate_tables(list(tables))
        if not delete_schema:
            return
        # Delete all stored schemas
        for filename, fileparts in self._iter_stored_schema_files():
            if fileparts[0] == self.schema.name:
                self._delete_file(filename)

    def get_storage_tables(
        self, table_names: Iterable[str]
    ) -> Iterable[Tuple[str, TTableSchemaColumns]]:
        """Yields tables that have files in storage, does not return column schemas"""
        for table_name in table_names:
            if len(self.list_table_files(table_name)) > 0:
                yield (table_name, {"_column": {}})
            else:
                # if no columns we assume that table does not exist
                yield (table_name, {})

    def truncate_tables(self, table_names: List[str]) -> None:
        """Truncate a set of regular tables with given `table_names`"""
        table_dirs = set(self.get_table_dirs(table_names))
        table_prefixes = [self.get_table_prefix(t) for t in table_names]
        for table_dir in table_dirs:
            for table_file in self.list_files_with_prefixes(table_dir, table_prefixes):
                # NOTE: deleting in chunks on s3 does not raise on access denied, file non existing and probably other errors
                # print(f"DEL {table_file}")
                try:
                    self._delete_file(table_file)
                except FileNotFoundError:
                    logger.info(
                        f"Directory or path to truncate tables {table_names} does not exist but"
                        " it should have been created previously!"
                    )

    def _delete_file(self, file_path: str) -> None:
        try:
            # NOTE: must use rm_file to get errors on delete
            self.fs_client.rm_file(file_path)
        except NotImplementedError:
            # not all filesystems implement the above
            self.fs_client.rm(file_path)
            if self.fs_client.exists(file_path):
                raise FileExistsError(file_path)

    def verify_schema(
        self, only_tables: Iterable[str] = None, new_jobs: Iterable[ParsedLoadJobFileName] = None
    ) -> List[PreparedTableSchema]:
        loaded_tables = super().verify_schema(only_tables, new_jobs)
        # TODO: finetune verify_schema_merge_disposition ie. hard deletes are not supported
        if exceptions := verify_schema_merge_disposition(
            self.schema, loaded_tables, self.capabilities, warnings=True
        ):
            for exception in exceptions:
                logger.error(str(exception))
            raise exceptions[0]
        return loaded_tables

    def update_stored_schema(
        self,
        only_tables: Iterable[str] = None,
        expected_update: TSchemaTables = None,
    ) -> TSchemaTables:
        applied_update = super().update_stored_schema(only_tables, expected_update)
        # create destination dirs for all tables
        table_names = only_tables or self.schema.tables.keys()
        dirs_to_create = self.get_table_dirs(table_names)
        for tables_name, directory in zip(table_names, dirs_to_create):
            self.fs_client.makedirs(directory, exist_ok=True)
            # we need to mark the folders of the data tables as initialized
            if tables_name in self.schema.dlt_table_names():
                self.fs_client.touch(self.pathlib.join(directory, INIT_FILE_NAME))

        # don't store schema when used as staging
        if not self.config.as_staging_destination:
            self._store_current_schema()

        # we assume that expected_update == applied_update so table schemas in dest were not
        # externally changed
        return applied_update

    def prepare_load_table(self, table_name: str) -> PreparedTableSchema:
        table = super().prepare_load_table(table_name)
        if self.config.as_staging_destination:
            if table["write_disposition"] == "merge":
                table["write_disposition"] = "append"
            table.pop("table_format", None)
        return table

    def get_table_dir(self, table_name: str, remote: bool = False) -> str:
        # dlt tables do not respect layout (for now)
        table_prefix = self.get_table_prefix(table_name)
        table_dir: str = self.pathlib.dirname(table_prefix)
        if remote:
            table_dir = self.make_remote_url(table_dir)
        return table_dir

    def get_table_prefix(self, table_name: str) -> str:
        # dlt tables do not respect layout (for now)
        if table_name.startswith(self.schema._dlt_tables_prefix):
            # dlt tables get layout where each tables is a folder
            # it is crucial to append and keep "/" at the end
            table_prefix = self.pathlib.join(table_name, "")
        else:
            table_prefix = self.table_prefix_layout.format(
                schema_name=self.schema.name, table_name=table_name
            )
        return self.pathlib.join(  # type: ignore[no-any-return]
            self.dataset_path, path_utils.normalize_path_sep(self.pathlib, table_prefix)
        )

    def get_table_dirs(self, table_names: Iterable[str], remote: bool = False) -> List[str]:
        """Gets directories where table data is stored."""
        return [self.get_table_dir(t, remote=remote) for t in table_names]

    def list_table_files(self, table_name: str) -> List[str]:
        """gets list of files associated with one table"""
        table_dir = self.get_table_dir(table_name)
        # we need the table prefix so we separate table files if in the same folder
        table_prefix = self.get_table_prefix(table_name)
        return self.list_files_with_prefixes(table_dir, [table_prefix])

    def list_files_with_prefixes(self, table_dir: str, prefixes: List[str]) -> List[str]:
        """returns all files in a directory that match given prefixes"""
        result = []
        # we fallback to our own glob implementation that is tested to return consistent results for
        # filesystems we support. we were not able to use `find` or `walk` because they were selecting
        # files wrongly (on azure walk on path1/path2/ would also select files from path1/path2_v2/ but returning wrong dirs)
        for details in glob_files(self.fs_client, self.make_remote_url(table_dir), "**"):
            file = details["file_name"]
            filepath = self.pathlib.join(table_dir, details["relative_path"])
            # skip INIT files
            if file == INIT_FILE_NAME:
                continue
            for p in prefixes:
                if filepath.startswith(p):
                    result.append(filepath)
                    break
        return result

    def is_storage_initialized(self) -> bool:
        return self.fs_client.exists(self.pathlib.join(self.dataset_path, INIT_FILE_NAME))  # type: ignore[no-any-return]

    def create_load_job(
        self, table: PreparedTableSchema, file_path: str, load_id: str, restore: bool = False
    ) -> LoadJob:
        # skip the state table, we create a jsonl file in the complete_load step
        # this does not apply to scenarios where we are using filesystem as staging
        # where we want to load the state the regular way
        if table["name"] == self.schema.state_table_name and not self.config.as_staging_destination:
            return FinalizedLoadJob(file_path)
        if table.get("table_format") == "delta":
            import dlt.common.libs.deltalake  # assert dependencies are installed

            # a reference job for a delta table indicates a table chain followup job
            if ReferenceFollowupJobRequest.is_reference_job(file_path):
                return DeltaLoadFilesystemJob(file_path)
            # otherwise just continue
            return FinalizedLoadJobWithFollowupJobs(file_path)

        cls = (
            FilesystemLoadJobWithFollowup
            if self.config.as_staging_destination
            else FilesystemLoadJob
        )
        return cls(file_path)

    def make_remote_url(self, remote_path: str) -> str:
        """Returns uri to the remote filesystem to which copy the file"""
        if self.is_local_filesystem:
            return self.config.make_file_url(remote_path)
        else:
            return self.config.make_url(remote_path)

    def __enter__(self) -> "FilesystemClient":
        return self

    def __exit__(
        self, exc_type: Type[BaseException], exc_val: BaseException, exc_tb: TracebackType
    ) -> None:
        pass

    def should_load_data_to_staging_dataset(self, table_name: str) -> bool:
        return False

    def should_truncate_table_before_load(self, table_name: str) -> bool:
        table = self.prepare_load_table(table_name)
        return (
            table["write_disposition"] == "replace"
            and not table.get("table_format") == "delta"  # Delta can do a logical replace
        )

    #
    # state stuff
    #

    def _write_to_json_file(self, filepath: str, data: DictStrAny) -> None:
        dirname = self.pathlib.dirname(filepath)
        if not self.fs_client.isdir(dirname):
            return
        self.fs_client.write_text(filepath, json.dumps(data), encoding="utf-8")

    def _to_path_safe_string(self, s: str) -> str:
        """for base64 strings"""
        return base64.b64decode(s).hex() if s else None

    def _list_dlt_table_files(
        self, table_name: str, pipeline_name: str = None
    ) -> Iterator[Tuple[str, List[str]]]:
        dirname = self.get_table_dir(table_name)
        if not self.fs_client.exists(self.pathlib.join(dirname, INIT_FILE_NAME)):
            raise DestinationUndefinedEntity({"dir": dirname})
        for filepath in self.list_table_files(table_name):
            filename = os.path.splitext(os.path.basename(filepath))[0]
            fileparts = filename.split(FILENAME_SEPARATOR)
            if len(fileparts) != 3:
                continue
            # Filters only if pipeline_name provided
            if pipeline_name is None or fileparts[0] == pipeline_name:
                yield filepath, fileparts

    def _store_load(self, load_id: str) -> None:
        # write entry to load "table"
        # TODO: this is also duplicate across all destinations. DRY this.
        load_data = {
            "load_id": load_id,
            "schema_name": self.schema.name,
            "status": 0,
            "inserted_at": pendulum.now().isoformat(),
            "schema_version_hash": self.schema.version_hash,
        }
        filepath = self.pathlib.join(
            self.dataset_path,
            self.schema.loads_table_name,
            f"{self.schema.name}{FILENAME_SEPARATOR}{load_id}.jsonl",
        )
        self._write_to_json_file(filepath, load_data)

    def complete_load(self, load_id: str) -> None:
        # store current state
        self._store_current_state(load_id)
        self._store_load(load_id)

    #
    # state read/write
    #

    def _get_state_file_name(self, pipeline_name: str, version_hash: str, load_id: str) -> str:
        """gets full path for schema file for a given hash"""
        return self.pathlib.join(  # type: ignore[no-any-return]
            self.get_table_dir(self.schema.state_table_name),
            f"{pipeline_name}{FILENAME_SEPARATOR}{load_id}{FILENAME_SEPARATOR}{self._to_path_safe_string(version_hash)}.jsonl",
        )

    def _cleanup_pipeline_states(self, pipeline_name: str) -> None:
        state_table_files = list(
            self._list_dlt_table_files(self.schema.state_table_name, pipeline_name)
        )

        if len(state_table_files) > self.config.max_state_files:
            # filter and collect a list of state files
            state_file_info: List[Dict[str, Any]] = [
                {
                    "load_id": float(fileparts[1]),  # convert load_id to float for comparison
                    "filepath": filepath,
                }
                for filepath, fileparts in state_table_files
            ]

            # sort state file info by load_id in descending order
            state_file_info.sort(key=lambda x: x["load_id"], reverse=True)

            # keeping only the most recent MAX_STATE_HISTORY files
            files_to_delete = state_file_info[self.config.max_state_files :]

            # delete the old files
            for file_info in files_to_delete:
                self._delete_file(file_info["filepath"])

    def _store_current_state(self, load_id: str) -> None:
        # don't save the state this way when used as staging
        if self.config.as_staging_destination:
            return

        # get state doc from current pipeline
        pipeline_state_doc = current_load_package()["state"].get("pipeline_state")
        if not pipeline_state_doc:
            return

        # get paths
        pipeline_name = pipeline_state_doc["pipeline_name"]
        hash_path = self._get_state_file_name(
            pipeline_name, self.schema.stored_version_hash, load_id
        )

        # write
        self._write_to_json_file(hash_path, cast(DictStrAny, pipeline_state_doc))

        # perform state cleanup only if max_state_files is set to a positive value
        if self.config.max_state_files >= 1:
            self._cleanup_pipeline_states(pipeline_name)

    def get_stored_state(self, pipeline_name: str) -> Optional[StateInfo]:
        # search newest state
        selected_path = None
        newest_load_id = "0"
        for filepath, fileparts in self._list_dlt_table_files(self.schema.state_table_name):
            if fileparts[0] == pipeline_name and fileparts[1] > newest_load_id:
                newest_load_id = fileparts[1]
                selected_path = filepath

        # Load compressed state from destination
        if selected_path:
            state_json: TPipelineStateDoc = json.loads(
                self.fs_client.read_text(selected_path, encoding="utf-8")
            )
            # we had dlt_load_id stored until version 0.5 and since we do not have any version control
            # we always migrate
            if load_id := state_json.pop("dlt_load_id", None):  # type: ignore[typeddict-item]
                state_json[C_DLT_LOAD_ID] = load_id  # type: ignore[literal-required]
            return StateInfo(**state_json)

        return None

    #
    # Schema read/write
    #

    def _get_schema_file_name(self, version_hash: str, load_id: str) -> str:
        """gets full path for schema file for a given hash"""

        return self.pathlib.join(  # type: ignore[no-any-return]
            self.get_table_dir(self.schema.version_table_name),
            f"{self.schema.name}{FILENAME_SEPARATOR}{load_id}{FILENAME_SEPARATOR}{self._to_path_safe_string(version_hash)}.jsonl",
        )

    def _iter_stored_schema_files(self) -> Iterator[Tuple[str, List[str]]]:
        """Iterator over all stored schema files"""
        for filepath, fileparts in self._list_dlt_table_files(self.schema.version_table_name):
            yield filepath, fileparts

    def _get_stored_schema_by_hash_or_newest(
        self, version_hash: str = None
    ) -> Optional[StorageSchemaInfo]:
        """Get the schema by supplied hash, falls back to getting the newest version matching the existing schema name"""
        version_hash = self._to_path_safe_string(version_hash)
        # find newest schema for pipeline or by version hash
        selected_path = None
        newest_load_id = "0"
        for filepath, fileparts in self._iter_stored_schema_files():
            if (
                not version_hash
                and fileparts[0] == self.schema.name
                and fileparts[1] > newest_load_id
            ):
                newest_load_id = fileparts[1]
                selected_path = filepath
            elif fileparts[2] == version_hash:
                selected_path = filepath
                break

        if selected_path:
            return StorageSchemaInfo(
                **json.loads(self.fs_client.read_text(selected_path, encoding="utf-8"))
            )

        return None

    def _store_current_schema(self) -> None:
        # check if schema with hash exists
        current_hash = self.schema.stored_version_hash
        if self._get_stored_schema_by_hash_or_newest(current_hash):
            return

        # get paths
        schema_id = str(time.precise_time())
        filepath = self._get_schema_file_name(self.schema.stored_version_hash, schema_id)

        # TODO: duplicate of weaviate implementation, should be abstracted out
        version_info = {
            "version_hash": self.schema.stored_version_hash,
            "schema_name": self.schema.name,
            "version": self.schema.version,
            "engine_version": self.schema.ENGINE_VERSION,
            "inserted_at": pendulum.now(),
            "schema": json.dumps(self.schema.to_dict()),
        }

        # we always keep tabs on what the current schema is
        self._write_to_json_file(filepath, version_info)

    def get_stored_schema(self) -> Optional[StorageSchemaInfo]:
        """Retrieves newest schema from destination storage"""
        return self._get_stored_schema_by_hash_or_newest()

    def get_stored_schema_by_hash(self, version_hash: str) -> Optional[StorageSchemaInfo]:
        return self._get_stored_schema_by_hash_or_newest(version_hash)

    def create_table_chain_completed_followup_jobs(
        self,
        table_chain: Sequence[PreparedTableSchema],
        completed_table_chain_jobs: Optional[Sequence[LoadJobInfo]] = None,
    ) -> List[FollowupJobRequest]:
        assert completed_table_chain_jobs is not None
        jobs = super().create_table_chain_completed_followup_jobs(
            table_chain, completed_table_chain_jobs
        )
        if table_chain[0].get("table_format") == "delta":
            for table in table_chain:
                table_job_paths = [
                    job.file_path
                    for job in completed_table_chain_jobs
                    if job.job_file_info.table_name == table["name"]
                ]
                if table_job_paths:
                    file_name = FileStorage.get_file_name_from_file_path(table_job_paths[0])
                    jobs.append(ReferenceFollowupJobRequest(file_name, table_job_paths))
                else:
                    # file_name = ParsedLoadJobFileName(table["name"], "empty", 0, "reference").file_name()
                    # TODO: if we implement removal od orphaned rows, we may need to propagate such job without files
                    # to the delta load job
                    pass

        return jobs<|MERGE_RESOLUTION|>--- conflicted
+++ resolved
@@ -3,7 +3,6 @@
 import base64
 from contextlib import contextmanager
 from types import TracebackType
-<<<<<<< HEAD
 from typing import (
     ContextManager,
     List,
@@ -19,9 +18,6 @@
     Any,
     Dict,
 )
-=======
-from typing import Dict, List, Type, Iterable, Iterator, Optional, Tuple, Sequence, cast, Any
->>>>>>> 6b7e59df
 from fsspec import AbstractFileSystem
 from contextlib import contextmanager
 
