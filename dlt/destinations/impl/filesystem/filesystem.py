--- conflicted
+++ resolved
@@ -3,7 +3,6 @@
 import base64
 from contextlib import contextmanager
 from types import TracebackType
-<<<<<<< HEAD
 from typing import (
     List,
     Type,
@@ -18,9 +17,6 @@
     Any,
     Dict,
 )
-=======
-from typing import Dict, List, Type, Iterable, Iterator, Optional, Tuple, Sequence, cast
->>>>>>> 61ba65d0
 from fsspec import AbstractFileSystem
 from contextlib import contextmanager
 
@@ -66,11 +62,8 @@
 from dlt.destinations.impl.filesystem.configuration import FilesystemDestinationClientConfiguration
 from dlt.destinations import path_utils
 from dlt.destinations.fs_client import FSClientBase
-<<<<<<< HEAD
 from dlt.destinations.dataset import ReadableDataset
-=======
 from dlt.destinations.utils import verify_schema_merge_disposition
->>>>>>> 61ba65d0
 
 INIT_FILE_NAME = "init"
 FILENAME_SEPARATOR = "__"
@@ -692,24 +685,6 @@
                     for job in completed_table_chain_jobs
                     if job.job_file_info.table_name == table["name"]
                 ]
-<<<<<<< HEAD
-                file_name = FileStorage.get_file_name_from_file_path(table_job_paths[0])
-                jobs.append(ReferenceFollowupJob(file_name, table_job_paths))
-        return jobs
-
-    @contextmanager
-    def get_readable_relation(
-        self, *, table: str = None, sql: str = None
-    ) -> Generator[DBApiCursor, Any, Any]:
-        if table:
-            sql = f"SELECT * FROM {table}"
-
-        with self.sql_client.execute_query(sql) as cursor:
-            yield cursor
-
-    def dataset(self) -> SupportsReadableDataset:
-        return ReadableDataset(self)
-=======
                 if table_job_paths:
                     file_name = FileStorage.get_file_name_from_file_path(table_job_paths[0])
                     jobs.append(ReferenceFollowupJobRequest(file_name, table_job_paths))
@@ -720,4 +695,16 @@
                     pass
 
         return jobs
->>>>>>> 61ba65d0
+
+    @contextmanager
+    def get_readable_relation(
+        self, *, table: str = None, sql: str = None
+    ) -> Generator[DBApiCursor, Any, Any]:
+        if table:
+            sql = f"SELECT * FROM {table}"
+
+        with self.sql_client.execute_query(sql) as cursor:
+            yield cursor
+
+    def dataset(self) -> SupportsReadableDataset:
+        return ReadableDataset(self)