import posixpath
import os
import base64

from types import TracebackType
from typing import ClassVar, List, Type, Iterable, Iterator, Optional, Tuple, Sequence, cast
from fsspec import AbstractFileSystem
from contextlib import contextmanager

import dlt
from dlt.common import logger, time, json, pendulum
from dlt.common.storages.fsspec_filesystem import glob_files
from dlt.common.typing import DictStrAny
from dlt.common.schema import Schema, TSchemaTables, TTableSchema
from dlt.common.schema.utils import get_first_column_name_with_prop, get_columns_names_with_prop
from dlt.common.storages import FileStorage, fsspec_from_config
from dlt.common.storages.load_package import (
    LoadJobInfo,
    TPipelineStateDoc,
    load_package as current_load_package,
)
from dlt.common.destination import DestinationCapabilitiesContext
from dlt.common.destination.reference import (
    FollowupJob,
    TLoadJobState,
    RunnableLoadJob,
    JobClientBase,
    HasFollowupJobs,
    WithStagingDataset,
    WithStateSync,
    StorageSchemaInfo,
    StateInfo,
    LoadJob,
)
from dlt.common.destination.exceptions import DestinationUndefinedEntity
from dlt.destinations.job_impl import (
    ReferenceFollowupJob,
    FinalizedLoadJob,
)
from dlt.destinations.impl.filesystem.configuration import FilesystemDestinationClientConfiguration
from dlt.destinations import path_utils
from dlt.destinations.fs_client import FSClientBase

INIT_FILE_NAME = "init"
FILENAME_SEPARATOR = "__"


class FilesystemLoadJob(RunnableLoadJob):
    def __init__(
        self,
        file_path: str,
    ) -> None:
        super().__init__(file_path)
        self._job_client: FilesystemClient = None

    def run(self) -> None:
        # pick local filesystem pathlib or posix for buckets
        self.is_local_filesystem = self._job_client.config.protocol == "file"
        self.pathlib = os.path if self.is_local_filesystem else posixpath

        self.destination_file_name = path_utils.create_path(
            self._job_client.config.layout,
            self._file_name,
            self._job_client.schema.name,
            self._load_id,
            current_datetime=self._job_client.config.current_datetime,
            load_package_timestamp=dlt.current.load_package()["state"]["created_at"],
            extra_placeholders=self._job_client.config.extra_placeholders,
        )
        # We would like to avoid failing for local filesystem where
        # deeply nested directory will not exist before writing a file.
        # It `auto_mkdir` is disabled by default in fsspec so we made some
        # trade offs between different options and decided on this.
        # remote_path = f"{client.config.protocol}://{posixpath.join(dataset_path, destination_file_name)}"
        remote_path = self.make_remote_path()
        if self.is_local_filesystem:
            self._job_client.fs_client.makedirs(self.pathlib.dirname(remote_path), exist_ok=True)
        self._job_client.fs_client.put_file(self._file_path, remote_path)

    def make_remote_path(self) -> str:
        """Returns path on the remote filesystem to which copy the file, without scheme. For local filesystem a native path is used"""
        # path.join does not normalize separators and available
        # normalization functions are very invasive and may string the trailing separator
        return self.pathlib.join(  # type: ignore[no-any-return]
            self._job_client.dataset_path,
            path_utils.normalize_path_sep(self.pathlib, self.destination_file_name),
        )


class DeltaLoadFilesystemJob(FilesystemLoadJob):
    def __init__(self, file_path: str) -> None:
        super().__init__(
            file_path=file_path,
        )

    def run(self) -> None:
        from dlt.common.libs.pyarrow import pyarrow as pa
        from dlt.common.libs.deltalake import (
            write_delta_table,
            _deltalake_storage_options,
            try_get_deltatable,
        )

<<<<<<< HEAD
        files = ReferenceFollowupJob.resolve_references(self._file_path)
        write_delta_table(
            path=self._job_client.make_remote_uri(
                self._job_client.get_table_dir(self.load_table_name)
            ),
            data=pa.dataset.dataset(files),
            write_disposition=self._load_table["write_disposition"],
            storage_options=_deltalake_storage_options(self._job_client.config),
        )
=======
        file_paths = [job.file_path for job in self.table_jobs]

        if (
            self.table["write_disposition"] == "merge"
            and (
                dt := try_get_deltatable(
                    self.client.make_remote_uri(self.make_remote_path()),
                    storage_options=_deltalake_storage_options(self.client.config),
                )
            )
            is not None
        ):
            assert self.table["x-merge-strategy"] in self.client.capabilities.supported_merge_strategies  # type: ignore[typeddict-item]

            if self.table["x-merge-strategy"] == "upsert":  # type: ignore[typeddict-item]
                if "parent" in self.table:
                    unique_column = get_first_column_name_with_prop(self.table, "unique")
                    predicate = f"target.{unique_column} = source.{unique_column}"
                else:
                    primary_keys = get_columns_names_with_prop(self.table, "primary_key")
                    predicate = " AND ".join([f"target.{c} = source.{c}" for c in primary_keys])

                qry = (
                    dt.merge(
                        source=pa.dataset.dataset(file_paths),
                        predicate=predicate,
                        source_alias="source",
                        target_alias="target",
                    )
                    .when_matched_update_all()
                    .when_not_matched_insert_all()
                )

                qry.execute()

        else:
            write_delta_table(
                path=self.client.make_remote_uri(self.make_remote_path()),
                data=pa.dataset.dataset(file_paths),
                write_disposition=self.table["write_disposition"],
                storage_options=_deltalake_storage_options(self.client.config),
            )
>>>>>>> 706500ec


class FilesystemLoadJobWithFollowup(HasFollowupJobs, FilesystemLoadJob):
    def create_followup_jobs(self, final_state: TLoadJobState) -> List[FollowupJob]:
        jobs = super().create_followup_jobs(final_state)
        if self._load_table.get("table_format") == "delta":
            # delta table jobs only require table chain followup jobs
            pass
        elif final_state == "completed":
            ref_job = ReferenceFollowupJob(
                original_file_name=self.file_name(),
                remote_paths=[self._job_client.make_remote_uri(self.make_remote_path())],
            )
            jobs.append(ref_job)
        return jobs


class FilesystemClient(FSClientBase, JobClientBase, WithStagingDataset, WithStateSync):
    """filesystem client storing jobs in memory"""

    fs_client: AbstractFileSystem
    # a path (without the scheme) to a location in the bucket where dataset is present
    bucket_path: str
    # name of the dataset
    dataset_name: str

    def __init__(
        self,
        schema: Schema,
        config: FilesystemDestinationClientConfiguration,
        capabilities: DestinationCapabilitiesContext,
    ) -> None:
        super().__init__(schema, config, capabilities)
        self.fs_client, fs_path = fsspec_from_config(config)
        self.is_local_filesystem = config.protocol == "file"
        self.bucket_path = (
            config.make_local_path(config.bucket_url) if self.is_local_filesystem else fs_path
        )
        # pick local filesystem pathlib or posix for buckets
        self.pathlib = os.path if self.is_local_filesystem else posixpath

        self.config: FilesystemDestinationClientConfiguration = config
        # verify files layout. we need {table_name} and only allow {schema_name} before it, otherwise tables
        # cannot be replaced and we cannot initialize folders consistently
        self.table_prefix_layout = path_utils.get_table_prefix_layout(config.layout)
        self.dataset_name = self.config.normalize_dataset_name(self.schema)

    def drop_storage(self) -> None:
        if self.is_storage_initialized():
            self.fs_client.rm(self.dataset_path, recursive=True)

    @property
    def dataset_path(self) -> str:
        """A path within a bucket to tables in a dataset
        NOTE: dataset_name changes if with_staging_dataset is active
        """
        return self.pathlib.join(self.bucket_path, self.dataset_name)  # type: ignore[no-any-return]

    @contextmanager
    def with_staging_dataset(self) -> Iterator["FilesystemClient"]:
        current_dataset_name = self.dataset_name
        try:
            self.dataset_name = self.schema.naming.normalize_table_identifier(
                current_dataset_name + "_staging"
            )
            yield self
        finally:
            # restore previous dataset name
            self.dataset_name = current_dataset_name

    def initialize_storage(self, truncate_tables: Iterable[str] = None) -> None:
        # clean up existing files for tables selected for truncating
        if truncate_tables and self.fs_client.isdir(self.dataset_path):
            # get all dirs with table data to delete. the table data are guaranteed to be files in those folders
            # TODO: when we do partitioning it is no longer the case and we may remove folders below instead
            logger.info(f"Will truncate tables {truncate_tables}")
            self.truncate_tables(list(truncate_tables))

        # we mark the storage folder as initialized
        self.fs_client.makedirs(self.dataset_path, exist_ok=True)
        self.fs_client.touch(self.pathlib.join(self.dataset_path, INIT_FILE_NAME))

    def drop_tables(self, *tables: str, delete_schema: bool = True) -> None:
        self.truncate_tables(list(tables))
        if not delete_schema:
            return
        # Delete all stored schemas
        for filename, fileparts in self._iter_stored_schema_files():
            if fileparts[0] == self.schema.name:
                self._delete_file(filename)

    def truncate_tables(self, table_names: List[str]) -> None:
        """Truncate a set of regular tables with given `table_names`"""
        table_dirs = set(self.get_table_dirs(table_names))
        table_prefixes = [self.get_table_prefix(t) for t in table_names]
        for table_dir in table_dirs:
            for table_file in self.list_files_with_prefixes(table_dir, table_prefixes):
                # NOTE: deleting in chunks on s3 does not raise on access denied, file non existing and probably other errors
                # print(f"DEL {table_file}")
                try:
                    self._delete_file(table_file)
                except FileNotFoundError:
                    logger.info(
                        f"Directory or path to truncate tables {table_names} does not exist but"
                        " it should have been created previously!"
                    )

    def _delete_file(self, file_path: str) -> None:
        try:
            # NOTE: must use rm_file to get errors on delete
            self.fs_client.rm_file(file_path)
        except NotImplementedError:
            # not all filesystems implement the above
            self.fs_client.rm(file_path)
            if self.fs_client.exists(file_path):
                raise FileExistsError(file_path)

    def update_stored_schema(
        self,
        only_tables: Iterable[str] = None,
        expected_update: TSchemaTables = None,
    ) -> TSchemaTables:
        # create destination dirs for all tables
        table_names = only_tables or self.schema.tables.keys()
        dirs_to_create = self.get_table_dirs(table_names)
        for tables_name, directory in zip(table_names, dirs_to_create):
            self.fs_client.makedirs(directory, exist_ok=True)
            # we need to mark the folders of the data tables as initialized
            if tables_name in self.schema.dlt_table_names():
                self.fs_client.touch(self.pathlib.join(directory, INIT_FILE_NAME))

        # don't store schema when used as staging
        if not self.config.as_staging:
            self._store_current_schema()

        return expected_update

    def get_table_dir(self, table_name: str) -> str:
        # dlt tables do not respect layout (for now)
        table_prefix = self.get_table_prefix(table_name)
        return self.pathlib.dirname(table_prefix)  # type: ignore[no-any-return]

    def get_table_prefix(self, table_name: str) -> str:
        # dlt tables do not respect layout (for now)
        if table_name.startswith(self.schema._dlt_tables_prefix):
            # dlt tables get layout where each tables is a folder
            # it is crucial to append and keep "/" at the end
            table_prefix = self.pathlib.join(table_name, "")
        else:
            table_prefix = self.table_prefix_layout.format(
                schema_name=self.schema.name, table_name=table_name
            )
        return self.pathlib.join(  # type: ignore[no-any-return]
            self.dataset_path, path_utils.normalize_path_sep(self.pathlib, table_prefix)
        )

    def get_table_dirs(self, table_names: Iterable[str]) -> List[str]:
        """Gets directories where table data is stored."""
        return [self.get_table_dir(t) for t in table_names]

    def list_table_files(self, table_name: str) -> List[str]:
        """gets list of files associated with one table"""
        table_dir = self.get_table_dir(table_name)
        # we need the table prefix so we separate table files if in the same folder
        table_prefix = self.get_table_prefix(table_name)
        return self.list_files_with_prefixes(table_dir, [table_prefix])

    def list_files_with_prefixes(self, table_dir: str, prefixes: List[str]) -> List[str]:
        """returns all files in a directory that match given prefixes"""
        result = []
        # we fallback to our own glob implementation that is tested to return consistent results for
        # filesystems we support. we were not able to use `find` or `walk` because they were selecting
        # files wrongly (on azure walk on path1/path2/ would also select files from path1/path2_v2/ but returning wrong dirs)
        for details in glob_files(self.fs_client, self.make_remote_uri(table_dir), "**"):
            file = details["file_name"]
            filepath = self.pathlib.join(table_dir, details["relative_path"])
            # skip INIT files
            if file == INIT_FILE_NAME:
                continue
            for p in prefixes:
                if filepath.startswith(p):
                    result.append(filepath)
                    break
        return result

    def is_storage_initialized(self) -> bool:
        return self.fs_client.exists(self.pathlib.join(self.dataset_path, INIT_FILE_NAME))  # type: ignore[no-any-return]

    def create_load_job(
        self, table: TTableSchema, file_path: str, load_id: str, restore: bool = False
    ) -> LoadJob:
        # skip the state table, we create a jsonl file in the complete_load step
        # this does not apply to scenarios where we are using filesystem as staging
        # where we want to load the state the regular way
        if table["name"] == self.schema.state_table_name and not self.config.as_staging:
            return FinalizedLoadJob(file_path)
        if table.get("table_format") == "delta":
            import dlt.common.libs.deltalake  # assert dependencies are installed

            # a reference job for a delta table indicates a table chain followup job
            if ReferenceFollowupJob.is_reference_job(file_path):
                return DeltaLoadFilesystemJob(file_path)
            # otherwise just continue
            return FilesystemLoadJobWithFollowup(file_path)

        cls = FilesystemLoadJobWithFollowup if self.config.as_staging else FilesystemLoadJob
        return cls(file_path)

    def make_remote_uri(self, remote_path: str) -> str:
        """Returns uri to the remote filesystem to which copy the file"""
        if self.is_local_filesystem:
            return self.config.make_file_uri(remote_path)
        else:
            return f"{self.config.protocol}://{remote_path}"

    def __enter__(self) -> "FilesystemClient":
        return self

    def __exit__(
        self, exc_type: Type[BaseException], exc_val: BaseException, exc_tb: TracebackType
    ) -> None:
        pass

    def should_load_data_to_staging_dataset(self, table: TTableSchema) -> bool:
        return False

    def should_truncate_table_before_load(self, table: TTableSchema) -> bool:
        return (
            table["write_disposition"] == "replace"
            and not table.get("table_format") == "delta"  # Delta can do a logical replace
        )

    #
    # state stuff
    #

    def _write_to_json_file(self, filepath: str, data: DictStrAny) -> None:
        dirname = self.pathlib.dirname(filepath)
        if not self.fs_client.isdir(dirname):
            return
        self.fs_client.write_text(filepath, json.dumps(data), encoding="utf-8")

    def _to_path_safe_string(self, s: str) -> str:
        """for base64 strings"""
        return base64.b64decode(s).hex() if s else None

    def _list_dlt_table_files(self, table_name: str) -> Iterator[Tuple[str, List[str]]]:
        dirname = self.get_table_dir(table_name)
        if not self.fs_client.exists(self.pathlib.join(dirname, INIT_FILE_NAME)):
            raise DestinationUndefinedEntity({"dir": dirname})
        for filepath in self.list_table_files(table_name):
            filename = os.path.splitext(os.path.basename(filepath))[0]
            fileparts = filename.split(FILENAME_SEPARATOR)
            if len(fileparts) != 3:
                continue
            yield filepath, fileparts

    def _store_load(self, load_id: str) -> None:
        # write entry to load "table"
        # TODO: this is also duplicate across all destinations. DRY this.
        load_data = {
            "load_id": load_id,
            "schema_name": self.schema.name,
            "status": 0,
            "inserted_at": pendulum.now().isoformat(),
            "schema_version_hash": self.schema.version_hash,
        }
        filepath = self.pathlib.join(
            self.dataset_path,
            self.schema.loads_table_name,
            f"{self.schema.name}{FILENAME_SEPARATOR}{load_id}.jsonl",
        )
        self._write_to_json_file(filepath, load_data)

    def complete_load(self, load_id: str) -> None:
        # store current state
        self._store_current_state(load_id)
        self._store_load(load_id)

    #
    # state read/write
    #

    def _get_state_file_name(self, pipeline_name: str, version_hash: str, load_id: str) -> str:
        """gets full path for schema file for a given hash"""
        return self.pathlib.join(  # type: ignore[no-any-return]
            self.get_table_dir(self.schema.state_table_name),
            f"{pipeline_name}{FILENAME_SEPARATOR}{load_id}{FILENAME_SEPARATOR}{self._to_path_safe_string(version_hash)}.jsonl",
        )

    def _store_current_state(self, load_id: str) -> None:
        # don't save the state this way when used as staging
        if self.config.as_staging:
            return

        # get state doc from current pipeline
        pipeline_state_doc = current_load_package()["state"].get("pipeline_state")
        if not pipeline_state_doc:
            return

        # get paths
        pipeline_name = pipeline_state_doc["pipeline_name"]
        hash_path = self._get_state_file_name(
            pipeline_name, self.schema.stored_version_hash, load_id
        )

        # write
        self._write_to_json_file(hash_path, cast(DictStrAny, pipeline_state_doc))

    def get_stored_state(self, pipeline_name: str) -> Optional[StateInfo]:
        # search newest state
        selected_path = None
        newest_load_id = "0"
        for filepath, fileparts in self._list_dlt_table_files(self.schema.state_table_name):
            if fileparts[0] == pipeline_name and fileparts[1] > newest_load_id:
                newest_load_id = fileparts[1]
                selected_path = filepath

        # Load compressed state from destination
        if selected_path:
            state_json: TPipelineStateDoc = json.loads(
                self.fs_client.read_text(selected_path, encoding="utf-8")
            )
            # we had dlt_load_id stored until version 0.5 and since we do not have any version control
            # we always migrate
            if load_id := state_json.pop("dlt_load_id", None):  # type: ignore[typeddict-item]
                state_json["_dlt_load_id"] = load_id
            return StateInfo(**state_json)

        return None

    #
    # Schema read/write
    #

    def _get_schema_file_name(self, version_hash: str, load_id: str) -> str:
        """gets full path for schema file for a given hash"""

        return self.pathlib.join(  # type: ignore[no-any-return]
            self.get_table_dir(self.schema.version_table_name),
            f"{self.schema.name}{FILENAME_SEPARATOR}{load_id}{FILENAME_SEPARATOR}{self._to_path_safe_string(version_hash)}.jsonl",
        )

    def _iter_stored_schema_files(self) -> Iterator[Tuple[str, List[str]]]:
        """Iterator over all stored schema files"""
        for filepath, fileparts in self._list_dlt_table_files(self.schema.version_table_name):
            yield filepath, fileparts

    def _get_stored_schema_by_hash_or_newest(
        self, version_hash: str = None
    ) -> Optional[StorageSchemaInfo]:
        """Get the schema by supplied hash, falls back to getting the newest version matching the existing schema name"""
        version_hash = self._to_path_safe_string(version_hash)
        # find newest schema for pipeline or by version hash
        selected_path = None
        newest_load_id = "0"
        for filepath, fileparts in self._iter_stored_schema_files():
            if (
                not version_hash
                and fileparts[0] == self.schema.name
                and fileparts[1] > newest_load_id
            ):
                newest_load_id = fileparts[1]
                selected_path = filepath
            elif fileparts[2] == version_hash:
                selected_path = filepath
                break

        if selected_path:
            return StorageSchemaInfo(
                **json.loads(self.fs_client.read_text(selected_path, encoding="utf-8"))
            )

        return None

    def _store_current_schema(self) -> None:
        # check if schema with hash exists
        current_hash = self.schema.stored_version_hash
        if self._get_stored_schema_by_hash_or_newest(current_hash):
            return

        # get paths
        schema_id = str(time.precise_time())
        filepath = self._get_schema_file_name(self.schema.stored_version_hash, schema_id)

        # TODO: duplicate of weaviate implementation, should be abstracted out
        version_info = {
            "version_hash": self.schema.stored_version_hash,
            "schema_name": self.schema.name,
            "version": self.schema.version,
            "engine_version": self.schema.ENGINE_VERSION,
            "inserted_at": pendulum.now(),
            "schema": json.dumps(self.schema.to_dict()),
        }

        # we always keep tabs on what the current schema is
        self._write_to_json_file(filepath, version_info)

    def get_stored_schema(self) -> Optional[StorageSchemaInfo]:
        """Retrieves newest schema from destination storage"""
        return self._get_stored_schema_by_hash_or_newest()

    def get_stored_schema_by_hash(self, version_hash: str) -> Optional[StorageSchemaInfo]:
        return self._get_stored_schema_by_hash_or_newest(version_hash)

    def create_table_chain_completed_followup_jobs(
        self,
        table_chain: Sequence[TTableSchema],
        completed_table_chain_jobs: Optional[Sequence[LoadJobInfo]] = None,
    ) -> List[FollowupJob]:
        assert completed_table_chain_jobs is not None
        jobs = super().create_table_chain_completed_followup_jobs(
            table_chain, completed_table_chain_jobs
        )
<<<<<<< HEAD
        if table_chain[0].get("table_format") == "delta":
            for table in table_chain:
                table_job_paths = [
                    job.file_path
                    for job in completed_table_chain_jobs
                    if job.job_file_info.table_name == table["name"]
                ]
                file_name = FileStorage.get_file_name_from_file_path(table_job_paths[0])
                jobs.append(ReferenceFollowupJob(file_name, table_job_paths))
=======
        table_format = table_chain[0].get("table_format")
        if table_format == "delta":
            delta_jobs = [
                DeltaLoadFilesystemJob(
                    self,
                    table=self.prepare_load_table(table["name"]),
                    table_jobs=get_table_jobs(completed_table_chain_jobs, table["name"]),
                )
                for table in table_chain
            ]
            jobs.extend(delta_jobs)

>>>>>>> 706500ec
        return jobs<|MERGE_RESOLUTION|>--- conflicted
+++ resolved
@@ -101,42 +101,35 @@
             try_get_deltatable,
         )
 
-<<<<<<< HEAD
         files = ReferenceFollowupJob.resolve_references(self._file_path)
-        write_delta_table(
-            path=self._job_client.make_remote_uri(
-                self._job_client.get_table_dir(self.load_table_name)
-            ),
-            data=pa.dataset.dataset(files),
-            write_disposition=self._load_table["write_disposition"],
-            storage_options=_deltalake_storage_options(self._job_client.config),
-        )
-=======
-        file_paths = [job.file_path for job in self.table_jobs]
+        table_path = self._job_client.make_remote_uri(
+            self._job_client.get_table_dir(self.load_table_name)
+        )
+        storage_options = _deltalake_storage_options(self._job_client.config)
 
         if (
-            self.table["write_disposition"] == "merge"
+            self._load_table["write_disposition"] == "merge"
             and (
                 dt := try_get_deltatable(
-                    self.client.make_remote_uri(self.make_remote_path()),
-                    storage_options=_deltalake_storage_options(self.client.config),
+                    table_path,
+                    storage_options=storage_options,
                 )
             )
             is not None
         ):
-            assert self.table["x-merge-strategy"] in self.client.capabilities.supported_merge_strategies  # type: ignore[typeddict-item]
-
-            if self.table["x-merge-strategy"] == "upsert":  # type: ignore[typeddict-item]
-                if "parent" in self.table:
-                    unique_column = get_first_column_name_with_prop(self.table, "unique")
+            assert self._load_table["x-merge-strategy"] in self._job_client.capabilities.supported_merge_strategies  # type: ignore[typeddict-item]
+
+            if self._load_table["x-merge-strategy"] == "upsert":  # type: ignore[typeddict-item]
+                if "parent" in self._load_table:
+                    unique_column = get_first_column_name_with_prop(self._load_table, "unique")
                     predicate = f"target.{unique_column} = source.{unique_column}"
                 else:
-                    primary_keys = get_columns_names_with_prop(self.table, "primary_key")
+                    primary_keys = get_columns_names_with_prop(self._load_table, "primary_key")
                     predicate = " AND ".join([f"target.{c} = source.{c}" for c in primary_keys])
 
                 qry = (
                     dt.merge(
-                        source=pa.dataset.dataset(file_paths),
+                        source=pa.dataset.dataset(files),
                         predicate=predicate,
                         source_alias="source",
                         target_alias="target",
@@ -149,12 +142,11 @@
 
         else:
             write_delta_table(
-                path=self.client.make_remote_uri(self.make_remote_path()),
-                data=pa.dataset.dataset(file_paths),
-                write_disposition=self.table["write_disposition"],
-                storage_options=_deltalake_storage_options(self.client.config),
-            )
->>>>>>> 706500ec
+                path=table_path,
+                data=pa.dataset.dataset(files),
+                write_disposition=self._load_table["write_disposition"],
+                storage_options=storage_options,
+            )
 
 
 class FilesystemLoadJobWithFollowup(HasFollowupJobs, FilesystemLoadJob):
@@ -569,7 +561,6 @@
         jobs = super().create_table_chain_completed_followup_jobs(
             table_chain, completed_table_chain_jobs
         )
-<<<<<<< HEAD
         if table_chain[0].get("table_format") == "delta":
             for table in table_chain:
                 table_job_paths = [
@@ -579,18 +570,4 @@
                 ]
                 file_name = FileStorage.get_file_name_from_file_path(table_job_paths[0])
                 jobs.append(ReferenceFollowupJob(file_name, table_job_paths))
-=======
-        table_format = table_chain[0].get("table_format")
-        if table_format == "delta":
-            delta_jobs = [
-                DeltaLoadFilesystemJob(
-                    self,
-                    table=self.prepare_load_table(table["name"]),
-                    table_jobs=get_table_jobs(completed_table_chain_jobs, table["name"]),
-                )
-                for table in table_chain
-            ]
-            jobs.extend(delta_jobs)
-
->>>>>>> 706500ec
         return jobs