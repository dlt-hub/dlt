import posixpath
import os
import base64

from types import TracebackType
from typing import (
    ClassVar,
    List,
    Type,
    Iterable,
    Iterator,
    Optional,
    Tuple,
    Sequence,
    cast,
    Generator,
)
from fsspec import AbstractFileSystem
from contextlib import contextmanager

import dlt
from dlt.common import logger, time, json, pendulum
from dlt.common.utils import assert_min_pkg_version
from dlt.common.storages.fsspec_filesystem import glob_files
from dlt.common.typing import DictStrAny
from dlt.common.schema import Schema, TSchemaTables, TTableSchema
from dlt.common.schema.utils import get_first_column_name_with_prop, get_columns_names_with_prop
from dlt.common.storages import FileStorage, fsspec_from_config
from dlt.common.storages.load_package import (
    LoadJobInfo,
    TPipelineStateDoc,
    load_package as current_load_package,
)
from dlt.common.destination import DestinationCapabilitiesContext
from dlt.common.destination.reference import (
    FollowupJob,
    TLoadJobState,
    RunnableLoadJob,
    JobClientBase,
    HasFollowupJobs,
    WithStagingDataset,
    WithStateSync,
    StorageSchemaInfo,
    StateInfo,
    LoadJob,
)
from dlt.common.destination.exceptions import DestinationUndefinedEntity
<<<<<<< HEAD
from dlt.destinations.typing import DataFrame, ArrowTable
from dlt.destinations.job_impl import EmptyLoadJob, NewReferenceJob
=======
from dlt.destinations.job_impl import (
    ReferenceFollowupJob,
    FinalizedLoadJob,
)
>>>>>>> 7a33196a
from dlt.destinations.impl.filesystem.configuration import FilesystemDestinationClientConfiguration
from dlt.destinations import path_utils
from dlt.destinations.fs_client import FSClientBase

INIT_FILE_NAME = "init"
FILENAME_SEPARATOR = "__"


class FilesystemLoadJob(RunnableLoadJob):
    def __init__(
        self,
        file_path: str,
    ) -> None:
        super().__init__(file_path)
        self._job_client: FilesystemClient = None

    def run(self) -> None:
        # pick local filesystem pathlib or posix for buckets
        self.is_local_filesystem = self._job_client.config.protocol == "file"
        self.pathlib = os.path if self.is_local_filesystem else posixpath

        self.destination_file_name = path_utils.create_path(
            self._job_client.config.layout,
            self._file_name,
            self._job_client.schema.name,
            self._load_id,
            current_datetime=self._job_client.config.current_datetime,
            load_package_timestamp=dlt.current.load_package()["state"]["created_at"],
            extra_placeholders=self._job_client.config.extra_placeholders,
        )
        # We would like to avoid failing for local filesystem where
        # deeply nested directory will not exist before writing a file.
        # It `auto_mkdir` is disabled by default in fsspec so we made some
        # trade offs between different options and decided on this.
        # remote_path = f"{client.config.protocol}://{posixpath.join(dataset_path, destination_file_name)}"
        remote_path = self.make_remote_path()
        if self.is_local_filesystem:
            self._job_client.fs_client.makedirs(self.pathlib.dirname(remote_path), exist_ok=True)
        self._job_client.fs_client.put_file(self._file_path, remote_path)

    def make_remote_path(self) -> str:
        """Returns path on the remote filesystem to which copy the file, without scheme. For local filesystem a native path is used"""
        # path.join does not normalize separators and available
        # normalization functions are very invasive and may string the trailing separator
        return self.pathlib.join(  # type: ignore[no-any-return]
            self._job_client.dataset_path,
            path_utils.normalize_path_sep(self.pathlib, self.destination_file_name),
        )


class DeltaLoadFilesystemJob(FilesystemLoadJob):
    def __init__(self, file_path: str) -> None:
        super().__init__(
            file_path=file_path,
        )

    def run(self) -> None:
        from dlt.common.libs.pyarrow import pyarrow as pa
        from dlt.common.libs.deltalake import (
            DeltaTable,
            write_delta_table,
            ensure_delta_compatible_arrow_schema,
            _deltalake_storage_options,
            try_get_deltatable,
        )

        assert_min_pkg_version(
            pkg_name="pyarrow",
            version="17.0.0",
            msg="`pyarrow>=17.0.0` is needed for `delta` table format on `filesystem` destination.",
        )

        # create Arrow dataset from Parquet files
        file_paths = ReferenceFollowupJob.resolve_references(self._file_path)
        arrow_ds = pa.dataset.dataset(file_paths)

        # create Delta table object
        dt_path = self._job_client.make_remote_uri(
            self._job_client.get_table_dir(self.load_table_name)
        )
        storage_options = _deltalake_storage_options(self._job_client.config)
        dt = try_get_deltatable(dt_path, storage_options=storage_options)

        # explicitly check if there is data
        # (https://github.com/delta-io/delta-rs/issues/2686)
        if arrow_ds.head(1).num_rows == 0:
            if dt is None:
                # create new empty Delta table with schema from Arrow table
                DeltaTable.create(
                    table_uri=dt_path,
                    schema=ensure_delta_compatible_arrow_schema(arrow_ds.schema),
                    mode="overwrite",
                )
            return

        arrow_rbr = arrow_ds.scanner().to_reader()  # RecordBatchReader

        if self._load_table["write_disposition"] == "merge" and dt is not None:
            assert self._load_table["x-merge-strategy"] in self._job_client.capabilities.supported_merge_strategies  # type: ignore[typeddict-item]

            if self._load_table["x-merge-strategy"] == "upsert":  # type: ignore[typeddict-item]
                if "parent" in self._load_table:
                    unique_column = get_first_column_name_with_prop(self._load_table, "unique")
                    predicate = f"target.{unique_column} = source.{unique_column}"
                else:
                    primary_keys = get_columns_names_with_prop(self._load_table, "primary_key")
                    predicate = " AND ".join([f"target.{c} = source.{c}" for c in primary_keys])

                qry = (
                    dt.merge(
                        source=arrow_rbr,
                        predicate=predicate,
                        source_alias="source",
                        target_alias="target",
                    )
                    .when_matched_update_all()
                    .when_not_matched_insert_all()
                )

                qry.execute()

        else:
            write_delta_table(
                table_or_uri=dt_path if dt is None else dt,
                data=arrow_rbr,
                write_disposition=self._load_table["write_disposition"],
                storage_options=storage_options,
            )


class FilesystemLoadJobWithFollowup(HasFollowupJobs, FilesystemLoadJob):
    def create_followup_jobs(self, final_state: TLoadJobState) -> List[FollowupJob]:
        jobs = super().create_followup_jobs(final_state)
        if self._load_table.get("table_format") == "delta":
            # delta table jobs only require table chain followup jobs
            pass
        elif final_state == "completed":
            ref_job = ReferenceFollowupJob(
                original_file_name=self.file_name(),
                remote_paths=[self._job_client.make_remote_uri(self.make_remote_path())],
            )
            jobs.append(ref_job)
        return jobs


class FilesystemClient(FSClientBase, JobClientBase, WithStagingDataset, WithStateSync):
    """filesystem client storing jobs in memory"""

    fs_client: AbstractFileSystem
    # a path (without the scheme) to a location in the bucket where dataset is present
    bucket_path: str
    # name of the dataset
    dataset_name: str

    def __init__(
        self,
        schema: Schema,
        config: FilesystemDestinationClientConfiguration,
        capabilities: DestinationCapabilitiesContext,
    ) -> None:
        super().__init__(schema, config, capabilities)
        self.fs_client, fs_path = fsspec_from_config(config)
        self.is_local_filesystem = config.protocol == "file"
        self.bucket_path = (
            config.make_local_path(config.bucket_url) if self.is_local_filesystem else fs_path
        )
        # pick local filesystem pathlib or posix for buckets
        self.pathlib = os.path if self.is_local_filesystem else posixpath

        self.config: FilesystemDestinationClientConfiguration = config
        # verify files layout. we need {table_name} and only allow {schema_name} before it, otherwise tables
        # cannot be replaced and we cannot initialize folders consistently
        self.table_prefix_layout = path_utils.get_table_prefix_layout(config.layout)
        self.dataset_name = self.config.normalize_dataset_name(self.schema)

    def drop_storage(self) -> None:
        if self.is_storage_initialized():
            self.fs_client.rm(self.dataset_path, recursive=True)

    @property
    def dataset_path(self) -> str:
        """A path within a bucket to tables in a dataset
        NOTE: dataset_name changes if with_staging_dataset is active
        """
        return self.pathlib.join(self.bucket_path, self.dataset_name)  # type: ignore[no-any-return]

    @contextmanager
    def with_staging_dataset(self) -> Iterator["FilesystemClient"]:
        current_dataset_name = self.dataset_name
        try:
            self.dataset_name = self.schema.naming.normalize_table_identifier(
                current_dataset_name + "_staging"
            )
            yield self
        finally:
            # restore previous dataset name
            self.dataset_name = current_dataset_name

    def initialize_storage(self, truncate_tables: Iterable[str] = None) -> None:
        # clean up existing files for tables selected for truncating
        if truncate_tables and self.fs_client.isdir(self.dataset_path):
            # get all dirs with table data to delete. the table data are guaranteed to be files in those folders
            # TODO: when we do partitioning it is no longer the case and we may remove folders below instead
            logger.info(f"Will truncate tables {truncate_tables}")
            self.truncate_tables(list(truncate_tables))

        # we mark the storage folder as initialized
        self.fs_client.makedirs(self.dataset_path, exist_ok=True)
        self.fs_client.touch(self.pathlib.join(self.dataset_path, INIT_FILE_NAME))

    def drop_tables(self, *tables: str, delete_schema: bool = True) -> None:
        self.truncate_tables(list(tables))
        if not delete_schema:
            return
        # Delete all stored schemas
        for filename, fileparts in self._iter_stored_schema_files():
            if fileparts[0] == self.schema.name:
                self._delete_file(filename)

    def truncate_tables(self, table_names: List[str]) -> None:
        """Truncate a set of regular tables with given `table_names`"""
        table_dirs = set(self.get_table_dirs(table_names))
        table_prefixes = [self.get_table_prefix(t) for t in table_names]
        for table_dir in table_dirs:
            for table_file in self.list_files_with_prefixes(table_dir, table_prefixes):
                # NOTE: deleting in chunks on s3 does not raise on access denied, file non existing and probably other errors
                # print(f"DEL {table_file}")
                try:
                    self._delete_file(table_file)
                except FileNotFoundError:
                    logger.info(
                        f"Directory or path to truncate tables {table_names} does not exist but"
                        " it should have been created previously!"
                    )

    def _delete_file(self, file_path: str) -> None:
        try:
            # NOTE: must use rm_file to get errors on delete
            self.fs_client.rm_file(file_path)
        except NotImplementedError:
            # not all filesystems implement the above
            self.fs_client.rm(file_path)
            if self.fs_client.exists(file_path):
                raise FileExistsError(file_path)

    def update_stored_schema(
        self,
        only_tables: Iterable[str] = None,
        expected_update: TSchemaTables = None,
    ) -> TSchemaTables:
        # create destination dirs for all tables
        table_names = only_tables or self.schema.tables.keys()
        dirs_to_create = self.get_table_dirs(table_names)
        for tables_name, directory in zip(table_names, dirs_to_create):
            self.fs_client.makedirs(directory, exist_ok=True)
            # we need to mark the folders of the data tables as initialized
            if tables_name in self.schema.dlt_table_names():
                self.fs_client.touch(self.pathlib.join(directory, INIT_FILE_NAME))

        # don't store schema when used as staging
        if not self.config.as_staging:
            self._store_current_schema()

        return expected_update

    def get_table_dir(self, table_name: str) -> str:
        # dlt tables do not respect layout (for now)
        table_prefix = self.get_table_prefix(table_name)
        return self.pathlib.dirname(table_prefix)  # type: ignore[no-any-return]

    def get_table_prefix(self, table_name: str) -> str:
        # dlt tables do not respect layout (for now)
        if table_name.startswith(self.schema._dlt_tables_prefix):
            # dlt tables get layout where each tables is a folder
            # it is crucial to append and keep "/" at the end
            table_prefix = self.pathlib.join(table_name, "")
        else:
            table_prefix = self.table_prefix_layout.format(
                schema_name=self.schema.name, table_name=table_name
            )
        return self.pathlib.join(  # type: ignore[no-any-return]
            self.dataset_path, path_utils.normalize_path_sep(self.pathlib, table_prefix)
        )

    def get_table_dirs(self, table_names: Iterable[str]) -> List[str]:
        """Gets directories where table data is stored."""
        return [self.get_table_dir(t) for t in table_names]

    def list_table_files(self, table_name: str) -> List[str]:
        """gets list of files associated with one table"""
        table_dir = self.get_table_dir(table_name)
        # we need the table prefix so we separate table files if in the same folder
        table_prefix = self.get_table_prefix(table_name)
        return self.list_files_with_prefixes(table_dir, [table_prefix])

    def list_files_with_prefixes(self, table_dir: str, prefixes: List[str]) -> List[str]:
        """returns all files in a directory that match given prefixes"""
        result = []
        # we fallback to our own glob implementation that is tested to return consistent results for
        # filesystems we support. we were not able to use `find` or `walk` because they were selecting
        # files wrongly (on azure walk on path1/path2/ would also select files from path1/path2_v2/ but returning wrong dirs)
        for details in glob_files(self.fs_client, self.make_remote_uri(table_dir), "**"):
            file = details["file_name"]
            filepath = self.pathlib.join(table_dir, details["relative_path"])
            # skip INIT files
            if file == INIT_FILE_NAME:
                continue
            for p in prefixes:
                if filepath.startswith(p):
                    result.append(filepath)
                    break
        return result

    def is_storage_initialized(self) -> bool:
        return self.fs_client.exists(self.pathlib.join(self.dataset_path, INIT_FILE_NAME))  # type: ignore[no-any-return]

    def create_load_job(
        self, table: TTableSchema, file_path: str, load_id: str, restore: bool = False
    ) -> LoadJob:
        # skip the state table, we create a jsonl file in the complete_load step
        # this does not apply to scenarios where we are using filesystem as staging
        # where we want to load the state the regular way
        if table["name"] == self.schema.state_table_name and not self.config.as_staging:
            return FinalizedLoadJob(file_path)
        if table.get("table_format") == "delta":
            import dlt.common.libs.deltalake  # assert dependencies are installed

            # a reference job for a delta table indicates a table chain followup job
            if ReferenceFollowupJob.is_reference_job(file_path):
                return DeltaLoadFilesystemJob(file_path)
            # otherwise just continue
            return FilesystemLoadJobWithFollowup(file_path)

        cls = FilesystemLoadJobWithFollowup if self.config.as_staging else FilesystemLoadJob
        return cls(file_path)

    def make_remote_uri(self, remote_path: str) -> str:
        """Returns uri to the remote filesystem to which copy the file"""
        if self.is_local_filesystem:
            return self.config.make_file_uri(remote_path)
        else:
            return f"{self.config.protocol}://{remote_path}"

    def __enter__(self) -> "FilesystemClient":
        return self

    def __exit__(
        self, exc_type: Type[BaseException], exc_val: BaseException, exc_tb: TracebackType
    ) -> None:
        pass

    def should_load_data_to_staging_dataset(self, table: TTableSchema) -> bool:
        return False

    def should_truncate_table_before_load(self, table: TTableSchema) -> bool:
        return (
            table["write_disposition"] == "replace"
            and not table.get("table_format") == "delta"  # Delta can do a logical replace
        )

    #
    # state stuff
    #

    def _write_to_json_file(self, filepath: str, data: DictStrAny) -> None:
        dirname = self.pathlib.dirname(filepath)
        if not self.fs_client.isdir(dirname):
            return
        self.fs_client.write_text(filepath, json.dumps(data), encoding="utf-8")

    def _to_path_safe_string(self, s: str) -> str:
        """for base64 strings"""
        return base64.b64decode(s).hex() if s else None

    def _list_dlt_table_files(self, table_name: str) -> Iterator[Tuple[str, List[str]]]:
        dirname = self.get_table_dir(table_name)
        if not self.fs_client.exists(self.pathlib.join(dirname, INIT_FILE_NAME)):
            raise DestinationUndefinedEntity({"dir": dirname})
        for filepath in self.list_table_files(table_name):
            filename = os.path.splitext(os.path.basename(filepath))[0]
            fileparts = filename.split(FILENAME_SEPARATOR)
            if len(fileparts) != 3:
                continue
            yield filepath, fileparts

    def _store_load(self, load_id: str) -> None:
        # write entry to load "table"
        # TODO: this is also duplicate across all destinations. DRY this.
        load_data = {
            "load_id": load_id,
            "schema_name": self.schema.name,
            "status": 0,
            "inserted_at": pendulum.now().isoformat(),
            "schema_version_hash": self.schema.version_hash,
        }
        filepath = self.pathlib.join(
            self.dataset_path,
            self.schema.loads_table_name,
            f"{self.schema.name}{FILENAME_SEPARATOR}{load_id}.jsonl",
        )
        self._write_to_json_file(filepath, load_data)

    def complete_load(self, load_id: str) -> None:
        # store current state
        self._store_current_state(load_id)
        self._store_load(load_id)

    #
    # state read/write
    #

    def _get_state_file_name(self, pipeline_name: str, version_hash: str, load_id: str) -> str:
        """gets full path for schema file for a given hash"""
        return self.pathlib.join(  # type: ignore[no-any-return]
            self.get_table_dir(self.schema.state_table_name),
            f"{pipeline_name}{FILENAME_SEPARATOR}{load_id}{FILENAME_SEPARATOR}{self._to_path_safe_string(version_hash)}.jsonl",
        )

    def _store_current_state(self, load_id: str) -> None:
        # don't save the state this way when used as staging
        if self.config.as_staging:
            return

        # get state doc from current pipeline
        pipeline_state_doc = current_load_package()["state"].get("pipeline_state")
        if not pipeline_state_doc:
            return

        # get paths
        pipeline_name = pipeline_state_doc["pipeline_name"]
        hash_path = self._get_state_file_name(
            pipeline_name, self.schema.stored_version_hash, load_id
        )

        # write
        self._write_to_json_file(hash_path, cast(DictStrAny, pipeline_state_doc))

    def get_stored_state(self, pipeline_name: str) -> Optional[StateInfo]:
        # search newest state
        selected_path = None
        newest_load_id = "0"
        for filepath, fileparts in self._list_dlt_table_files(self.schema.state_table_name):
            if fileparts[0] == pipeline_name and fileparts[1] > newest_load_id:
                newest_load_id = fileparts[1]
                selected_path = filepath

        # Load compressed state from destination
        if selected_path:
            state_json: TPipelineStateDoc = json.loads(
                self.fs_client.read_text(selected_path, encoding="utf-8")
            )
            # we had dlt_load_id stored until version 0.5 and since we do not have any version control
            # we always migrate
            if load_id := state_json.pop("dlt_load_id", None):  # type: ignore[typeddict-item]
                state_json["_dlt_load_id"] = load_id
            return StateInfo(**state_json)

        return None

    #
    # Schema read/write
    #

    def _get_schema_file_name(self, version_hash: str, load_id: str) -> str:
        """gets full path for schema file for a given hash"""

        return self.pathlib.join(  # type: ignore[no-any-return]
            self.get_table_dir(self.schema.version_table_name),
            f"{self.schema.name}{FILENAME_SEPARATOR}{load_id}{FILENAME_SEPARATOR}{self._to_path_safe_string(version_hash)}.jsonl",
        )

    def _iter_stored_schema_files(self) -> Iterator[Tuple[str, List[str]]]:
        """Iterator over all stored schema files"""
        for filepath, fileparts in self._list_dlt_table_files(self.schema.version_table_name):
            yield filepath, fileparts

    def _get_stored_schema_by_hash_or_newest(
        self, version_hash: str = None
    ) -> Optional[StorageSchemaInfo]:
        """Get the schema by supplied hash, falls back to getting the newest version matching the existing schema name"""
        version_hash = self._to_path_safe_string(version_hash)
        # find newest schema for pipeline or by version hash
        selected_path = None
        newest_load_id = "0"
        for filepath, fileparts in self._iter_stored_schema_files():
            if (
                not version_hash
                and fileparts[0] == self.schema.name
                and fileparts[1] > newest_load_id
            ):
                newest_load_id = fileparts[1]
                selected_path = filepath
            elif fileparts[2] == version_hash:
                selected_path = filepath
                break

        if selected_path:
            return StorageSchemaInfo(
                **json.loads(self.fs_client.read_text(selected_path, encoding="utf-8"))
            )

        return None

    def _store_current_schema(self) -> None:
        # check if schema with hash exists
        current_hash = self.schema.stored_version_hash
        if self._get_stored_schema_by_hash_or_newest(current_hash):
            return

        # get paths
        schema_id = str(time.precise_time())
        filepath = self._get_schema_file_name(self.schema.stored_version_hash, schema_id)

        # TODO: duplicate of weaviate implementation, should be abstracted out
        version_info = {
            "version_hash": self.schema.stored_version_hash,
            "schema_name": self.schema.name,
            "version": self.schema.version,
            "engine_version": self.schema.ENGINE_VERSION,
            "inserted_at": pendulum.now(),
            "schema": json.dumps(self.schema.to_dict()),
        }

        # we always keep tabs on what the current schema is
        self._write_to_json_file(filepath, version_info)

    def get_stored_schema(self) -> Optional[StorageSchemaInfo]:
        """Retrieves newest schema from destination storage"""
        return self._get_stored_schema_by_hash_or_newest()

    def get_stored_schema_by_hash(self, version_hash: str) -> Optional[StorageSchemaInfo]:
        return self._get_stored_schema_by_hash_or_newest(version_hash)

    def create_table_chain_completed_followup_jobs(
        self,
        table_chain: Sequence[TTableSchema],
        completed_table_chain_jobs: Optional[Sequence[LoadJobInfo]] = None,
    ) -> List[FollowupJob]:
        assert completed_table_chain_jobs is not None
        jobs = super().create_table_chain_completed_followup_jobs(
            table_chain, completed_table_chain_jobs
        )
<<<<<<< HEAD
        table_format = table_chain[0].get("table_format")
        if table_format == "delta":
            delta_jobs = [
                DeltaLoadFilesystemJob(
                    self, table, get_table_jobs(completed_table_chain_jobs, table["name"])
                )
                for table in table_chain
            ]
            jobs.extend(delta_jobs)

        return jobs

    def iter_df(
        self,
        *,
        table: str = None,
        batch_size: int = 1000,
        sql: str = None,
        prepare_tables: List[str] = None,
    ) -> Generator[DataFrame, None, None]:
        """Provide dataframes via duckdb"""
        import duckdb
        from duckdb import InvalidInputException

        if table:
            prepare_tables = [table]
            if sql:
                raise Exception("You must either provide the table argument or a sql expression")
            sql = f"SELECT * FROM {table}"
        elif not prepare_tables or not sql:
            raise Exception(
                "You must either provide a table argument or sql and prepare table arguments to"
                " access this dataset"
            )

        # create in memory table, for now we read all available files
        db = duckdb.connect(":memory:")
        db.register_filesystem(self.fs_client)

        # create all tables in duck instance
        for ptable in prepare_tables:
            files = self.list_table_files(ptable)
            # discover tables files
            file_type = os.path.splitext(files[0])[1][1:]
            if file_type == "jsonl":
                read_command = "read_json"
            elif file_type == "parquet":
                read_command = "re ad_parquet"
            else:
                raise AssertionError(f"Unknown filetype {file_type} for table {ptable}")

            # create table
            protocol = "" if self.is_local_filesystem else f"{self.config.protocol}://"
            files_string = ",".join([f"'{protocol}{f}'" for f in files])
            create_table_sql_base = (
                f"CREATE TABLE {ptable} AS SELECT * FROM {read_command}([{files_string}])"
            )
            create_table_sql_gzipped = (
                f"CREATE TABLE {ptable} AS SELECT * FROM {read_command}([{files_string}],"
                " compression = 'gzip')"
            )
            try:
                db.sql(create_table_sql_base)
            except InvalidInputException:
                # try to load gzipped files
                db.sql(create_table_sql_gzipped)

        # yield in batches
        offset = 0
        while True:
            df = db.sql(sql + f" OFFSET {offset} LIMIT {batch_size}").df()
            if len(df.index) == 0:
                break
            yield df
            offset += batch_size

    def iter_arrow(
        self,
        *,
        table: str = None,
        batch_size: int = 1000,
        sql: str = None,
        prepare_tables: List[str] = None,
    ) -> Generator[ArrowTable, None, None]:
        """Default implementation converts df to arrow"""

        # TODO: duckdb supports iterating in batches natively..
        for df in self.iter_df(
            sql=sql, table=table, batch_size=batch_size, prepare_tables=prepare_tables
        ):
            yield ArrowTable.from_pandas(df)
=======
        if table_chain[0].get("table_format") == "delta":
            for table in table_chain:
                table_job_paths = [
                    job.file_path
                    for job in completed_table_chain_jobs
                    if job.job_file_info.table_name == table["name"]
                ]
                file_name = FileStorage.get_file_name_from_file_path(table_job_paths[0])
                jobs.append(ReferenceFollowupJob(file_name, table_job_paths))
        return jobs
>>>>>>> 7a33196a
<|MERGE_RESOLUTION|>--- conflicted
+++ resolved
@@ -45,15 +45,11 @@
     LoadJob,
 )
 from dlt.common.destination.exceptions import DestinationUndefinedEntity
-<<<<<<< HEAD
 from dlt.destinations.typing import DataFrame, ArrowTable
-from dlt.destinations.job_impl import EmptyLoadJob, NewReferenceJob
-=======
 from dlt.destinations.job_impl import (
     ReferenceFollowupJob,
     FinalizedLoadJob,
 )
->>>>>>> 7a33196a
 from dlt.destinations.impl.filesystem.configuration import FilesystemDestinationClientConfiguration
 from dlt.destinations import path_utils
 from dlt.destinations.fs_client import FSClientBase
@@ -596,17 +592,15 @@
         jobs = super().create_table_chain_completed_followup_jobs(
             table_chain, completed_table_chain_jobs
         )
-<<<<<<< HEAD
-        table_format = table_chain[0].get("table_format")
-        if table_format == "delta":
-            delta_jobs = [
-                DeltaLoadFilesystemJob(
-                    self, table, get_table_jobs(completed_table_chain_jobs, table["name"])
-                )
-                for table in table_chain
-            ]
-            jobs.extend(delta_jobs)
-
+        if table_chain[0].get("table_format") == "delta":
+            for table in table_chain:
+                table_job_paths = [
+                    job.file_path
+                    for job in completed_table_chain_jobs
+                    if job.job_file_info.table_name == table["name"]
+                ]
+                file_name = FileStorage.get_file_name_from_file_path(table_job_paths[0])
+                jobs.append(ReferenceFollowupJob(file_name, table_job_paths))
         return jobs
 
     def iter_df(
@@ -687,16 +681,4 @@
         for df in self.iter_df(
             sql=sql, table=table, batch_size=batch_size, prepare_tables=prepare_tables
         ):
-            yield ArrowTable.from_pandas(df)
-=======
-        if table_chain[0].get("table_format") == "delta":
-            for table in table_chain:
-                table_job_paths = [
-                    job.file_path
-                    for job in completed_table_chain_jobs
-                    if job.job_file_info.table_name == table["name"]
-                ]
-                file_name = FileStorage.get_file_name_from_file_path(table_job_paths[0])
-                jobs.append(ReferenceFollowupJob(file_name, table_job_paths))
-        return jobs
->>>>>>> 7a33196a
+            yield ArrowTable.from_pandas(df)