from urllib.parse import urlparse

from typing import Final, Type, Optional, Any, TYPE_CHECKING

from dlt.common.configuration import configspec, resolve_type
from dlt.common.destination.reference import (
    CredentialsConfiguration,
    DestinationClientStagingConfiguration,
)
from dlt.common.storages import FilesystemConfiguration


@configspec
<<<<<<< HEAD
class FilesystemDestinationClientConfiguration(FilesystemConfiguration, DestinationClientStagingConfiguration): # type: ignore[misc]
    destination_type: Final[str]  = "filesystem"  # type: ignore
=======
class FilesystemDestinationClientConfiguration(FilesystemConfiguration, DestinationClientStagingConfiguration):  # type: ignore[misc]
    destination_name: Final[str] = "filesystem"  # type: ignore
>>>>>>> 3d35f9ba

    @resolve_type("credentials")
    def resolve_credentials_type(self) -> Type[CredentialsConfiguration]:
        # use known credentials or empty credentials for unknown protocol
        return self.PROTOCOL_CREDENTIALS.get(self.protocol) or Optional[CredentialsConfiguration]  # type: ignore[return-value]

    if TYPE_CHECKING:

        def __init__(
            self,
            *,
            credentials: Optional[Any] = None,
            name: str = None,
            environment: str = None,
            dataset_name: str = None,
            default_schema_name: Optional[str] = None,
            bucket_url: str = None,
        ) -> None: ...<|MERGE_RESOLUTION|>--- conflicted
+++ resolved
@@ -11,13 +11,8 @@
 
 
 @configspec
-<<<<<<< HEAD
-class FilesystemDestinationClientConfiguration(FilesystemConfiguration, DestinationClientStagingConfiguration): # type: ignore[misc]
-    destination_type: Final[str]  = "filesystem"  # type: ignore
-=======
 class FilesystemDestinationClientConfiguration(FilesystemConfiguration, DestinationClientStagingConfiguration):  # type: ignore[misc]
-    destination_name: Final[str] = "filesystem"  # type: ignore
->>>>>>> 3d35f9ba
+    destination_type: Final[str] = "filesystem"  # type: ignore
 
     @resolve_type("credentials")
     def resolve_credentials_type(self) -> Type[CredentialsConfiguration]:
