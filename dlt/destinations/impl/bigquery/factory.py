--- conflicted
+++ resolved
@@ -29,14 +29,6 @@
         location: t.Optional[str] = None,
         **kwargs: t.Any,
     ) -> None:
-<<<<<<< HEAD
         super().__init__(
-            credentials=credentials,
-            name=name,
-            environment=environment,
-            location=location,
-            **kwargs
-        )
-=======
-        super().__init__(credentials=credentials, location=location, **kwargs)
->>>>>>> 3d35f9ba
+            credentials=credentials, name=name, environment=environment, location=location, **kwargs
+        )