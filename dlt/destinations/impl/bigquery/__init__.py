--- conflicted
+++ resolved
@@ -1,11 +1,4 @@
-<<<<<<< HEAD
-from dlt.common.data_writers.escape import escape_hive_identifier
-=======
-from dlt.common.data_writers.escape import (
-    escape_bigquery_identifier,
-    format_bigquery_datetime_literal,
-)
->>>>>>> 5b9c7156
+from dlt.common.data_writers.escape import escape_hive_identifier, format_bigquery_datetime_literal
 from dlt.common.destination import DestinationCapabilitiesContext
 from dlt.common.arithmetics import DEFAULT_NUMERIC_PRECISION, DEFAULT_NUMERIC_SCALE
 
@@ -16,19 +9,14 @@
     caps.supported_loader_file_formats = ["jsonl", "parquet"]
     caps.preferred_staging_file_format = "parquet"
     caps.supported_staging_file_formats = ["parquet", "jsonl"]
-<<<<<<< HEAD
     caps.escape_identifier = escape_hive_identifier
     caps.escape_literal = None
     caps.has_case_sensitive_identifiers = (
         True  # there are case insensitive identifiers but dlt does not use them
     )
-=======
     # BQ limit is 4GB but leave a large headroom since buffered writer does not preemptively check size
     caps.recommended_file_size = int(1024 * 1024 * 1024)
-    caps.escape_identifier = escape_bigquery_identifier
-    caps.escape_literal = None
     caps.format_datetime_literal = format_bigquery_datetime_literal
->>>>>>> 5b9c7156
     caps.decimal_precision = (DEFAULT_NUMERIC_PRECISION, DEFAULT_NUMERIC_SCALE)
     caps.wei_precision = (76, 38)
     caps.max_identifier_length = 1024
