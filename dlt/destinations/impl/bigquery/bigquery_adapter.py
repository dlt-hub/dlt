from dataclasses import dataclass
from typing import Any, Dict, List, Literal, Optional, Protocol, Sequence, TypeVar, Union, get_args

from dateutil import parser
from sqlglot import exp

from dlt.common.destination import PreparedTableSchema
from dlt.common.pendulum import timezone
from dlt.common.schema.typing import TTableSchemaColumns
from dlt.common.typing import TColumnNames
from dlt.destinations.impl.bigquery.bigquery_partition_specs import (
    BigQueryDateColumnPartition,
    BigQueryDatetimeTruncPartition,
    BigQueryDateTruncPartition,
    BigQueryIngestionTimePartition,
    BigQueryPartitionSpec,
    BigQueryRangeBucketPartition,
    BigQueryTimestampOrDateTimePartition,
    BigQueryTimestampTruncIngestionPartition,
    BigQueryTimestampTruncPartition,
)
from dlt.destinations.utils import get_resource_for_adapter
from dlt.extract import DltResource
from dlt.extract.items import TTableHintTemplate

PARTITION_HINT: Literal["x-bigquery-partition"] = "x-bigquery-partition"
CLUSTER_HINT: Literal["x-bigquery-cluster"] = "x-bigquery-cluster"
ROUND_HALF_AWAY_FROM_ZERO_HINT: Literal["x-bigquery-round-half-away-from-zero"] = (
    "x-bigquery-round-half-away-from-zero"
)
ROUND_HALF_EVEN_HINT: Literal["x-bigquery-round-half-even"] = "x-bigquery-round-half-even"
TABLE_EXPIRATION_HINT: Literal["x-bigquery-table-expiration"] = "x-bigquery-table-expiration"
TABLE_DESCRIPTION_HINT: Literal["x-bigquery-table-description"] = "x-bigquery-table-description"
AUTODETECT_SCHEMA_HINT: Literal["x-bigquery-autodetect-schema"] = "x-bigquery-autodetect-schema"
PARTITION_EXPIRATION_DAYS_HINT: Literal["x-bigquery-partition-expiration-days"] = (
    "x-bigquery-partition-expiration-days"
)
CLUSTER_COLUMNS_HINT: Literal["x-bigquery-cluster-columns"] = "x-bigquery-cluster-columns"

T = TypeVar("T")


class PartitionRenderer(Protocol[T]):
    @staticmethod
    def render_sql(partitions: List[T]) -> str: ...


class BigQueryPartitionRenderer(PartitionRenderer[BigQueryPartitionSpec]):
    """BigQuery partition expression generator and renderer using sqlglot."""

    _DISPATCH = {
        BigQueryRangeBucketPartition: (
            lambda partition: BigQueryPartitionRenderer._render_range_bucket_expr(partition)
        ),
        BigQueryDateTruncPartition: (
            lambda partition: BigQueryPartitionRenderer._render_date_trunc_expr(partition)
        ),
        BigQueryIngestionTimePartition: (
            lambda partition: BigQueryPartitionRenderer._render_ingestion_time_expr(partition)
        ),
        BigQueryDateColumnPartition: (
            lambda partition: BigQueryPartitionRenderer._render_date_column_expr(partition)
        ),
        BigQueryTimestampOrDateTimePartition: (
            lambda partition: BigQueryPartitionRenderer._render_timestamp_or_datetime_expr(
                partition
            )
        ),
        BigQueryDatetimeTruncPartition: (
            lambda partition: BigQueryPartitionRenderer._render_datetime_trunc_expr(partition)
        ),
        BigQueryTimestampTruncPartition: (
            lambda partition: BigQueryPartitionRenderer._render_timestamp_trunc_expr(partition)
        ),
        BigQueryTimestampTruncIngestionPartition: (
            lambda partition: BigQueryPartitionRenderer._render_timestamp_trunc_ingestion_expr(
                partition
            )
        ),
    }

    @staticmethod
    def render_sql(partitions: List[BigQueryPartitionSpec]) -> str:
        """
        Returns the full PARTITION BY clause for BigQuery, e.g.:
        PARTITION BY RANGE_BUCKET(...) or PARTITION BY DATE_TRUNC(...)
        """
        if len(partitions) != 1:
            raise ValueError("BigQuery only supports partitioning by a single column.")
        partition = partitions[0]
        handler = BigQueryPartitionRenderer._DISPATCH.get(type(partition))
        if not handler:
            raise NotImplementedError(f"Unknown partition type: {type(partition)}")
        expr_sql = handler(partition)
        return f"PARTITION BY {expr_sql}"

    @staticmethod
    def _render_ingestion_time_expr(partition: "BigQueryIngestionTimePartition") -> str:
        return "_PARTITIONDATE"

    @staticmethod
    def _render_date_column_expr(partition: "BigQueryDateColumnPartition") -> str:
        return partition.column_name

    @staticmethod
    def _render_timestamp_or_datetime_expr(
        partition: "BigQueryTimestampOrDateTimePartition",
    ) -> str:
        expr = exp.Anonymous(
            this="DATE",
            expressions=[exp.to_identifier(partition.column_name)],
        )
        return expr.sql(dialect="bigquery")

    @staticmethod
    def _render_datetime_trunc_expr(partition: "BigQueryDatetimeTruncPartition") -> str:
        expr = exp.Anonymous(
            this="DATETIME_TRUNC",
            expressions=[
                exp.to_identifier(partition.column_name),
                exp.Literal.string(partition.granularity),
            ],
        )
        return expr.sql(dialect="bigquery")

    @staticmethod
    def _render_timestamp_trunc_expr(partition: "BigQueryTimestampTruncPartition") -> str:
        expr = exp.Anonymous(
            this="TIMESTAMP_TRUNC",
            expressions=[
                exp.to_identifier(partition.column_name),
                exp.Literal.string(partition.granularity),
            ],
        )
        return expr.sql(dialect="bigquery")

    @staticmethod
    def _render_timestamp_trunc_ingestion_expr(
        partition: "BigQueryTimestampTruncIngestionPartition",
    ) -> str:
        expr = exp.Anonymous(
            this="TIMESTAMP_TRUNC",
            expressions=[
                exp.to_identifier("_PARTITIONTIME"),
                exp.Literal.string(partition.granularity),
            ],
        )
        return expr.sql(dialect="bigquery")

    @staticmethod
    def _render_range_bucket_expr(partition: BigQueryRangeBucketPartition) -> str:
        expr = exp.Anonymous(
            this="RANGE_BUCKET",
            expressions=[
                exp.to_identifier(partition.column_name),
                exp.Anonymous(
                    this="GENERATE_ARRAY",
                    expressions=[
                        exp.Literal.number(partition.start),
                        exp.Literal.number(partition.end),
                        exp.Literal.number(partition.interval),
                    ],
                ),
            ],
        )
        return expr.sql(dialect="bigquery")

    @staticmethod
    def _render_date_trunc_expr(partition: BigQueryDateTruncPartition) -> str:
        expr = exp.Anonymous(
            this="DATE_TRUNC",
            expressions=[
                exp.to_identifier(partition.column_name),
                exp.Literal.string(partition.granularity),
            ],
        )
        return expr.sql(dialect="bigquery")


class PartitionTransformation:
    template: str
    """Template string of the transformation including column name placeholder. E.g. `RANGE_BUCKET({column_name}, GENERATE_ARRAY(0, 1000000, 10000))`"""
    column_name: str
    """Column name to apply the transformation to"""

    def __init__(self, template: str, column_name: str) -> None:
        self.template = template
        self.column_name = column_name


class bigquery_partition:
    """Helper class to generate BigQuery partition transformations."""

    @staticmethod
    def range_bucket(
        column_name: str,
        start: int,
        end: int,
        interval: int = 1,
    ) -> PartitionTransformation:
        """Partition by an integer column with the specified range, where:

        Args:
            column_name: The column to partition by
            start: The start of range partitioning (inclusive)
            end: The end of the range partitioning (exclusive)
            interval: The width of each range within the partition (default: 1)

        Returns:
            A PartitionTransformation object for integer range partitioning
        """

        template = f"RANGE_BUCKET({{column_name}}, GENERATE_ARRAY({start}, {end}, {interval}))"

        return PartitionTransformation(template, column_name)


def bigquery_adapter(
    data: Any,
    partition: Union[TColumnNames, PartitionTransformation, BigQueryPartitionSpec] = None,
    cluster: TColumnNames = None,
    round_half_away_from_zero: TColumnNames = None,
    round_half_even: TColumnNames = None,
    table_description: Optional[str] = None,
    table_expiration_datetime: Optional[str] = None,
    insert_api: Optional[Literal["streaming", "default"]] = None,
    autodetect_schema: Optional[bool] = None,
    partition_expiration_days: Optional[int] = None,
) -> DltResource:
    """
    Prepares data for loading into BigQuery.

    This function takes data, which can be raw or already wrapped in a DltResource object,
    and prepares it for BigQuery by optionally specifying partitioning, clustering, table description and
    table expiration settings.

    Args:
        data (Any): The data to be transformed.
            This can be raw data or an instance of DltResource.
            If raw data is provided, the function will wrap it into a `DltResource` object.
        partition (Union[TColumnNames, PartitionTransformation], optional): The column to partition the BigQuery table by.
            This can be a string representing a single column name for simple partitioning,
            or a PartitionTransformation object for advanced partitioning.
            Use the bigquery_partition helper class to create transformation objects.
        cluster (TColumnNames, optional): A column name or list of column names to cluster the BigQuery table by.
        round_half_away_from_zero (TColumnNames, optional): Determines how values in the column are rounded when written to the table.
            This mode rounds halfway cases away from zero.
            The columns specified must be mutually exclusive from `round_half_even`.
            See https://cloud.google.com/bigquery/docs/schemas#rounding_mode for more information.
        round_half_even (TColumnNames, optional): Determines how values in the column are rounded when written to the table.
            This mode rounds halfway cases towards the nearest even digit.
            The columns specified must be mutually exclusive from `round_half_away_from_zero`.
            See https://cloud.google.com/bigquery/docs/schemas#rounding_mode for more information.
        table_description (str, optional): A description for the BigQuery table.
        table_expiration_datetime (str, optional): String representing the datetime when the BigQuery table expires.
            This is always interpreted as UTC, BigQuery's default.
        insert_api (Optional[Literal["streaming", "default"]]): The API to use for inserting data into BigQuery.
            If "default" is chosen, the original SQL query mechanism is used.
            If "streaming" is chosen, the streaming API (https://cloud.google.com/bigquery/docs/streaming-data-into-bigquery)
            is used.
            NOTE: due to BigQuery features, streaming insert is only available for `append` write_disposition.
        autodetect_schema (bool, optional): If set to True, BigQuery schema autodetection will be used to create data tables. This
            allows to create structured types from nested data.
        partition_expiration_days (int, optional): For date/time based partitions it tells when partition is expired and removed.
            Partitions are expired based on a partitioned column value. (https://cloud.google.com/bigquery/docs/managing-partitioned-tables#partition-expiration)

    Returns:
        A `DltResource` object that is ready to be loaded into BigQuery.

    Raises:
        ValueError: If any hint is invalid or none are specified.

    Examples:
        >>> data = [{"name": "Marcel", "description": "Raccoon Engineer", "date_hired": 1700784000}]
        >>> bigquery_adapter(data, partition="date_hired", table_expiration_datetime="2024-01-30", table_description="Employee Data")
        [DltResource with hints applied]
    """
    resource = get_resource_for_adapter(data)

    additional_table_hints: Dict[str, TTableHintTemplate[Any]] = {}
    column_hints: TTableSchemaColumns = {}

    if partition:
<<<<<<< HEAD
=======
        if not (isinstance(partition, str) or isinstance(partition, PartitionTransformation)):
            raise ValueError(
                "`partition` must be a single column name as a `str` or a"
                " `PartitionTransformation`."
            )

>>>>>>> c0eaf81d
        # Can only have one partition column.
        for column in resource.columns.values():  # type: ignore[union-attr]
            column.pop(PARTITION_HINT, None)  # type: ignore[typeddict-item]

        if isinstance(partition, get_args(BigQueryPartitionSpec)):
            # Store the spec object directly as the table hint
            additional_table_hints[PARTITION_HINT] = partition
        elif isinstance(partition, str):
            column_hints[partition] = {"name": partition, PARTITION_HINT: True}  # type: ignore[typeddict-unknown-key]
        elif isinstance(partition, PartitionTransformation):
            partition_hint: Dict[str, str] = {}
            partition_hint[partition.column_name] = partition.template
            additional_table_hints[PARTITION_HINT] = partition_hint
        else:
            raise ValueError(
                "`partition` must be a single column name as a string, PartitionTransformation, or"
                " BigQueryPartitionSpec."
            )

    if cluster:
        if isinstance(cluster, str):
            cluster = [cluster]
        if not isinstance(cluster, list):
            raise ValueError(
                "`cluster` must be a list of column names or a single column name as a string."
            )
        for column_name in cluster:
            column_hints[column_name] = {"name": column_name, CLUSTER_HINT: True}  # type: ignore[typeddict-unknown-key]
        additional_table_hints[CLUSTER_COLUMNS_HINT] = cluster

    # Implementing rounding logic flags
    if round_half_away_from_zero:
        if isinstance(round_half_away_from_zero, str):
            round_half_away_from_zero = [round_half_away_from_zero]
        if not isinstance(round_half_away_from_zero, list):
            raise ValueError(
                "`round_half_away_from_zero` must be a list of column names or a single column"
                " name."
            )
        for column_name in round_half_away_from_zero:
            column_hints[column_name] = {"name": column_name, ROUND_HALF_AWAY_FROM_ZERO_HINT: True}  # type: ignore[typeddict-unknown-key]

    if round_half_even:
        if isinstance(round_half_even, str):
            round_half_even = [round_half_even]
        if not isinstance(round_half_even, list):
            raise ValueError(
                "`round_half_even` must be a list of column names or a single column name."
            )
        for column_name in round_half_even:
            column_hints[column_name] = {"name": column_name, ROUND_HALF_EVEN_HINT: True}  # type: ignore[typeddict-unknown-key]

    if round_half_away_from_zero and round_half_even:
        if intersection_columns := set(round_half_away_from_zero).intersection(
            set(round_half_even)
        ):
            raise ValueError(
                f"Columns `{intersection_columns}` are present in both `round_half_away_from_zero`"
                " and `round_half_even` which is not allowed. They must be mutually exclusive."
            )

    if table_description:
        if not isinstance(table_description, str):
            raise ValueError(
                "`table_description` must be string representing BigQuery table description."
            )
        additional_table_hints[TABLE_DESCRIPTION_HINT] = table_description

    if autodetect_schema:
        additional_table_hints[AUTODETECT_SCHEMA_HINT] = autodetect_schema

    if table_expiration_datetime:
        if not isinstance(table_expiration_datetime, str):
            raise ValueError(
                "`table_expiration_datetime` must be string representing the datetime when the"
                " BigQuery table will be deleted."
            )
        try:
            parsed_table_expiration_datetime = parser.parse(table_expiration_datetime).replace(
                tzinfo=timezone.utc
            )
            additional_table_hints[TABLE_EXPIRATION_HINT] = parsed_table_expiration_datetime
        except ValueError as e:
            raise ValueError(
                f"`table_expiration_datetime={table_expiration_datetime}` could not be parsed!"
            ) from e

    if partition_expiration_days is not None:
        assert isinstance(
            partition_expiration_days, int
        ), "partition_expiration_days must be an integer (days)"
        additional_table_hints[PARTITION_EXPIRATION_DAYS_HINT] = partition_expiration_days

    if insert_api is not None:
        if insert_api == "streaming" and data.write_disposition != "append":
            raise ValueError(
                "BigQuery streaming insert only accepts `write_disposition='append'`. "
                f"Received `write_disposition={data.write_disposition}`."
            )
        additional_table_hints["x-insert-api"] = insert_api

    if column_hints or additional_table_hints:
        resource.apply_hints(columns=column_hints, additional_table_hints=additional_table_hints)
    else:
        raise ValueError(
            "AT LEAST one of `partition`, `cluster`, `round_half_away_from_zero`,"
            " `round_half_even`, `table_description` or `table_expiration_datetime` must be"
            " specified."
        )
    return resource


def should_autodetect_schema(table: PreparedTableSchema) -> bool:
    """Tells if schema should be auto detected for a given prepared `table`"""
    return table.get(AUTODETECT_SCHEMA_HINT, False)  # type: ignore[return-value]<|MERGE_RESOLUTION|>--- conflicted
+++ resolved
@@ -281,15 +281,6 @@
     column_hints: TTableSchemaColumns = {}
 
     if partition:
-<<<<<<< HEAD
-=======
-        if not (isinstance(partition, str) or isinstance(partition, PartitionTransformation)):
-            raise ValueError(
-                "`partition` must be a single column name as a `str` or a"
-                " `PartitionTransformation`."
-            )
-
->>>>>>> c0eaf81d
         # Can only have one partition column.
         for column in resource.columns.values():  # type: ignore[union-attr]
             column.pop(PARTITION_HINT, None)  # type: ignore[typeddict-item]
