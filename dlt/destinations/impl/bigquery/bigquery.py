--- conflicted
+++ resolved
@@ -252,17 +252,10 @@
             elif (c := partition_list[0])["data_type"] == "date":
                 sql[0] = f"{sql[0]}\nPARTITION BY {self.capabilities.escape_identifier(c['name'])}"
             elif (c := partition_list[0])["data_type"] == "timestamp":
-<<<<<<< HEAD
-                sql[0] = (
-                    f"{sql[0]}\nPARTITION BY DATE({self.capabilities.escape_identifier(c['name'])})"
-                )
-            # Automatic partitioning of an INT64 type requires us to be prescriptive – we treat the column as a UNIX timestamp.
-=======
                 sql[
                     0
                 ] = f"{sql[0]}\nPARTITION BY DATE({self.capabilities.escape_identifier(c['name'])})"
             # Automatic partitioning of an INT64 type requires us to be prescriptive - we treat the column as a UNIX timestamp.
->>>>>>> d2dd9517
             # This is due to the bounds requirement of GENERATE_ARRAY function for partitioning.
             # The 10,000 partitions limit makes it infeasible to cover the entire `bigint` range.
             # The array bounds, with daily partitions (86400 seconds in a day), are somewhat arbitrarily chosen.
