import functools
import os
from pathlib import Path
from typing import Any, ClassVar, Dict, List, Optional, Sequence, Tuple, Type, cast

import google.cloud.bigquery as bigquery  # noqa: I250
from google.api_core import exceptions as api_core_exceptions
from google.cloud import exceptions as gcp_exceptions
from google.api_core import retry
from google.cloud.bigquery.retry import _RETRYABLE_REASONS

from dlt.common import logger
from dlt.common.json import json
from dlt.common.destination import DestinationCapabilitiesContext
from dlt.common.destination.reference import (
    FollowupJob,
    NewLoadJob,
    TLoadJobState,
    LoadJob,
    SupportsStagingDestination,
)
from dlt.common.schema import TColumnSchema, Schema, TTableSchemaColumns
from dlt.common.schema.exceptions import UnknownTableException
from dlt.common.schema.typing import TTableSchema, TColumnType, TTableFormat
from dlt.common.schema.utils import get_inherited_table_hint
from dlt.common.schema.utils import table_schema_has_type
from dlt.common.storages.file_storage import FileStorage
from dlt.common.typing import DictStrAny
from dlt.destinations.job_impl import DestinationJsonlLoadJob, DestinationParquetLoadJob
from dlt.destinations.sql_client import SqlClientBase
from dlt.destinations.exceptions import (
    DestinationSchemaWillNotUpdate,
    DestinationTerminalException,
    DestinationTransientException,
    LoadJobNotExistsException,
    LoadJobTerminalException,
)
from dlt.destinations.impl.bigquery import capabilities
from dlt.destinations.impl.bigquery.bigquery_adapter import (
    PARTITION_HINT,
    CLUSTER_HINT,
    TABLE_DESCRIPTION_HINT,
    ROUND_HALF_EVEN_HINT,
    ROUND_HALF_AWAY_FROM_ZERO_HINT,
    TABLE_EXPIRATION_HINT,
)
from dlt.destinations.impl.bigquery.configuration import BigQueryClientConfiguration
from dlt.destinations.impl.bigquery.sql_client import BigQuerySqlClient, BQ_TERMINAL_REASONS
from dlt.destinations.job_client_impl import SqlJobClientWithStaging
from dlt.destinations.job_impl import NewReferenceJob
from dlt.destinations.sql_jobs import SqlMergeJob
from dlt.destinations.type_mapping import TypeMapper
<<<<<<< HEAD
from dlt.destinations.utils import parse_db_data_type_str_with_precision
=======
from dlt.pipeline.current import destination_state
>>>>>>> 5b9c7156


class BigQueryTypeMapper(TypeMapper):
    sct_to_unbound_dbt = {
        "complex": "JSON",
        "text": "STRING",
        "double": "FLOAT64",
        "bool": "BOOL",
        "date": "DATE",
        "timestamp": "TIMESTAMP",
        "bigint": "INT64",
        "binary": "BYTES",
        "wei": "BIGNUMERIC",  # non-parametrized should hold wei values
        "time": "TIME",
    }

    sct_to_dbt = {
        "text": "STRING(%i)",
        "binary": "BYTES(%i)",
    }

    dbt_to_sct = {
        "STRING": "text",
        "FLOAT64": "double",
        "BOOL": "bool",
        "DATE": "date",
        "TIMESTAMP": "timestamp",
        "INT64": "bigint",
        "BYTES": "binary",
        "NUMERIC": "decimal",
        "BIGNUMERIC": "decimal",
        "JSON": "complex",
        "TIME": "time",
    }

    def to_db_decimal_type(self, precision: Optional[int], scale: Optional[int]) -> str:
        # Use BigQuery's BIGNUMERIC for large precision decimals
        precision, scale = self.decimal_precision(precision, scale)
        if precision > 38 or scale > 9:
            return "BIGNUMERIC(%i,%i)" % (precision, scale)
        return "NUMERIC(%i,%i)" % (precision, scale)

    # noinspection PyTypeChecker,PydanticTypeChecker
    def from_db_type(
        self, db_type: str, precision: Optional[int], scale: Optional[int]
    ) -> TColumnType:
        # precision is present in the type name
        if db_type == "BIGNUMERIC":
            return dict(data_type="wei")
        return super().from_db_type(*parse_db_data_type_str_with_precision(db_type))


class BigQueryLoadJob(LoadJob, FollowupJob):
    def __init__(
        self,
        file_name: str,
        bq_load_job: bigquery.LoadJob,
        http_timeout: float,
        retry_deadline: float,
    ) -> None:
        self.bq_load_job = bq_load_job
        self.default_retry = bigquery.DEFAULT_RETRY.with_deadline(retry_deadline)
        self.http_timeout = http_timeout
        super().__init__(file_name)

    def state(self) -> TLoadJobState:
        if not self.bq_load_job.done(retry=self.default_retry, timeout=self.http_timeout):
            return "running"
        if self.bq_load_job.output_rows is not None and self.bq_load_job.error_result is None:
            return "completed"
        reason = self.bq_load_job.error_result.get("reason")
        if reason in BQ_TERMINAL_REASONS:
            # the job permanently failed for the reason above
            return "failed"
        elif reason in ["internalError"]:
            logger.warning(
                f"Got reason {reason} for job {self.file_name}, job considered still"
                f" running. ({self.bq_load_job.error_result})"
            )
            # the status of the job couldn't be obtained, job still running.
            return "running"
        else:
            # retry on all other reasons, including `backendError` which requires retry when the job is done.
            return "retry"

    def bigquery_job_id(self) -> str:
        return BigQueryLoadJob.get_job_id_from_file_path(super().file_name())

    def exception(self) -> str:
        exception: str = json.dumps(
            {
                "error_result": self.bq_load_job.error_result,
                "errors": self.bq_load_job.errors,
                "job_start": self.bq_load_job.started,
                "job_end": self.bq_load_job.ended,
                "job_id": self.bq_load_job.job_id,
            }
        )
        return exception

    @staticmethod
    def get_job_id_from_file_path(file_path: str) -> str:
        return Path(file_path).name.replace(".", "_")


class BigQueryMergeJob(SqlMergeJob):
    @classmethod
    def gen_key_table_clauses(
        cls,
        root_table_name: str,
        staging_root_table_name: str,
        key_clauses: Sequence[str],
        for_delete: bool,
    ) -> List[str]:
        sql: List[str] = [
            f"FROM {root_table_name} AS d WHERE EXISTS (SELECT 1 FROM {staging_root_table_name} AS"
            f" s WHERE {clause.format(d='d', s='s')})"
            for clause in key_clauses
        ]
        return sql


class BigQueryClient(SqlJobClientWithStaging, SupportsStagingDestination):
    capabilities: ClassVar[DestinationCapabilitiesContext] = capabilities()

    def __init__(self, schema: Schema, config: BigQueryClientConfiguration) -> None:
        sql_client = BigQuerySqlClient(
            config.normalize_dataset_name(schema),
            config.credentials,
            config.get_location(),
            config.http_timeout,
            config.retry_deadline,
        )
        super().__init__(schema, config, sql_client)
        self.config: BigQueryClientConfiguration = config
        self.sql_client: BigQuerySqlClient = sql_client  # type: ignore
        self.type_mapper = BigQueryTypeMapper(self.capabilities)

    def _create_merge_followup_jobs(self, table_chain: Sequence[TTableSchema]) -> List[NewLoadJob]:
        return [BigQueryMergeJob.from_table_chain(table_chain, self.sql_client)]

    def restore_file_load(self, file_path: str) -> LoadJob:
        """Returns a completed SqlLoadJob or restored BigQueryLoadJob

        See base class for details on SqlLoadJob.
        BigQueryLoadJob is restored with a job ID derived from `file_path`.

        Args:
            file_path (str): a path to a job file.

        Returns:
            LoadJob: completed SqlLoadJob or restored BigQueryLoadJob
        """
        job = super().restore_file_load(file_path)
        if not job:
            try:
                job = BigQueryLoadJob(
                    FileStorage.get_file_name_from_file_path(file_path),
                    self._retrieve_load_job(file_path),
                    self.config.http_timeout,
                    self.config.retry_deadline,
                )
            except api_core_exceptions.GoogleAPICallError as gace:
                reason = BigQuerySqlClient._get_reason_from_errors(gace)
                if reason == "notFound":
                    raise LoadJobNotExistsException(file_path) from gace
                elif reason in BQ_TERMINAL_REASONS:
                    raise LoadJobTerminalException(
                        file_path, f"The server reason was: {reason}"
                    ) from gace
                else:
                    raise DestinationTransientException(gace) from gace
        return job

    def start_file_load(self, table: TTableSchema, file_path: str, load_id: str) -> LoadJob:
        job = super().start_file_load(table, file_path, load_id)

        if not job:
            insert_api = table.get("x-insert-api", "default")
            try:
                if insert_api == "streaming":
                    if table["write_disposition"] != "append":
                        raise DestinationTerminalException(
                            "BigQuery streaming insert can only be used with `append`"
                            " write_disposition, while the given resource has"
                            f" `{table['write_disposition']}`."
                        )
                    if file_path.endswith(".jsonl"):
                        job_cls = DestinationJsonlLoadJob
                    elif file_path.endswith(".parquet"):
                        job_cls = DestinationParquetLoadJob  # type: ignore
                    else:
                        raise ValueError(
                            f"Unsupported file type for BigQuery streaming inserts: {file_path}"
                        )

                    job = job_cls(
                        table,
                        file_path,
                        self.config,  # type: ignore
                        self.schema,
                        destination_state(),
                        functools.partial(_streaming_load, self.sql_client),
                        [],
                    )
                else:
                    job = BigQueryLoadJob(
                        FileStorage.get_file_name_from_file_path(file_path),
                        self._create_load_job(table, file_path),
                        self.config.http_timeout,
                        self.config.retry_deadline,
                    )
            except api_core_exceptions.GoogleAPICallError as gace:
                reason = BigQuerySqlClient._get_reason_from_errors(gace)
                if reason == "notFound":
                    # google.api_core.exceptions.NotFound: 404 – table not found
                    raise UnknownTableException(self.schema.name, table["name"]) from gace
                elif (
                    reason == "duplicate"
                ):  # google.api_core.exceptions.Conflict: 409 PUT – already exists
                    return self.restore_file_load(file_path)
                elif reason in BQ_TERMINAL_REASONS:
                    # google.api_core.exceptions.BadRequest - will not be processed ie bad job name
                    raise LoadJobTerminalException(
                        file_path, f"The server reason was: {reason}"
                    ) from gace
                else:
                    raise DestinationTransientException(gace) from gace

        return job

    def _get_table_update_sql(
        self, table_name: str, new_columns: Sequence[TColumnSchema], generate_alter: bool
    ) -> List[str]:
        table: Optional[TTableSchema] = self.prepare_load_table(table_name)
        sql = super()._get_table_update_sql(table_name, new_columns, generate_alter)
        canonical_name = self.sql_client.make_qualified_table_name(table_name)

        if partition_list := [
            c for c in new_columns if c.get("partition") or c.get(PARTITION_HINT, False)
        ]:
            if len(partition_list) > 1:
                col_names = [self.sql_client.escape_column_name(c["name"]) for c in partition_list]
                raise DestinationSchemaWillNotUpdate(
                    canonical_name, col_names, "Partition requested for more than one column"
                )
            elif (c := partition_list[0])["data_type"] == "date":
                sql[0] += f"\nPARTITION BY {self.sql_client.escape_column_name(c['name'])}"
            elif (c := partition_list[0])["data_type"] == "timestamp":
                sql[0] = (
                    f"{sql[0]}\nPARTITION BY DATE({self.sql_client.escape_column_name(c['name'])})"
                )
            # Automatic partitioning of an INT64 type requires us to be prescriptive - we treat the column as a UNIX timestamp.
            # This is due to the bounds requirement of GENERATE_ARRAY function for partitioning.
            # The 10,000 partitions limit makes it infeasible to cover the entire `bigint` range.
            # The array bounds, with daily partitions (86400 seconds in a day), are somewhat arbitrarily chosen.
            # See: https://dlthub.com/devel/dlt-ecosystem/destinations/bigquery#supported-column-hints
            elif (c := partition_list[0])["data_type"] == "bigint":
                sql[0] += (
                    f"\nPARTITION BY RANGE_BUCKET({self.sql_client.escape_column_name(c['name'])},"
                    " GENERATE_ARRAY(-172800000, 691200000, 86400))"
                )

        if cluster_list := [
            self.sql_client.escape_column_name(c["name"])
            for c in new_columns
            if c.get("cluster") or c.get(CLUSTER_HINT, False)
        ]:
            sql[0] += "\nCLUSTER BY " + ", ".join(cluster_list)

        # Table options.
        table_options: DictStrAny = {
            "description": (
                f"'{table.get(TABLE_DESCRIPTION_HINT)}'"
                if table.get(TABLE_DESCRIPTION_HINT)
                else None
            ),
            "expiration_timestamp": (
                f"TIMESTAMP '{table.get(TABLE_EXPIRATION_HINT)}'"
                if table.get(TABLE_EXPIRATION_HINT)
                else None
            ),
        }
        if not any(table_options.values()):
            return sql

        if generate_alter:
            logger.info(
                f"Table options for {table_name} are not applied on ALTER TABLE. Make sure that you"
                " set the table options ie. by using bigquery_adapter, before it is created."
            )
        else:
            sql[0] += (
                "\nOPTIONS ("
                + ", ".join(
                    [f"{key}={value}" for key, value in table_options.items() if value is not None]
                )
                + ")"
            )

        return sql

    def prepare_load_table(
        self, table_name: str, prepare_for_staging: bool = False
    ) -> Optional[TTableSchema]:
        table = super().prepare_load_table(table_name, prepare_for_staging)
        if table_name in self.schema.data_table_names():
            if TABLE_DESCRIPTION_HINT not in table:
                table[TABLE_DESCRIPTION_HINT] = (  # type: ignore[name-defined, typeddict-unknown-key, unused-ignore]
                    get_inherited_table_hint(
                        self.schema.tables, table_name, TABLE_DESCRIPTION_HINT, allow_none=True
                    )
                )
        return table

    def _get_column_def_sql(self, column: TColumnSchema, table_format: TTableFormat = None) -> str:
        name = self.sql_client.escape_column_name(column["name"])
        column_def_sql = (
            f"{name} {self.type_mapper.to_db_type(column, table_format)} {self._gen_not_null(column.get('nullable', True))}"
        )
        if column.get(ROUND_HALF_EVEN_HINT, False):
            column_def_sql += " OPTIONS (rounding_mode='ROUND_HALF_EVEN')"
        if column.get(ROUND_HALF_AWAY_FROM_ZERO_HINT, False):
            column_def_sql += " OPTIONS (rounding_mode='ROUND_HALF_AWAY_FROM_ZERO')"
        return column_def_sql


    def _create_load_job(self, table: TTableSchema, file_path: str) -> bigquery.LoadJob:
        # append to table for merge loads (append to stage) and regular appends.
        table_name = table["name"]

        # determine whether we load from local or uri
        bucket_path = None
        ext: str = os.path.splitext(file_path)[1][1:]
        if NewReferenceJob.is_reference_job(file_path):
            bucket_path = NewReferenceJob.resolve_reference(file_path)
            ext = os.path.splitext(bucket_path)[1][1:]

        # Select a correct source format
        source_format = bigquery.SourceFormat.NEWLINE_DELIMITED_JSON
        decimal_target_types: Optional[List[str]] = None
        if ext == "parquet":
            # if table contains complex types, we cannot load with parquet
            if table_schema_has_type(table, "complex"):
                raise LoadJobTerminalException(
                    file_path,
                    "Bigquery cannot load into JSON data type from parquet. Use jsonl instead.",
                )
            source_format = bigquery.SourceFormat.PARQUET
            # parquet needs NUMERIC type auto-detection
            decimal_target_types = ["NUMERIC", "BIGNUMERIC"]

        job_id = BigQueryLoadJob.get_job_id_from_file_path(file_path)
        job_config = bigquery.LoadJobConfig(
            autodetect=False,
            write_disposition=bigquery.WriteDisposition.WRITE_APPEND,
            create_disposition=bigquery.CreateDisposition.CREATE_NEVER,
            source_format=source_format,
            decimal_target_types=decimal_target_types,
            ignore_unknown_values=False,
            max_bad_records=0,
        )

        if bucket_path:
            return self.sql_client.native_connection.load_table_from_uri(
                bucket_path,
                self.sql_client.make_qualified_table_name(table_name, escape=False),
                job_id=job_id,
                job_config=job_config,
                timeout=self.config.file_upload_timeout,
            )

        with open(file_path, "rb") as f:
            return self.sql_client.native_connection.load_table_from_file(
                f,
                self.sql_client.make_qualified_table_name(table_name, escape=False),
                job_id=job_id,
                job_config=job_config,
                timeout=self.config.file_upload_timeout,
            )

    def _retrieve_load_job(self, file_path: str) -> bigquery.LoadJob:
        job_id = BigQueryLoadJob.get_job_id_from_file_path(file_path)
        return cast(bigquery.LoadJob, self.sql_client.native_connection.get_job(job_id))

    def _from_db_type(
        self, bq_t: str, precision: Optional[int], scale: Optional[int]
    ) -> TColumnType:
        return self.type_mapper.from_db_type(bq_t, precision, scale)


def _streaming_load(
    sql_client: SqlClientBase[BigQueryClient], items: List[Dict[Any, Any]], table: Dict[str, Any]
) -> None:
    """
    Upload the given items into BigQuery table, using streaming API.
    Streaming API is used for small amounts of data, with optimal
    batch size equal to 500 rows.

    Args:
        sql_client (dlt.destinations.impl.bigquery.bigquery.BigQueryClient):
            BigQuery client.
        items (List[Dict[Any, Any]]): List of rows to upload.
        table (Dict[Any, Any]): Table schema.
    """

    def _should_retry(exc: api_core_exceptions.GoogleAPICallError) -> bool:
        """Predicate to decide if we need to retry the exception.

        Args:
            exc (google.api_core.exceptions.GoogleAPICallError):
                Exception raised by the client.

        Returns:
            bool: True if the exception is retryable, False otherwise.
        """
        reason = exc.errors[0]["reason"]
        return reason in _RETRYABLE_REASONS

    full_name = sql_client.make_qualified_table_name(table["name"], escape=False)

    bq_client = sql_client._client
    bq_client.insert_rows_json(
        full_name,
        items,
        retry=retry.Retry(predicate=_should_retry, deadline=600),  # with 10 mins deadline
    )<|MERGE_RESOLUTION|>--- conflicted
+++ resolved
@@ -50,11 +50,8 @@
 from dlt.destinations.job_impl import NewReferenceJob
 from dlt.destinations.sql_jobs import SqlMergeJob
 from dlt.destinations.type_mapping import TypeMapper
-<<<<<<< HEAD
 from dlt.destinations.utils import parse_db_data_type_str_with_precision
-=======
 from dlt.pipeline.current import destination_state
->>>>>>> 5b9c7156
 
 
 class BigQueryTypeMapper(TypeMapper):
@@ -381,7 +378,6 @@
             column_def_sql += " OPTIONS (rounding_mode='ROUND_HALF_AWAY_FROM_ZERO')"
         return column_def_sql
 
-
     def _create_load_job(self, table: TTableSchema, file_path: str) -> bigquery.LoadJob:
         # append to table for merge loads (append to stage) and regular appends.
         table_name = table["name"]
