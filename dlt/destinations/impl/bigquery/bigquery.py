--- conflicted
+++ resolved
@@ -263,14 +263,9 @@
             elif (c := partition_list[0])["data_type"] == "date":
                 sql[0] += f"\nPARTITION BY {self.capabilities.escape_identifier(c['name'])}"
             elif (c := partition_list[0])["data_type"] == "timestamp":
-<<<<<<< HEAD
                 sql[0] = (
                     f"{sql[0]}\nPARTITION BY DATE({self.capabilities.escape_identifier(c['name'])})"
                 )
-=======
-                sql[0] += f"\nPARTITION BY DATE({self.capabilities.escape_identifier(c['name'])})"
-
->>>>>>> eaf3c053
             # Automatic partitioning of an INT64 type requires us to be prescriptive - we treat the column as a UNIX timestamp.
             # This is due to the bounds requirement of GENERATE_ARRAY function for partitioning.
             # The 10,000 partitions limit makes it infeasible to cover the entire `bigint` range.
@@ -323,13 +318,6 @@
 
         return sql
 
-<<<<<<< HEAD
-    def _get_column_def_sql(self, c: TColumnSchema, table_format: TTableFormat = None) -> str:
-        name = self.capabilities.escape_identifier(c["name"])
-        return (
-            f"{name} {self.type_mapper.to_db_type(c, table_format)} {self._gen_not_null(c.get('nullable', True))}"
-        )
-=======
     def get_load_table(
         self, table_name: str, prepare_for_staging: bool = False
     ) -> Optional[TTableSchema]:
@@ -355,7 +343,6 @@
         if column.get(ROUND_HALF_AWAY_FROM_ZERO_HINT, False):
             column_def_sql += " OPTIONS (rounding_mode='ROUND_HALF_AWAY_FROM_ZERO')"
         return column_def_sql
->>>>>>> eaf3c053
 
     def get_storage_table(self, table_name: str) -> Tuple[bool, TTableSchemaColumns]:
         schema_table: TTableSchemaColumns = {}
