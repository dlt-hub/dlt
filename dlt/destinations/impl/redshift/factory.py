--- conflicted
+++ resolved
@@ -46,15 +46,9 @@
         """
         super().__init__(
             credentials=credentials,
-<<<<<<< HEAD
             name=name,
             environment=environment,
             create_indexes=create_indexes,
             staging_iam_role=staging_iam_role,
-            **kwargs
-=======
-            create_indexes=create_indexes,
-            staging_iam_role=staging_iam_role,
             **kwargs,
->>>>>>> 3d35f9ba
         )