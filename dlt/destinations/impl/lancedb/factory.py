import typing as t

from dlt.common.destination import Destination, DestinationCapabilitiesContext
from dlt.destinations.impl.lancedb.configuration import (
    LanceDBCredentials,
    LanceDBClientConfiguration,
)


if t.TYPE_CHECKING:
    from dlt.destinations.impl.lancedb.lancedb_client import LanceDBClient


class lancedb(Destination[LanceDBClientConfiguration, "LanceDBClient"]):
    spec = LanceDBClientConfiguration

    def _raw_capabilities(self) -> DestinationCapabilitiesContext:
        caps = DestinationCapabilitiesContext()
        caps.preferred_loader_file_format = "parquet"
        caps.supported_loader_file_formats = ["parquet", "reference"]

        caps.max_identifier_length = 200
        caps.max_column_identifier_length = 1024
        caps.max_query_length = 8 * 1024 * 1024
        caps.is_max_query_length_in_bytes = False
        caps.max_text_data_type_length = 8 * 1024 * 1024
        caps.is_max_text_data_type_length_in_bytes = False
        caps.supports_ddl_transactions = False

        caps.decimal_precision = (38, 18)
        caps.timestamp_precision = 6

        caps.recommended_file_size = 128_000_000

<<<<<<< HEAD
=======
        caps.supported_merge_strategies = ["upsert"]

>>>>>>> 2b7f4c6d
        return caps

    @property
    def client_class(self) -> t.Type["LanceDBClient"]:
        from dlt.destinations.impl.lancedb.lancedb_client import LanceDBClient

        return LanceDBClient

    def __init__(
        self,
        credentials: t.Union[LanceDBCredentials, t.Dict[str, t.Any]] = None,
        destination_name: t.Optional[str] = None,
        environment: t.Optional[str] = None,
        **kwargs: t.Any,
    ) -> None:
        super().__init__(
            credentials=credentials,
            destination_name=destination_name,
            environment=environment,
            **kwargs,
        )<|MERGE_RESOLUTION|>--- conflicted
+++ resolved
@@ -32,11 +32,8 @@
 
         caps.recommended_file_size = 128_000_000
 
-<<<<<<< HEAD
-=======
         caps.supported_merge_strategies = ["upsert"]
 
->>>>>>> 2b7f4c6d
         return caps
 
     @property
