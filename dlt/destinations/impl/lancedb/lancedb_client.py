import uuid
from types import TracebackType
from typing import (
    List,
    Any,
    cast,
    Union,
    Tuple,
    Iterable,
    Type,
    Optional,
    Dict,
    Sequence,
    TYPE_CHECKING,
)

from dlt.common.destination.capabilities import DataTypeMapper
import lancedb  # type: ignore
import pyarrow as pa
from lancedb import DBConnection
from lancedb.embeddings import EmbeddingFunctionRegistry, TextEmbeddingFunction  # type: ignore
from lancedb.query import LanceQueryBuilder  # type: ignore
from lancedb.table import Table  # type: ignore
from numpy import ndarray
from pyarrow import Array, ChunkedArray, ArrowInvalid

from dlt.common import json, pendulum, logger
from dlt.common.destination import DestinationCapabilitiesContext
from dlt.common.destination.exceptions import (
    DestinationUndefinedEntity,
    DestinationTransientException,
    DestinationTerminalException,
)
from dlt.common.destination.reference import (
    JobClientBase,
    PreparedTableSchema,
    WithStateSync,
    RunnableLoadJob,
    StorageSchemaInfo,
    StateInfo,
    LoadJob,
)
from dlt.common.pendulum import timedelta
from dlt.common.schema import Schema, TSchemaTables
from dlt.common.schema.typing import (
    TTableSchemaColumns,
    TWriteDisposition,
)
from dlt.common.schema.utils import get_columns_names_with_prop
from dlt.common.storages import FileStorage
from dlt.common.typing import DictStrAny
from dlt.destinations.impl.lancedb.configuration import (
    LanceDBClientConfiguration,
)
from dlt.destinations.impl.lancedb.exceptions import (
    lancedb_error,
)
from dlt.destinations.impl.lancedb.lancedb_adapter import VECTORIZE_HINT
from dlt.destinations.impl.lancedb.schema import (
    make_arrow_field_schema,
    make_arrow_table_schema,
    TArrowSchema,
    NULL_SCHEMA,
    TArrowField,
)
from dlt.destinations.impl.lancedb.utils import (
    list_merge_identifiers,
    generate_uuid,
    set_non_standard_providers_environment_variables,
)
<<<<<<< HEAD
=======
from dlt.destinations.type_mapping import TypeMapper
>>>>>>> 51516b11

if TYPE_CHECKING:
    NDArray = ndarray[Any, Any]
else:
    NDArray = ndarray


<<<<<<< HEAD
=======
TIMESTAMP_PRECISION_TO_UNIT: Dict[int, str] = {0: "s", 3: "ms", 6: "us", 9: "ns"}
UNIT_TO_TIMESTAMP_PRECISION: Dict[str, int] = {v: k for k, v in TIMESTAMP_PRECISION_TO_UNIT.items()}
EMPTY_STRING_PLACEHOLDER = "0uEoDNBpQUBwsxKbmxxB"


class LanceDBTypeMapper(TypeMapper):
    sct_to_unbound_dbt = {
        "text": pa.string(),
        "double": pa.float64(),
        "bool": pa.bool_(),
        "bigint": pa.int64(),
        "binary": pa.binary(),
        "date": pa.date32(),
        "complex": pa.string(),
    }

    sct_to_dbt = {}

    dbt_to_sct = {
        pa.string(): "text",
        pa.float64(): "double",
        pa.bool_(): "bool",
        pa.int64(): "bigint",
        pa.binary(): "binary",
        pa.date32(): "date",
    }

    def to_db_decimal_type(self, column: TColumnSchema) -> pa.Decimal128Type:
        precision, scale = self.decimal_precision(column.get("precision"), column.get("scale"))
        return pa.decimal128(precision, scale)

    def to_db_datetime_type(
        self,
        column: TColumnSchema,
        table: TTableSchema = None,
    ) -> pa.TimestampType:
        column_name = column.get("name")
        timezone = column.get("timezone")
        precision = column.get("precision")
        if timezone is not None or precision is not None:
            logger.warning(
                "LanceDB does not currently support column flags for timezone or precision."
                f" These flags were used in column '{column_name}'."
            )
        unit: str = TIMESTAMP_PRECISION_TO_UNIT[self.capabilities.timestamp_precision]
        return pa.timestamp(unit, "UTC")

    def to_db_time_type(self, column: TColumnSchema, table: TTableSchema = None) -> pa.Time64Type:
        unit: str = TIMESTAMP_PRECISION_TO_UNIT[self.capabilities.timestamp_precision]
        return pa.time64(unit)

    def from_db_type(
        self,
        db_type: pa.DataType,
        precision: Optional[int] = None,
        scale: Optional[int] = None,
    ) -> TColumnType:
        if isinstance(db_type, pa.TimestampType):
            return dict(
                data_type="timestamp",
                precision=UNIT_TO_TIMESTAMP_PRECISION[db_type.unit],
                scale=scale,
            )
        if isinstance(db_type, pa.Time64Type):
            return dict(
                data_type="time",
                precision=UNIT_TO_TIMESTAMP_PRECISION[db_type.unit],
                scale=scale,
            )
        if isinstance(db_type, pa.Decimal128Type):
            precision, scale = db_type.precision, db_type.scale
            if (precision, scale) == self.capabilities.wei_precision:
                return cast(TColumnType, dict(data_type="wei"))
            return dict(data_type="decimal", precision=precision, scale=scale)
        return super().from_db_type(db_type, precision, scale)


>>>>>>> 51516b11
def upload_batch(
    records: List[DictStrAny],
    /,
    *,
    db_client: DBConnection,
    table_name: str,
    write_disposition: TWriteDisposition,
    id_field_name: Optional[str] = None,
) -> None:
    """Inserts records into a LanceDB table with automatic embedding computation.

    Args:
        records: The data to be inserted as payload.
        db_client: The LanceDB client connection.
        table_name: The name of the table to insert into.
        id_field_name: The name of the ID field for update/merge operations.
        write_disposition: The write disposition - one of 'skip', 'append', 'replace', 'merge'.

    Raises:
        ValueError: If the write disposition is unsupported, or `id_field_name` is not
            provided for update/merge operations.
    """

    try:
        tbl = db_client.open_table(table_name)
        tbl.checkout_latest()
    except FileNotFoundError as e:
        raise DestinationTransientException(
            "Couldn't open lancedb database. Batch WILL BE RETRIED"
        ) from e

    try:
        if write_disposition in ("append", "skip"):
            tbl.add(records)
        elif write_disposition == "replace":
            tbl.add(records, mode="overwrite")
        elif write_disposition == "merge":
            if not id_field_name:
                raise ValueError("To perform a merge update, 'id_field_name' must be specified.")
            tbl.merge_insert(
                id_field_name
            ).when_matched_update_all().when_not_matched_insert_all().execute(records)
        else:
            raise DestinationTerminalException(
                f"Unsupported write disposition {write_disposition} for LanceDB Destination - batch"
                " failed AND WILL **NOT** BE RETRIED."
            )
    except ArrowInvalid as e:
        raise DestinationTerminalException(
            "Python and Arrow datatype mismatch - batch failed AND WILL **NOT** BE RETRIED."
        ) from e


class LanceDBClient(JobClientBase, WithStateSync):
    """LanceDB destination handler."""

    model_func: TextEmbeddingFunction

    def __init__(
        self,
        schema: Schema,
        config: LanceDBClientConfiguration,
        capabilities: DestinationCapabilitiesContext,
    ) -> None:
        super().__init__(schema, config, capabilities)
        self.config: LanceDBClientConfiguration = config
        self.db_client: DBConnection = lancedb.connect(
            uri=self.config.credentials.uri,
            api_key=self.config.credentials.api_key,
            read_consistency_interval=timedelta(0),
        )
        self.registry = EmbeddingFunctionRegistry.get_instance()
        self.type_mapper = self.capabilities.get_type_mapper()
        self.sentinel_table_name = config.sentinel_table_name

        embedding_model_provider = self.config.embedding_model_provider

        # LanceDB doesn't provide a standardized way to set API keys across providers.
        # Some use ENV variables and others allow passing api key as an argument.
        # To account for this, we set provider environment variable as well.
        set_non_standard_providers_environment_variables(
            embedding_model_provider,
            self.config.credentials.embedding_model_provider_api_key,
        )
        self.model_func = self.registry.get(embedding_model_provider).create(
            name=self.config.embedding_model,
            max_retries=self.config.options.max_retries,
            api_key=self.config.credentials.api_key,
        )

        self.vector_field_name = self.config.vector_field_name
        self.id_field_name = self.config.id_field_name

    @property
    def dataset_name(self) -> str:
        return self.config.normalize_dataset_name(self.schema)

    @property
    def sentinel_table(self) -> str:
        return self.make_qualified_table_name(self.sentinel_table_name)

    def make_qualified_table_name(self, table_name: str) -> str:
        return (
            f"{self.dataset_name}{self.config.dataset_separator}{table_name}"
            if self.dataset_name
            else table_name
        )

    def get_table_schema(self, table_name: str) -> TArrowSchema:
        schema_table: Table = self.db_client.open_table(table_name)
        schema_table.checkout_latest()
        schema = schema_table.schema
        return cast(
            TArrowSchema,
            schema,
        )

    @lancedb_error
    def create_table(self, table_name: str, schema: TArrowSchema, mode: str = "create") -> Table:
        """Create a LanceDB Table from the provided LanceModel or PyArrow schema.

        Args:
            schema: The table schema to create.
            table_name: The name of the table to create.
            mode (): The mode to use when creating the table. Can be either "create" or "overwrite".
                By default, if the table already exists, an exception is raised.
                If you want to overwrite the table, use mode="overwrite".
        """
        return self.db_client.create_table(table_name, schema=schema, mode=mode)

    def delete_table(self, table_name: str) -> None:
        """Delete a LanceDB table.

        Args:
            table_name: The name of the table to delete.
        """
        self.db_client.drop_table(table_name)

    def query_table(
        self,
        table_name: str,
        query: Union[List[Any], NDArray, Array, ChunkedArray, str, Tuple[Any], None] = None,
    ) -> LanceQueryBuilder:
        """Query a LanceDB table.

        Args:
            table_name: The name of the table to query.
            query: The targeted vector to search for.

        Returns:
            A LanceDB query builder.
        """
        query_table: Table = self.db_client.open_table(table_name)
        query_table.checkout_latest()
        return query_table.search(query=query)

    @lancedb_error
    def _get_table_names(self) -> List[str]:
        """Return all tables in the dataset, excluding the sentinel table."""
        if self.dataset_name:
            prefix = f"{self.dataset_name}{self.config.dataset_separator}"
            table_names = [
                table_name
                for table_name in self.db_client.table_names()
                if table_name.startswith(prefix)
            ]
        else:
            table_names = self.db_client.table_names()

        return [table_name for table_name in table_names if table_name != self.sentinel_table]

    @lancedb_error
    def drop_storage(self) -> None:
        """Drop the dataset from the LanceDB instance.

        Deletes all tables in the dataset and all data, as well as sentinel table associated with them.

        If the dataset name was not provided, it deletes all the tables in the current schema.
        """
        for table_name in self._get_table_names():
            self.db_client.drop_table(table_name)

        self._delete_sentinel_table()

    @lancedb_error
    def initialize_storage(self, truncate_tables: Iterable[str] = None) -> None:
        if not self.is_storage_initialized():
            self._create_sentinel_table()
        elif truncate_tables:
            for table_name in truncate_tables:
                fq_table_name = self.make_qualified_table_name(table_name)
                if not self.table_exists(fq_table_name):
                    continue
                schema = self.get_table_schema(fq_table_name)
                self.db_client.drop_table(fq_table_name)
                self.create_table(
                    table_name=fq_table_name,
                    schema=schema,
                )

    @lancedb_error
    def is_storage_initialized(self) -> bool:
        return self.table_exists(self.sentinel_table)

    def _create_sentinel_table(self) -> Table:
        """Create an empty table to indicate that the storage is initialized."""
        return self.create_table(schema=NULL_SCHEMA, table_name=self.sentinel_table)

    def _delete_sentinel_table(self) -> None:
        """Delete the sentinel table."""
        self.db_client.drop_table(self.sentinel_table)

    @lancedb_error
    def update_stored_schema(
        self,
        only_tables: Iterable[str] = None,
        expected_update: TSchemaTables = None,
    ) -> Optional[TSchemaTables]:
        applied_update = super().update_stored_schema(only_tables, expected_update)
        try:
            schema_info = self.get_stored_schema_by_hash(self.schema.stored_version_hash)
        except DestinationUndefinedEntity:
            schema_info = None

        if schema_info is None:
            logger.info(
                f"Schema with hash {self.schema.stored_version_hash} "
                "not found in the storage. upgrading"
            )
            # TODO: return a real updated table schema (like in SQL job client)
            self._execute_schema_update(only_tables)
        else:
            logger.info(
                f"Schema with hash {self.schema.stored_version_hash} "
                f"inserted at {schema_info.inserted_at} found "
                "in storage, no upgrade required"
            )
        # we assume that expected_update == applied_update so table schemas in dest were not
        # externally changed
        return applied_update

    def get_storage_table(self, table_name: str) -> Tuple[bool, TTableSchemaColumns]:
        table_schema: TTableSchemaColumns = {}

        try:
            fq_table_name = self.make_qualified_table_name(table_name)

            table: Table = self.db_client.open_table(fq_table_name)
            table.checkout_latest()
            arrow_schema: TArrowSchema = table.schema
        except FileNotFoundError:
            return False, table_schema

        field: TArrowField
        for field in arrow_schema:
            name = self.schema.naming.normalize_identifier(field.name)
            table_schema[name] = {
                "name": name,
                **self.type_mapper.from_destination_type(field.type, None, None),
            }
        return True, table_schema

    @lancedb_error
    def add_table_fields(
        self, table_name: str, field_schemas: List[TArrowField]
    ) -> Optional[Table]:
        """Add multiple fields to the LanceDB table at once.

        Args:
            table_name: The name of the table to create the fields on.
            field_schemas: The list of fields to create.
        """
        table: Table = self.db_client.open_table(table_name)
        table.checkout_latest()
        arrow_table = table.to_arrow()

        # Check if any of the new fields already exist in the table.
        existing_fields = set(arrow_table.schema.names)
        new_fields = [field for field in field_schemas if field.name not in existing_fields]

        if not new_fields:
            # All fields already present, skip.
            return None

        null_arrays = [pa.nulls(len(arrow_table), type=field.type) for field in new_fields]

        for field, null_array in zip(new_fields, null_arrays):
            arrow_table = arrow_table.append_column(field, null_array)

        try:
            return self.db_client.create_table(table_name, arrow_table, mode="overwrite")
        except OSError:
            # Error occurred while creating the table, skip.
            return None

    def _execute_schema_update(self, only_tables: Iterable[str]) -> None:
        for table_name in only_tables or self.schema.tables:
            exists, existing_columns = self.get_storage_table(table_name)
            new_columns = self.schema.get_new_table_columns(
                table_name,
                existing_columns,
                self.capabilities.generates_case_sensitive_identifiers(),
            )
            embedding_fields: List[str] = get_columns_names_with_prop(
                self.schema.get_table(table_name), VECTORIZE_HINT
            )
            logger.info(f"Found {len(new_columns)} updates for {table_name} in {self.schema.name}")
            if len(new_columns) > 0:
                if exists:
                    field_schemas: List[TArrowField] = [
                        make_arrow_field_schema(column["name"], column, self.type_mapper)
                        for column in new_columns
                    ]
                    fq_table_name = self.make_qualified_table_name(table_name)
                    self.add_table_fields(fq_table_name, field_schemas)
                else:
                    if table_name not in self.schema.dlt_table_names():
                        embedding_fields = get_columns_names_with_prop(
                            self.schema.get_table(table_name=table_name), VECTORIZE_HINT
                        )
                        vector_field_name = self.vector_field_name
                        id_field_name = self.id_field_name
                        embedding_model_func = self.model_func
                        embedding_model_dimensions = self.config.embedding_model_dimensions
                    else:
                        embedding_fields = None
                        vector_field_name = None
                        id_field_name = None
                        embedding_model_func = None
                        embedding_model_dimensions = None

                    table_schema: TArrowSchema = make_arrow_table_schema(
                        table_name,
                        schema=self.schema,
                        type_mapper=self.type_mapper,
                        embedding_fields=embedding_fields,
                        embedding_model_func=embedding_model_func,
                        embedding_model_dimensions=embedding_model_dimensions,
                        vector_field_name=vector_field_name,
                        id_field_name=id_field_name,
                    )
                    fq_table_name = self.make_qualified_table_name(table_name)
                    self.create_table(fq_table_name, table_schema)

        self.update_schema_in_storage()

    @lancedb_error
    def update_schema_in_storage(self) -> None:
        records = [
            {
                self.schema.naming.normalize_identifier("version"): self.schema.version,
                self.schema.naming.normalize_identifier(
                    "engine_version"
                ): self.schema.ENGINE_VERSION,
                self.schema.naming.normalize_identifier("inserted_at"): str(pendulum.now()),
                self.schema.naming.normalize_identifier("schema_name"): self.schema.name,
                self.schema.naming.normalize_identifier(
                    "version_hash"
                ): self.schema.stored_version_hash,
                self.schema.naming.normalize_identifier("schema"): json.dumps(
                    self.schema.to_dict()
                ),
            }
        ]
        fq_version_table_name = self.make_qualified_table_name(self.schema.version_table_name)
        write_disposition = self.schema.get_table(self.schema.version_table_name).get(
            "write_disposition"
        )
        upload_batch(
            records,
            db_client=self.db_client,
            table_name=fq_version_table_name,
            write_disposition=write_disposition,
        )

    @lancedb_error
    def get_stored_state(self, pipeline_name: str) -> Optional[StateInfo]:
        """Retrieves the latest completed state for a pipeline."""
        fq_state_table_name = self.make_qualified_table_name(self.schema.state_table_name)
        fq_loads_table_name = self.make_qualified_table_name(self.schema.loads_table_name)

        state_table_: Table = self.db_client.open_table(fq_state_table_name)
        state_table_.checkout_latest()

        loads_table_: Table = self.db_client.open_table(fq_loads_table_name)
        loads_table_.checkout_latest()

        # normalize property names
        p_load_id = self.schema.naming.normalize_identifier("load_id")
        p_dlt_load_id = self.schema.naming.normalize_identifier("_dlt_load_id")
        p_pipeline_name = self.schema.naming.normalize_identifier("pipeline_name")
        p_status = self.schema.naming.normalize_identifier("status")
        p_version = self.schema.naming.normalize_identifier("version")
        p_engine_version = self.schema.naming.normalize_identifier("engine_version")
        p_state = self.schema.naming.normalize_identifier("state")
        p_created_at = self.schema.naming.normalize_identifier("created_at")
        p_version_hash = self.schema.naming.normalize_identifier("version_hash")

        # Read the tables into memory as Arrow tables, with pushdown predicates, so we pull as less
        # data into memory as possible.
        state_table = (
            state_table_.search()
            .where(f"`{p_pipeline_name}` = '{pipeline_name}'", prefilter=True)
            .to_arrow()
        )
        loads_table = loads_table_.search().where(f"`{p_status}` = 0", prefilter=True).to_arrow()

        # Join arrow tables in-memory.
        joined_table: pa.Table = state_table.join(
            loads_table, keys=p_dlt_load_id, right_keys=p_load_id, join_type="inner"
        ).sort_by([(p_dlt_load_id, "descending")])

        if joined_table.num_rows == 0:
            return None

        state = joined_table.take([0]).to_pylist()[0]
        return StateInfo(
            version=state[p_version],
            engine_version=state[p_engine_version],
            pipeline_name=state[p_pipeline_name],
            state=state[p_state],
            created_at=pendulum.instance(state[p_created_at]),
            version_hash=state[p_version_hash],
            _dlt_load_id=state[p_dlt_load_id],
        )

    @lancedb_error
    def get_stored_schema_by_hash(self, schema_hash: str) -> Optional[StorageSchemaInfo]:
        fq_version_table_name = self.make_qualified_table_name(self.schema.version_table_name)

        version_table: Table = self.db_client.open_table(fq_version_table_name)
        version_table.checkout_latest()
        p_version_hash = self.schema.naming.normalize_identifier("version_hash")
        p_inserted_at = self.schema.naming.normalize_identifier("inserted_at")
        p_schema_name = self.schema.naming.normalize_identifier("schema_name")
        p_version = self.schema.naming.normalize_identifier("version")
        p_engine_version = self.schema.naming.normalize_identifier("engine_version")
        p_schema = self.schema.naming.normalize_identifier("schema")

        try:
            schemas = (
                version_table.search().where(
                    f'`{p_version_hash}` = "{schema_hash}"', prefilter=True
                )
            ).to_list()

            # LanceDB's ORDER BY clause doesn't seem to work.
            # See https://github.com/dlt-hub/dlt/pull/1375#issuecomment-2171909341
            most_recent_schema = sorted(schemas, key=lambda x: x[p_inserted_at], reverse=True)[0]
            return StorageSchemaInfo(
                version_hash=most_recent_schema[p_version_hash],
                schema_name=most_recent_schema[p_schema_name],
                version=most_recent_schema[p_version],
                engine_version=most_recent_schema[p_engine_version],
                inserted_at=most_recent_schema[p_inserted_at],
                schema=most_recent_schema[p_schema],
            )
        except IndexError:
            return None

    @lancedb_error
    def get_stored_schema(self) -> Optional[StorageSchemaInfo]:
        """Retrieves newest schema from destination storage."""
        fq_version_table_name = self.make_qualified_table_name(self.schema.version_table_name)

        version_table: Table = self.db_client.open_table(fq_version_table_name)
        version_table.checkout_latest()
        p_version_hash = self.schema.naming.normalize_identifier("version_hash")
        p_inserted_at = self.schema.naming.normalize_identifier("inserted_at")
        p_schema_name = self.schema.naming.normalize_identifier("schema_name")
        p_version = self.schema.naming.normalize_identifier("version")
        p_engine_version = self.schema.naming.normalize_identifier("engine_version")
        p_schema = self.schema.naming.normalize_identifier("schema")

        try:
            schemas = (
                version_table.search().where(
                    f'`{p_schema_name}` = "{self.schema.name}"', prefilter=True
                )
            ).to_list()

            # LanceDB's ORDER BY clause doesn't seem to work.
            # See https://github.com/dlt-hub/dlt/pull/1375#issuecomment-2171909341
            most_recent_schema = sorted(schemas, key=lambda x: x[p_inserted_at], reverse=True)[0]
            return StorageSchemaInfo(
                version_hash=most_recent_schema[p_version_hash],
                schema_name=most_recent_schema[p_schema_name],
                version=most_recent_schema[p_version],
                engine_version=most_recent_schema[p_engine_version],
                inserted_at=most_recent_schema[p_inserted_at],
                schema=most_recent_schema[p_schema],
            )
        except IndexError:
            return None

    def __exit__(
        self,
        exc_type: Type[BaseException],
        exc_val: BaseException,
        exc_tb: TracebackType,
    ) -> None:
        pass

    def __enter__(self) -> "LanceDBClient":
        return self

    @lancedb_error
    def complete_load(self, load_id: str) -> None:
        records = [
            {
                self.schema.naming.normalize_identifier("load_id"): load_id,
                self.schema.naming.normalize_identifier("schema_name"): self.schema.name,
                self.schema.naming.normalize_identifier("status"): 0,
                self.schema.naming.normalize_identifier("inserted_at"): str(pendulum.now()),
                self.schema.naming.normalize_identifier(
                    "schema_version_hash"
                ): None,  # Payload schema must match the target schema.
            }
        ]
        fq_loads_table_name = self.make_qualified_table_name(self.schema.loads_table_name)
        write_disposition = self.schema.get_table(self.schema.loads_table_name).get(
            "write_disposition"
        )
        upload_batch(
            records,
            db_client=self.db_client,
            table_name=fq_loads_table_name,
            write_disposition=write_disposition,
        )

    def create_load_job(
        self, table: PreparedTableSchema, file_path: str, load_id: str, restore: bool = False
    ) -> LoadJob:
        return LanceDBLoadJob(
            file_path=file_path,
            type_mapper=self.type_mapper,
            model_func=self.model_func,
            fq_table_name=self.make_qualified_table_name(table["name"]),
        )

    def table_exists(self, table_name: str) -> bool:
        return table_name in self.db_client.table_names()


class LanceDBLoadJob(RunnableLoadJob):
    arrow_schema: TArrowSchema

    def __init__(
        self,
        file_path: str,
        type_mapper: DataTypeMapper,
        model_func: TextEmbeddingFunction,
        fq_table_name: str,
    ) -> None:
        super().__init__(file_path)
        self._type_mapper = type_mapper
        self._fq_table_name: str = fq_table_name
        self._model_func = model_func
        self._job_client: "LanceDBClient" = None

    def run(self) -> None:
        self._db_client: DBConnection = self._job_client.db_client
        self._embedding_model_func: TextEmbeddingFunction = self._model_func
        self._embedding_model_dimensions: int = self._job_client.config.embedding_model_dimensions
        self._id_field_name: str = self._job_client.config.id_field_name

        unique_identifiers: Sequence[str] = list_merge_identifiers(self._load_table)
        write_disposition: TWriteDisposition = cast(
            TWriteDisposition, self._load_table.get("write_disposition", "append")
        )

        with FileStorage.open_zipsafe_ro(self._file_path) as f:
            records: List[DictStrAny] = [json.loads(line) for line in f]

        # Replace empty strings with placeholder string if OpenAI is used.
        # https://github.com/lancedb/lancedb/issues/1577#issuecomment-2318104218.
        if (self._job_client.config.embedding_model_provider == "openai") and (
            source_columns := get_columns_names_with_prop(self._load_table, VECTORIZE_HINT)
        ):
            records = [
                {
                    k: EMPTY_STRING_PLACEHOLDER if k in source_columns and v in ("", None) else v
                    for k, v in record.items()
                }
                for record in records
            ]

        if self._load_table not in self._schema.dlt_tables():
            for record in records:
                # Add reserved ID fields.
                uuid_id = (
                    generate_uuid(record, unique_identifiers, self._fq_table_name)
                    if unique_identifiers
                    else str(uuid.uuid4())
                )
                record.update({self._id_field_name: uuid_id})

                # LanceDB expects all fields in the target arrow table to be present in the data payload.
                # We add and set these missing fields, that are fields not present in the target schema, to NULL.
                missing_fields = set(self._load_table["columns"]) - set(record)
                for field in missing_fields:
                    record[field] = None

        upload_batch(
            records,
            db_client=self._db_client,
            table_name=self._fq_table_name,
            write_disposition=write_disposition,
            id_field_name=self._id_field_name,
        )<|MERGE_RESOLUTION|>--- conflicted
+++ resolved
@@ -68,97 +68,15 @@
     generate_uuid,
     set_non_standard_providers_environment_variables,
 )
-<<<<<<< HEAD
-=======
-from dlt.destinations.type_mapping import TypeMapper
->>>>>>> 51516b11
 
 if TYPE_CHECKING:
     NDArray = ndarray[Any, Any]
 else:
     NDArray = ndarray
 
-
-<<<<<<< HEAD
-=======
-TIMESTAMP_PRECISION_TO_UNIT: Dict[int, str] = {0: "s", 3: "ms", 6: "us", 9: "ns"}
-UNIT_TO_TIMESTAMP_PRECISION: Dict[str, int] = {v: k for k, v in TIMESTAMP_PRECISION_TO_UNIT.items()}
 EMPTY_STRING_PLACEHOLDER = "0uEoDNBpQUBwsxKbmxxB"
 
 
-class LanceDBTypeMapper(TypeMapper):
-    sct_to_unbound_dbt = {
-        "text": pa.string(),
-        "double": pa.float64(),
-        "bool": pa.bool_(),
-        "bigint": pa.int64(),
-        "binary": pa.binary(),
-        "date": pa.date32(),
-        "complex": pa.string(),
-    }
-
-    sct_to_dbt = {}
-
-    dbt_to_sct = {
-        pa.string(): "text",
-        pa.float64(): "double",
-        pa.bool_(): "bool",
-        pa.int64(): "bigint",
-        pa.binary(): "binary",
-        pa.date32(): "date",
-    }
-
-    def to_db_decimal_type(self, column: TColumnSchema) -> pa.Decimal128Type:
-        precision, scale = self.decimal_precision(column.get("precision"), column.get("scale"))
-        return pa.decimal128(precision, scale)
-
-    def to_db_datetime_type(
-        self,
-        column: TColumnSchema,
-        table: TTableSchema = None,
-    ) -> pa.TimestampType:
-        column_name = column.get("name")
-        timezone = column.get("timezone")
-        precision = column.get("precision")
-        if timezone is not None or precision is not None:
-            logger.warning(
-                "LanceDB does not currently support column flags for timezone or precision."
-                f" These flags were used in column '{column_name}'."
-            )
-        unit: str = TIMESTAMP_PRECISION_TO_UNIT[self.capabilities.timestamp_precision]
-        return pa.timestamp(unit, "UTC")
-
-    def to_db_time_type(self, column: TColumnSchema, table: TTableSchema = None) -> pa.Time64Type:
-        unit: str = TIMESTAMP_PRECISION_TO_UNIT[self.capabilities.timestamp_precision]
-        return pa.time64(unit)
-
-    def from_db_type(
-        self,
-        db_type: pa.DataType,
-        precision: Optional[int] = None,
-        scale: Optional[int] = None,
-    ) -> TColumnType:
-        if isinstance(db_type, pa.TimestampType):
-            return dict(
-                data_type="timestamp",
-                precision=UNIT_TO_TIMESTAMP_PRECISION[db_type.unit],
-                scale=scale,
-            )
-        if isinstance(db_type, pa.Time64Type):
-            return dict(
-                data_type="time",
-                precision=UNIT_TO_TIMESTAMP_PRECISION[db_type.unit],
-                scale=scale,
-            )
-        if isinstance(db_type, pa.Decimal128Type):
-            precision, scale = db_type.precision, db_type.scale
-            if (precision, scale) == self.capabilities.wei_precision:
-                return cast(TColumnType, dict(data_type="wei"))
-            return dict(data_type="decimal", precision=precision, scale=scale)
-        return super().from_db_type(db_type, precision, scale)
-
-
->>>>>>> 51516b11
 def upload_batch(
     records: List[DictStrAny],
     /,
