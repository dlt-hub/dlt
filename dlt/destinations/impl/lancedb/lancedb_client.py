--- conflicted
+++ resolved
@@ -77,10 +77,7 @@
     get_default_arrow_value,
     IterableWrapper,
 )
-<<<<<<< HEAD
 from dlt.destinations.job_impl import ReferenceFollowupJobRequest
-=======
->>>>>>> 9a347e63
 from dlt.destinations.type_mapping import TypeMapper
 
 if TYPE_CHECKING:
@@ -90,11 +87,8 @@
 
 TIMESTAMP_PRECISION_TO_UNIT: Dict[int, str] = {0: "s", 3: "ms", 6: "us", 9: "ns"}
 UNIT_TO_TIMESTAMP_PRECISION: Dict[str, int] = {v: k for k, v in TIMESTAMP_PRECISION_TO_UNIT.items()}
-<<<<<<< HEAD
 BATCH_PROCESS_CHUNK_SIZE = 10_000
-=======
 EMPTY_STRING_PLACEHOLDER = "0uEoDNBpQUBwsxKbmxxB"
->>>>>>> 9a347e63
 
 
 class LanceDBTypeMapper(TypeMapper):
@@ -750,9 +744,6 @@
         with FileStorage.open_zipsafe_ro(self._file_path, mode="rb") as f:
             arrow_table: pa.Table = pq.read_table(f)
 
-<<<<<<< HEAD
-        merge_key = self._schema.data_item_normalizer.C_DLT_ID  # type: ignore[attr-defined]
-=======
         # Replace empty strings with placeholder string if OpenAI is used.
         # https://github.com/lancedb/lancedb/issues/1577#issuecomment-2318104218.
         if (self._job_client.config.embedding_model_provider == "openai") and (
@@ -775,7 +766,7 @@
                     else str(uuid.uuid4())
                 )
                 record.update({self._id_field_name: uuid_id})
->>>>>>> 9a347e63
+        merge_key = self._schema.data_item_normalizer.C_DLT_ID  # type: ignore[attr-defined]
 
         # We need upsert merge's deterministic _dlt_id to perform orphan removal.
         # Hence, we require at least a primary key on the root table if the merge disposition is chosen.
