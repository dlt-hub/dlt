import typing as t

from dlt.destinations.impl.snowflake.configuration import (
    SnowflakeCredentials,
    SnowflakeClientConfiguration,
)
from dlt.destinations.impl.snowflake import capabilities
from dlt.common.destination import Destination, DestinationCapabilitiesContext

if t.TYPE_CHECKING:
    from dlt.destinations.impl.snowflake.snowflake import SnowflakeClient


class snowflake(Destination[SnowflakeClientConfiguration, "SnowflakeClient"]):
    spec = SnowflakeClientConfiguration

    def capabilities(self) -> DestinationCapabilitiesContext:
        return capabilities()

    @property
    def client_class(self) -> t.Type["SnowflakeClient"]:
        from dlt.destinations.impl.snowflake.snowflake import SnowflakeClient

        return SnowflakeClient

    def __init__(
        self,
        credentials: t.Union[SnowflakeCredentials, t.Dict[str, t.Any], str] = None,
        name: t.Optional[str] = None,
        environment: t.Optional[str] = None,
        stage_name: t.Optional[str] = None,
        keep_staged_files: bool = True,
        **kwargs: t.Any,
    ) -> None:
        """Configure the Snowflake destination to use in a pipeline.

        All arguments provided here supersede other configuration sources such as environment variables and dlt config files.

        Args:
            credentials: Credentials to connect to the snowflake database. Can be an instance of `SnowflakeCredentials` or
                a connection string in the format `snowflake://user:password@host:port/database`
            stage_name: Name of an existing stage to use for loading data. Default uses implicit stage per table
            keep_staged_files: Whether to delete or keep staged files after loading
        """
        super().__init__(
            credentials=credentials,
<<<<<<< HEAD
            name=name,
            environment=environment,
            stage_name=stage_name,
            keep_staged_files=keep_staged_files,
            **kwargs)
=======
            stage_name=stage_name,
            keep_staged_files=keep_staged_files,
            **kwargs,
        )
>>>>>>> 3d35f9ba
<|MERGE_RESOLUTION|>--- conflicted
+++ resolved
@@ -44,15 +44,9 @@
         """
         super().__init__(
             credentials=credentials,
-<<<<<<< HEAD
             name=name,
             environment=environment,
             stage_name=stage_name,
             keep_staged_files=keep_staged_files,
-            **kwargs)
-=======
-            stage_name=stage_name,
-            keep_staged_files=keep_staged_files,
             **kwargs,
-        )
->>>>>>> 3d35f9ba
+        )