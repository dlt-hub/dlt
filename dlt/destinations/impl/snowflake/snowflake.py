--- conflicted
+++ resolved
@@ -88,28 +88,6 @@
         keep_staged_files: bool = True,
         staging_credentials: Optional[CredentialsConfiguration] = None,
     ) -> None:
-<<<<<<< HEAD
-        super().__init__(job_client, file_path)
-        self._sql_client = job_client.sql_client
-        self._keep_staged_files = keep_staged_files
-        self._staging_credentials = staging_credentials
-        self._config = config
-        self._stage_name = stage_name
-
-    def run(self) -> None:
-        qualified_table_name = self._sql_client.make_qualified_table_name(self.load_table_name)
-
-        # extract and prepare some vars
-        bucket_path = (
-            ReferenceFollowupJob.resolve_reference(self._file_path)
-            if ReferenceFollowupJob.is_reference_job(self._file_path)
-            else ""
-        )
-        file_name = (
-            FileStorage.get_file_name_from_file_path(bucket_path)
-            if bucket_path
-            else self._file_name
-=======
         file_name = FileStorage.get_file_name_from_file_path(file_path)
         super().__init__(file_name)
         # resolve reference
@@ -172,7 +150,6 @@
         # check if local filesystem (file scheme or just a local file in native form)
         is_local = parsed_file_url.scheme == "file" or FilesystemConfiguration.is_local_path(
             file_url
->>>>>>> ce40bbf4
         )
         # file_name = FileStorage.get_file_name_from_file_path(file_url)
 
@@ -181,84 +158,43 @@
         files_clause = ""
         on_error_clause = ""
 
-<<<<<<< HEAD
-        case_folding = (
-            "CASE_SENSITIVE"
-            if self._sql_client.capabilities.generates_case_sensitive_identifiers()
-            else "CASE_INSENSITIVE"
-        )
-=======
         case_folding = "CASE_SENSITIVE" if is_case_sensitive else "CASE_INSENSITIVE"
->>>>>>> ce40bbf4
         column_match_clause = f"MATCH_BY_COLUMN_NAME='{case_folding}'"
 
         if not is_local:
             bucket_scheme = parsed_file_url.scheme
             # referencing an external s3/azure stage does not require explicit AWS credentials
-<<<<<<< HEAD
-            if bucket_scheme in ["s3", "az", "abfs"] and self._stage_name:
-                from_clause = f"FROM '@{self._stage_name}'"
-                files_clause = f"FILES = ('{bucket_url.path.lstrip('/')}')"
-=======
             if bucket_scheme in ["s3", "az", "abfs"] and stage_name:
                 from_clause = f"FROM '@{stage_name}'"
                 files_clause = f"FILES = ('{parsed_file_url.path.lstrip('/')}')"
->>>>>>> ce40bbf4
             # referencing an staged files via a bucket URL requires explicit AWS credentials
             elif (
                 bucket_scheme == "s3"
-                and self._staging_credentials
-                and isinstance(self._staging_credentials, AwsCredentialsWithoutDefaults)
+                and staging_credentials
+                and isinstance(staging_credentials, AwsCredentialsWithoutDefaults)
             ):
-<<<<<<< HEAD
-                credentials_clause = f"""CREDENTIALS=(AWS_KEY_ID='{self._staging_credentials.aws_access_key_id}' AWS_SECRET_KEY='{self._staging_credentials.aws_secret_access_key}')"""
-                from_clause = f"FROM '{bucket_path}'"
-=======
                 credentials_clause = f"""CREDENTIALS=(AWS_KEY_ID='{staging_credentials.aws_access_key_id}' AWS_SECRET_KEY='{staging_credentials.aws_secret_access_key}')"""
                 from_clause = f"FROM '{file_url}'"
->>>>>>> ce40bbf4
             elif (
                 bucket_scheme in ["az", "abfs"]
-                and self._staging_credentials
-                and isinstance(self._staging_credentials, AzureCredentialsWithoutDefaults)
+                and staging_credentials
+                and isinstance(staging_credentials, AzureCredentialsWithoutDefaults)
             ):
                 # Explicit azure credentials are needed to load from bucket without a named stage
-                credentials_clause = f"CREDENTIALS=(AZURE_SAS_TOKEN='?{self._staging_credentials.azure_storage_sas_token}')"
+                credentials_clause = f"CREDENTIALS=(AZURE_SAS_TOKEN='?{staging_credentials.azure_storage_sas_token}')"
                 # Converts an az://<container_name>/<path> to azure://<storage_account_name>.blob.core.windows.net/<container_name>/<path>
                 # as required by snowflake
                 _path = "/" + parsed_file_url.netloc + parsed_file_url.path
                 file_url = urlunparse(
                     parsed_file_url._replace(
                         scheme="azure",
-                        netloc=f"{self._staging_credentials.azure_storage_account_name}.blob.core.windows.net",
+                        netloc=f"{staging_credentials.azure_storage_account_name}.blob.core.windows.net",
                         path=_path,
                     )
                 )
                 from_clause = f"FROM '{file_url}'"
             else:
                 # ensure that gcs bucket path starts with gcs://, this is a requirement of snowflake
-<<<<<<< HEAD
-                bucket_path = bucket_path.replace("gs://", "gcs://")
-                if not self._stage_name:
-                    # when loading from bucket stage must be given
-                    raise LoadJobTerminalException(
-                        self._file_path,
-                        f"Cannot load from bucket path {bucket_path} without a stage name. See"
-                        " https://dlthub.com/docs/dlt-ecosystem/destinations/snowflake for"
-                        " instructions on setting up the `stage_name`",
-                    )
-                from_clause = f"FROM @{self._stage_name}/"
-                files_clause = f"FILES = ('{urlparse(bucket_path).path.lstrip('/')}')"
-        else:
-            # this means we have a local file
-            if not self._stage_name:
-                # Use implicit table stage by default: "SCHEMA_NAME"."%TABLE_NAME"
-                self._stage_name = self._sql_client.make_qualified_table_name(
-                    "%" + self.load_table_name
-                )
-            stage_file_path = f'@{self._stage_name}/"{self._load_id}"/{file_name}'
-            from_clause = f"FROM {stage_file_path}"
-=======
                 file_url = file_url.replace("gs://", "gcs://")
                 if not stage_name:
                     # when loading from bucket stage must be given
@@ -272,7 +208,6 @@
                 files_clause = f"FILES = ('{urlparse(file_url).path.lstrip('/')}')"
         else:
             from_clause = f"FROM {local_stage_file_path}"
->>>>>>> ce40bbf4
 
         # decide on source format, stage_file_path will either be a local file or a bucket path
         if loader_file_format == "jsonl":
@@ -285,11 +220,7 @@
             )
         elif loader_file_format == "csv":
             # empty strings are NULL, no data is NULL, missing columns (ERROR_ON_COLUMN_COUNT_MISMATCH) are NULL
-<<<<<<< HEAD
-            csv_format = self._config.csv_format or CsvFormatConfiguration()
-=======
             csv_format = csv_format or CsvFormatConfiguration()
->>>>>>> ce40bbf4
             source_format = (
                 "(TYPE = 'CSV', BINARY_FORMAT = 'UTF-8', PARSE_HEADER ="
                 f" {csv_format.include_header}, FIELD_OPTIONALLY_ENCLOSED_BY = '\"', NULL_IF ="
@@ -304,25 +235,6 @@
         else:
             raise ValueError(f"{loader_file_format} not supported for Snowflake COPY command.")
 
-<<<<<<< HEAD
-        with self._sql_client.begin_transaction():
-            # PUT and COPY in one tx if local file, otherwise only copy
-            if not bucket_path:
-                self._sql_client.execute_sql(
-                    f'PUT file://{self._file_path} @{self._stage_name}/"{self._load_id}" OVERWRITE'
-                    " = TRUE, AUTO_COMPRESS = FALSE"
-                )
-            self._sql_client.execute_sql(f"""COPY INTO {qualified_table_name}
-                {from_clause}
-                {files_clause}
-                {credentials_clause}
-                FILE_FORMAT = {source_format}
-                {column_match_clause}
-                {on_error_clause}
-                """)
-            if stage_file_path and not self._keep_staged_files:
-                self._sql_client.execute_sql(f"REMOVE {stage_file_path}")
-=======
         return f"""COPY INTO {qualified_table_name}
             {from_clause}
             {files_clause}
@@ -331,7 +243,6 @@
             {column_match_clause}
             {on_error_clause}
         """
->>>>>>> ce40bbf4
 
 
 class SnowflakeClient(SqlJobClientWithStaging, SupportsStagingDestination):
