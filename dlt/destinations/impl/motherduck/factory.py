import typing as t

from dlt.common.destination import Destination, DestinationCapabilitiesContext
from dlt.destinations.impl.motherduck.configuration import (
    MotherDuckCredentials,
    MotherDuckClientConfiguration,
)
from dlt.destinations.impl.motherduck import capabilities

if t.TYPE_CHECKING:
    from duckdb import DuckDBPyConnection
    from dlt.destinations.impl.motherduck.motherduck import MotherDuckClient


class motherduck(Destination[MotherDuckClientConfiguration, "MotherDuckClient"]):
    spec = MotherDuckClientConfiguration

    def capabilities(self) -> DestinationCapabilitiesContext:
        return capabilities()

    @property
    def client_class(self) -> t.Type["MotherDuckClient"]:
        from dlt.destinations.impl.motherduck.motherduck import MotherDuckClient

        return MotherDuckClient

    def __init__(
        self,
<<<<<<< HEAD
        credentials: t.Union[MotherDuckCredentials, str, t.Dict[str, t.Any], "DuckDBPyConnection"] = None,
        name: t.Optional[str] = None,
        environment: t.Optional[str] = None,
=======
        credentials: t.Union[
            MotherDuckCredentials, str, t.Dict[str, t.Any], "DuckDBPyConnection"
        ] = None,
>>>>>>> 3d35f9ba
        create_indexes: bool = False,
        **kwargs: t.Any,
    ) -> None:
        """Configure the MotherDuck destination to use in a pipeline.

        All arguments provided here supersede other configuration sources such as environment variables and dlt config files.

        Args:
            credentials: Credentials to connect to the MotherDuck database. Can be an instance of `MotherDuckCredentials` or
                a connection string in the format `md:///<database_name>?token=<service token>`
            create_indexes: Should unique indexes be created
            **kwargs: Additional arguments passed to the destination config
        """
        super().__init__(
            credentials=credentials,
            name=name,
            environment=environment,
            create_indexes=create_indexes,
            **kwargs)<|MERGE_RESOLUTION|>--- conflicted
+++ resolved
@@ -26,15 +26,11 @@
 
     def __init__(
         self,
-<<<<<<< HEAD
-        credentials: t.Union[MotherDuckCredentials, str, t.Dict[str, t.Any], "DuckDBPyConnection"] = None,
-        name: t.Optional[str] = None,
-        environment: t.Optional[str] = None,
-=======
         credentials: t.Union[
             MotherDuckCredentials, str, t.Dict[str, t.Any], "DuckDBPyConnection"
         ] = None,
->>>>>>> 3d35f9ba
+        name: t.Optional[str] = None,
+        environment: t.Optional[str] = None,
         create_indexes: bool = False,
         **kwargs: t.Any,
     ) -> None:
@@ -53,4 +49,5 @@
             name=name,
             environment=environment,
             create_indexes=create_indexes,
-            **kwargs)+            **kwargs,
+        )