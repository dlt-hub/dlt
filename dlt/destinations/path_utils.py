import re
from typing import Any, Dict, List, Optional, Sequence, Set, Tuple

<<<<<<< HEAD
import pendulum

from dlt.common import logger
from dlt.common.storages.load_package import ParsedLoadJobFileName
from dlt.destinations.exceptions import (
    CantExtractTablePrefix,
    InvalidFilesystemLayout,
    InvalidPlaceholderCallback,
)
from dlt.destinations.impl.filesystem.typing import TCurrentDateTime
=======
import re

from dlt.common.pendulum import pendulum

from dlt.destinations.exceptions import InvalidFilesystemLayout, CantExtractTablePrefix
>>>>>>> 05aa413d


# For formatting options please see
# https://github.com/sdispater/pendulum/blob/master/docs/docs/string_formatting.md
DATETIME_PLACEHOLDERS = {
    # Years
    "YYYY",  # 2024, 2025, 2026
    "YY",  # 00, 01, 02 ... 12, 13
    "Y",  # 2024, 2025, 2026
    # Months
    "MMMM",  # January, February, March
    "MMM",  # Jan, Feb, Mar
    "MM",  # 01-12
    "M",  # 1-12
    # Days
    "DD",  # 01-31
    "D",  # 1-31
    # Hours
    "HH",  # 00-23
    "H",  # 0-23
    # Minutes
    "mm",  # 00-59
    "m",  # 0-59
    # Days of week
    "dddd",  # Monday, Tuesday, Wednesday
    "ddd",  # Mon, Tue, Wed
    "dd",  # Mo, Tu, We
    "d",  # 0-6
    # Quarters of the year
    "Q",  # 1, 2, 3, 4
}

STANDARD_PLACEHOLDERS = DATETIME_PLACEHOLDERS.union(
    {
        "schema_name",
        "table_name",
        "load_id",
        "file_id",
        "ext",
        "curr_date",
        "timestamp",
        "load_package_timestamp",
    }
)


SUPPORTED_TABLE_NAME_PREFIX_PLACEHOLDERS = ("schema_name",)


def get_placeholders(layout: str) -> List[str]:
    return re.findall(r"\{(.*?)\}", layout)


def get_unused_placeholders(
    layout_placeholders: Sequence[str],
    extra_placeholders: Sequence[str],
) -> Sequence[str]:
    unused_placeholders = [p for p in extra_placeholders if p not in layout_placeholders]
    return unused_placeholders


def prepare_datetime_params(
    current_datetime: Optional[pendulum.DateTime] = None,
    load_package_timestamp: Optional[str] = None,
) -> Dict[str, str]:
    params: Dict[str, str] = {}
    current_timestamp: pendulum.DateTime = None
    if load_package_timestamp:
        current_timestamp = pendulum.parse(load_package_timestamp)  # type: ignore[assignment]
        params["load_package_timestamp"] = str(int(current_timestamp.timestamp()))

    if not current_datetime:
        if current_timestamp:
            logger.info("current_datetime is not set, using timestamp from load package")
            current_datetime = current_timestamp
        else:
            logger.info("current_datetime is not set, using pendulum.now()")
            current_datetime = pendulum.now()

    params["timestamp"] = str(int(current_datetime.timestamp()))
    params["curr_date"] = str(current_datetime.date())

    for format_string in DATETIME_PLACEHOLDERS:
        params[format_string] = current_datetime.format(format_string).lower()

    return params


def prepare_params(
    extra_placeholders: Optional[Dict[str, Any]] = None,
    job_info: Optional[ParsedLoadJobFileName] = None,
    schema_name: Optional[str] = None,
    load_id: Optional[str] = None,
) -> Dict[str, Any]:
    params: Dict[str, Any] = {}
    table_name = None
    file_id = None
    ext = None
    if job_info:
        table_name = job_info.table_name
        file_id = job_info.file_id
        ext = job_info.file_format
        params.update(
            {
                "table_name": table_name,
                "file_id": file_id,
                "ext": ext,
            }
        )

    if schema_name:
        params["schema_name"] = schema_name

    if load_id:
        params["load_id"] = load_id

    # Resolve extra placeholders
    if extra_placeholders:
        for key, value in extra_placeholders.items():
            if callable(value):
                try:
                    params[key] = value(
                        schema_name,
                        table_name,
                        load_id,
                        file_id,
                        ext,
                    )
                except TypeError as exc:
                    raise InvalidPlaceholderCallback(key) from exc
            else:
                params[key] = value

    return params


def check_layout(
    layout: str,
    extra_placeholders: Optional[Dict[str, Any]] = None,
    standard_placeholders: Optional[Set[str]] = STANDARD_PLACEHOLDERS,
) -> Tuple[List[str], List[str]]:
    """Returns a tuple with all valid placeholders and the list of layout placeholders

    Raises: InvalidFilesystemLayout

    Returns: a pair of lists of valid placeholders and layout placeholders
    """
    placeholders = get_placeholders(layout)
    # Build out the list of placeholder names
    # which we will use to validate placeholders
    # in a given config.layout template
    all_placeholders = standard_placeholders.copy()
    if extra_placeholders:
        for placeholder, _ in extra_placeholders.items():
            all_placeholders.add(placeholder)

    # now collect all unknown placeholders from config.layout template
    invalid_placeholders = [p for p in placeholders if p not in all_placeholders]
    extra_placeholder_keys = list((extra_placeholders or {}).keys())
    unused_placeholders = get_unused_placeholders(placeholders, extra_placeholder_keys)
    if invalid_placeholders:
        raise InvalidFilesystemLayout(
            layout,
            standard_placeholders,  # type: ignore[arg-type]
            extra_placeholder_keys,
            invalid_placeholders,
            unused_placeholders,
        )

    return list(all_placeholders), placeholders


def create_path(
    layout: str,
    file_name: str,
    schema_name: str,
    load_id: str,
    load_package_timestamp: Optional[str] = None,
    current_datetime: Optional[TCurrentDateTime] = None,
    extra_placeholders: Optional[Dict[str, Any]] = None,
) -> str:
    """create a filepath from the layout and our default params"""
    if callable(current_datetime):
        current_datetime = current_datetime()
        if not isinstance(current_datetime, pendulum.DateTime):
            raise RuntimeError("current_datetime is not an instance instance of pendulum.DateTime")

    job_info = ParsedLoadJobFileName.parse(file_name)
    params = prepare_params(
        extra_placeholders=extra_placeholders,
        job_info=job_info,
        schema_name=schema_name,
        load_id=load_id,
    )

    datetime_params = prepare_datetime_params(current_datetime, load_package_timestamp)
    params.update(datetime_params)

    placeholders, _ = check_layout(layout, params)
    path = layout.format(**params)

    # if extension is not defined, we append it at the end
    if "ext" not in placeholders:
        path += f".{job_info.file_format}"

    return path


def get_table_prefix_layout(
    layout: str,
    supported_prefix_placeholders: Sequence[str] = SUPPORTED_TABLE_NAME_PREFIX_PLACEHOLDERS,
) -> str:
    """get layout fragment that defines positions of the table, cutting other placeholders
    allowed `supported_prefix_placeholders` that may appear before table.
    """
    placeholders = get_placeholders(layout)
    # fail if table name is not defined
    if "table_name" not in placeholders:
        raise CantExtractTablePrefix(layout, "{table_name} placeholder not found. ")

    table_name_index = placeholders.index("table_name")

    # fail if any other prefix is defined before table_name
    if [p for p in placeholders[:table_name_index] if p not in supported_prefix_placeholders]:
        if len(supported_prefix_placeholders) == 0:
            details = (
                "No other placeholders are allowed before {table_name} but you have %s present. "
                % placeholders[:table_name_index]
            )
        else:
            details = "Only %s are allowed before {table_name} but you have %s present. " % (
                supported_prefix_placeholders,
                placeholders[:table_name_index],
            )
        raise CantExtractTablePrefix(layout, details)

    # we include the char after the table_name here, this should be a separator not a new placeholder
    # this is to prevent selecting tables that have the same starting name -> {table_name}/
    prefix = layout[: layout.index("{table_name}") + 13]
    if prefix[-1] == "{":
        raise CantExtractTablePrefix(layout, "A separator is required after a {table_name}. ")

    return prefix<|MERGE_RESOLUTION|>--- conflicted
+++ resolved
@@ -1,10 +1,10 @@
 import re
 from typing import Any, Dict, List, Optional, Sequence, Set, Tuple
 
-<<<<<<< HEAD
 import pendulum
 
 from dlt.common import logger
+from dlt.common.pendulum import pendulum
 from dlt.common.storages.load_package import ParsedLoadJobFileName
 from dlt.destinations.exceptions import (
     CantExtractTablePrefix,
@@ -12,13 +12,7 @@
     InvalidPlaceholderCallback,
 )
 from dlt.destinations.impl.filesystem.typing import TCurrentDateTime
-=======
-import re
-
-from dlt.common.pendulum import pendulum
-
-from dlt.destinations.exceptions import InvalidFilesystemLayout, CantExtractTablePrefix
->>>>>>> 05aa413d
+
 
 
 # For formatting options please see
