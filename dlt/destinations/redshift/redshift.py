import platform
import os

from dlt.destinations.postgres.sql_client import Psycopg2SqlClient
if platform.python_implementation() == "PyPy":
    import psycopg2cffi as psycopg2
    # from psycopg2cffi.sql import SQL, Composed
else:
    import psycopg2
    # from psycopg2.sql import SQL, Composed

<<<<<<< HEAD
from typing import ClassVar, Dict, Optional, Sequence, Type
=======
from typing import ClassVar, Dict, List, Optional, Sequence
>>>>>>> 8db1741a

from dlt.common.arithmetics import DEFAULT_NUMERIC_PRECISION, DEFAULT_NUMERIC_SCALE
from dlt.common.destination import DestinationCapabilitiesContext
from dlt.common.destination.reference import NewLoadJob
from dlt.common.data_types import TDataType
from dlt.common.schema import TColumnSchema, TColumnHint, Schema
from dlt.common.schema.typing import TTableSchema
<<<<<<< HEAD
from dlt.common.configuration.accessors import config
from dlt.common.configuration import with_config, known_sections
from dlt.common.configuration.specs import BaseConfiguration
from dlt.common.configuration import configspec
from dlt.common.configuration.specs import AwsCredentials
=======
>>>>>>> 8db1741a

from dlt.destinations.insert_job_client import InsertValuesJobClient
from dlt.destinations.sql_merge_job import SqlMergeJob
from dlt.destinations.exceptions import DatabaseTerminalException
from dlt.destinations.job_client_impl import CopyFileLoadJob, LoadJob

from dlt.destinations.redshift import capabilities
from dlt.destinations.redshift.configuration import RedshiftClientConfiguration



SCT_TO_PGT: Dict[TDataType, str] = {
    "complex": "super",
    "text": "varchar(max)",
    "double": "double precision",
    "bool": "boolean",
    "date": "date",
    "timestamp": "timestamp with time zone",
    "bigint": "bigint",
    "binary": "varbinary",
    "decimal": f"numeric({DEFAULT_NUMERIC_PRECISION},{DEFAULT_NUMERIC_SCALE})"
}

PGT_TO_SCT: Dict[str, TDataType] = {
    "super": "complex",
    "varchar(max)": "text",
    "double precision": "double",
    "boolean": "bool",
    "date": "date",
    "timestamp with time zone": "timestamp",
    "bigint": "bigint",
    "binary varying": "binary",
    "numeric": "decimal"
}

HINT_TO_REDSHIFT_ATTR: Dict[TColumnHint, str] = {
    "cluster": "DISTKEY",
    # it is better to not enforce constraints in redshift
    # "primary_key": "PRIMARY KEY",
    "sort": "SORTKEY"
}


@with_config(spec=AwsCredentials, sections=(known_sections.DESTINATION, "filesystem", "credentials"))
def _s3_config(config: AwsCredentials = config.value) -> AwsCredentials:
    return config


class RedshiftSqlClient(Psycopg2SqlClient):

    capabilities: ClassVar[DestinationCapabilitiesContext] = capabilities()

    @staticmethod
    def _maybe_make_terminal_exception_from_data_error(pg_ex: psycopg2.DataError) -> Optional[Exception]:
        if "Cannot insert a NULL value into column" in pg_ex.pgerror:
            # NULL violations is internal error, probably a redshift thing
            return DatabaseTerminalException(pg_ex)
        if "Numeric data overflow" in pg_ex.pgerror:
            return DatabaseTerminalException(pg_ex)
        if "Precision exceeds maximum" in pg_ex.pgerror:
            return DatabaseTerminalException(pg_ex)
        return None

class RedshiftCopyFileLoadJob(CopyFileLoadJob):
    def execute(self, table: TTableSchema, bucket_path: str) -> None:

        # we assume s3 credentials where provided for the staging
        config = _s3_config()
        aws_access_key = config.aws_access_key_id if self._forward_staging_credentials else ""
        aws_secret_key = config.aws_secret_access_key if self._forward_staging_credentials else ""
        credentials = f"CREDENTIALS 'aws_access_key_id={aws_access_key};aws_secret_access_key={aws_secret_key}'"
        table_name = table["name"]

        # get format
        ext = os.path.splitext(bucket_path)[1][1:]
        file_type = ""
        dateformat = ""
        compression = ""
        if ext == "jsonl":
            file_type = "FORMAT AS JSON 'auto'"
            dateformat = "dateformat 'auto' timeformat 'auto'"
            compression = "GZIP"
        if ext == "parquet":
            file_type = "PARQUET"

        with self._sql_client.with_staging_dataset(table["write_disposition"]=="merge"):
            with self._sql_client.begin_transaction():
                if table["write_disposition"]=="replace":
                    self._sql_client.execute_sql(f"""TRUNCATE TABLE {table_name}""")
                dataset_name = self._sql_client.dataset_name
                self._sql_client.execute_sql(f"""
                    COPY {dataset_name}.{table_name}
                    FROM '{bucket_path}'
                    {file_type}
                    {dateformat}
                    {compression}
                    {credentials};""")

    def exception(self) -> str:
        # this part of code should be never reached
        raise NotImplementedError()

class RedshiftMergeJob(SqlMergeJob):

    @classmethod
    def gen_key_table_clauses(cls, root_table_name: str, staging_root_table_name: str, key_clauses: Sequence[str], for_delete: bool) -> List[str]:
        """Generate sql clauses that may be used to select or delete rows in root table of destination dataset

            A list of clauses may be returned for engines that do not support OR in subqueries. Like BigQuery
        """
        if for_delete:
            return [f"FROM {root_table_name} WHERE EXISTS (SELECT 1 FROM {staging_root_table_name} WHERE {' OR '.join([c.format(d=root_table_name,s=staging_root_table_name) for c in key_clauses])})"]
        return SqlMergeJob.gen_key_table_clauses(root_table_name, staging_root_table_name, key_clauses, for_delete)


class RedshiftClient(InsertValuesJobClient):

    capabilities: ClassVar[DestinationCapabilitiesContext] = capabilities()

    def __init__(self, schema: Schema, config: RedshiftClientConfiguration) -> None:
        sql_client = RedshiftSqlClient (
            self.make_dataset_name(schema, config.dataset_name, config.default_schema_name),
            config.credentials
        )
        super().__init__(schema, config, sql_client)
        self.sql_client = sql_client
        self.config: RedshiftClientConfiguration = config

    def create_merge_job(self, table_chain: Sequence[TTableSchema]) -> NewLoadJob:
        return RedshiftMergeJob.from_table_chain(table_chain, self.sql_client)

    def _get_column_def_sql(self, c: TColumnSchema) -> str:
        hints_str = " ".join(HINT_TO_REDSHIFT_ATTR.get(h, "") for h in HINT_TO_REDSHIFT_ATTR.keys() if c.get(h, False) is True)
        column_name = self.capabilities.escape_identifier(c["name"])
        return f"{column_name} {self._to_db_type(c['data_type'])} {hints_str} {self._gen_not_null(c['nullable'])}"

    def start_file_load(self, table: TTableSchema, file_path: str, load_id: str) -> LoadJob:
        """Starts SqlLoadJob for files ending with .sql or returns None to let derived classes to handle their specific jobs"""
        if RedshiftCopyFileLoadJob.is_reference_job(file_path):
            return RedshiftCopyFileLoadJob(table, file_path, self.sql_client, forward_staging_credentials=self.config.forward_staging_credentials)
        return super().start_file_load(table, file_path, load_id)

    @staticmethod
    def _to_db_type(sc_t: TDataType) -> str:
        if sc_t == "wei":
            return f"numeric({DEFAULT_NUMERIC_PRECISION},0)"
        return SCT_TO_PGT[sc_t]

    @staticmethod
    def _from_db_type(pq_t: str, precision: Optional[int], scale: Optional[int]) -> TDataType:
        if pq_t == "numeric":
            if precision == DEFAULT_NUMERIC_PRECISION and scale == 0:
                return "wei"
        return PGT_TO_SCT.get(pq_t, "text")
<|MERGE_RESOLUTION|>--- conflicted
+++ resolved
@@ -9,11 +9,7 @@
     import psycopg2
     # from psycopg2.sql import SQL, Composed
 
-<<<<<<< HEAD
-from typing import ClassVar, Dict, Optional, Sequence, Type
-=======
-from typing import ClassVar, Dict, List, Optional, Sequence
->>>>>>> 8db1741a
+from typing import ClassVar, Dict, List, Optional, Sequence, Type
 
 from dlt.common.arithmetics import DEFAULT_NUMERIC_PRECISION, DEFAULT_NUMERIC_SCALE
 from dlt.common.destination import DestinationCapabilitiesContext
@@ -21,14 +17,13 @@
 from dlt.common.data_types import TDataType
 from dlt.common.schema import TColumnSchema, TColumnHint, Schema
 from dlt.common.schema.typing import TTableSchema
-<<<<<<< HEAD
+
 from dlt.common.configuration.accessors import config
 from dlt.common.configuration import with_config, known_sections
 from dlt.common.configuration.specs import BaseConfiguration
 from dlt.common.configuration import configspec
 from dlt.common.configuration.specs import AwsCredentials
-=======
->>>>>>> 8db1741a
+
 
 from dlt.destinations.insert_job_client import InsertValuesJobClient
 from dlt.destinations.sql_merge_job import SqlMergeJob
