from typing import Any, Type, Union, TYPE_CHECKING, List

from dlt.common.json import json
from dlt.common.exceptions import MissingDependencyException
from dlt.common.destination.reference import TDestinationReferenceArg, Destination
<<<<<<< HEAD
from dlt.common.destination.client import JobClientBase, SupportsOpenTables, WithStateSync
from dlt.common.destination.dataset import SupportsReadableRelation, SupportsReadableDataset
=======
from dlt.common.destination.client import JobClientBase, WithStateSync
from dlt.common.destination.dataset import (
    SupportsReadableRelation,
    SupportsReadableDataset,
    TReadableRelation,
)
>>>>>>> cf414b91
from dlt.common.destination.typing import TDatasetType
from dlt.common.schema import Schema

from dlt.destinations.sql_client import SqlClientBase, WithSqlClient
from dlt.destinations.dataset.relation import ReadableDBAPIRelation
from dlt.destinations.dataset.utils import get_destination_clients

if TYPE_CHECKING:
    from dlt.helpers.ibis import BaseBackend as IbisBackend
else:
    IbisBackend = Any


<<<<<<< HEAD
class ReadableDBAPIDataset(SupportsReadableDataset, WithSqlClient):
=======
class ReadableDBAPIDataset(SupportsReadableDataset[TReadableRelation]):
>>>>>>> cf414b91
    """Access to dataframes and arrowtables in the destination dataset via dbapi"""

    def __init__(
        self,
        destination: TDestinationReferenceArg,
        dataset_name: str,
        schema: Union[Schema, str, None] = None,
        dataset_type: TDatasetType = "auto",
    ) -> None:
        self._destination = Destination.from_reference(destination)
        self._provided_schema = schema
        self._dataset_name = dataset_name
        self._sql_client: SqlClientBase[Any] = None
        self._table_client: SupportsOpenTables = None
        self._schema: Schema = None
        # resolve dataset type
        if dataset_type in ("auto", "ibis"):
            try:
                from dlt.helpers.ibis import ibis

                dataset_type = "ibis"
            except MissingDependencyException:
                # if ibis is explicitly requested, reraise
                if dataset_type == "ibis":
                    raise
        self._dataset_type: TDatasetType = dataset_type

    def ibis(self) -> IbisBackend:
        """return a connected ibis backend"""
        from dlt.helpers.ibis import create_ibis_backend

        return create_ibis_backend(
            self._destination,
            self._destination_client(self.schema),
        )

    @property
    def schema(self) -> Schema:
        # NOTE: if this property raises AttributeError, __getattr__ will get called 🤯
        #   this leads to infinite recursion as __getattr_ calls this property
        if not self._schema:
            self._ensure_client_and_schema()
        return self._schema

    @property
    def dataset_name(self) -> str:
        return self._dataset_name

    @property
    def sql_client(self) -> SqlClientBase[Any]:
        if not self._sql_client:
            self._ensure_client_and_schema()
        return self._sql_client

    @property
    def sql_client_class(self) -> Type[SqlClientBase[Any]]:
        return self.sql_client.__class__

    @property
    def destination_client(self) -> JobClientBase:
        if not self._sql_client:
            self._ensure_client_and_schema()
        return self._destination_client(self._schema)

    @property
    def table_client(self) -> SupportsOpenTables:
        if not self._sql_client:
            self._ensure_client_and_schema()
        return self._table_client

    def _destination_client(self, schema: Schema) -> JobClientBase:
        return get_destination_clients(
            schema, destination=self._destination, destination_dataset_name=self._dataset_name
        )[0]

    def _ensure_client_and_schema(self) -> None:
        """Lazy load schema and client"""

        # full schema given, nothing to do
        if not self._schema and isinstance(self._provided_schema, Schema):
            self._schema = self._provided_schema

        # schema name given, resolve it from destination by name
        elif not self._schema and isinstance(self._provided_schema, str):
            with self._destination_client(Schema(self._provided_schema)) as client:
                if isinstance(client, WithStateSync):
                    stored_schema = client.get_stored_schema(self._provided_schema)
                    if stored_schema:
                        self._schema = Schema.from_stored_schema(json.loads(stored_schema.schema))
                    else:
                        self._schema = Schema(self._provided_schema)

        # no schema name given, load newest schema from destination
        elif not self._schema:
            with self._destination_client(Schema(self._dataset_name)) as client:
                if isinstance(client, WithStateSync):
                    stored_schema = client.get_stored_schema()
                    if stored_schema:
                        self._schema = Schema.from_stored_schema(json.loads(stored_schema.schema))

        # default to empty schema with dataset name
        if not self._schema:
            self._schema = Schema(self._dataset_name)

        # here we create the client bound to the resolved schema
        if not self._sql_client:
            with self._destination_client(self._schema) as destination_client:
                if isinstance(destination_client, WithSqlClient):
                    self._sql_client = destination_client.sql_client
                else:
                    raise Exception(
                        f"Destination {destination_client.config.destination_type} does not support"
                        " SqlClient."
                    )
                if isinstance(destination_client, SupportsOpenTables):
                    self._table_client = destination_client

    def __call__(self, query: Any) -> ReadableDBAPIRelation:
        # TODO: accept other query types and return a right relation: sqlglot (DBAPI) and ibis (Expr)
        return ReadableDBAPIRelation(readable_dataset=self, provided_query=query)  # type: ignore[abstract]

    def table(self, table_name: str) -> TReadableRelation:
        # we can create an ibis powered relation if ibis is available
        if self._dataset_type == "ibis":
            from dlt.helpers.ibis import create_unbound_ibis_table
            from dlt.destinations.dataset.ibis_relation import ReadableIbisRelation

            unbound_table = create_unbound_ibis_table(self.sql_client, self.schema, table_name)
            return ReadableIbisRelation(  # type: ignore[abstract,return-value]
                readable_dataset=self,
                ibis_object=unbound_table,
                columns_schema=self.schema.tables[table_name]["columns"],
            )

        # fallback to the standard dbapi relation
        return ReadableDBAPIRelation(  # type: ignore[abstract,return-value]
            readable_dataset=self,
            table_name=table_name,
        )

    def row_counts(
        self, *, data_tables: bool = True, dlt_tables: bool = False, table_names: List[str] = None
    ) -> SupportsReadableRelation:
        """Returns a dictionary of table names and their row counts, returns counts of all data tables by default"""
        """If table_names is provided, only the tables in the list are returned regardless of the data_tables and dlt_tables flags"""

        selected_tables = table_names or []
        if not selected_tables:
            if data_tables:
                selected_tables += self.schema.data_table_names(seen_data_only=True)
            if dlt_tables:
                selected_tables += self.schema.dlt_table_names()

        # Build UNION ALL query to get row counts for all selected tables
        queries = []
        for table in selected_tables:
            queries.append(
                f"SELECT '{table}' as table_name, COUNT(*) as row_count FROM"
                f" {self.sql_client.make_qualified_table_name(table)}"
            )

        query = " UNION ALL ".join(queries)

        # Execute query and build result dict
        return self(query)

    def __getitem__(self, table_name: str) -> TReadableRelation:
        """access of table via dict notation"""
        return self.table(table_name)

    def __getattr__(self, table_name: str) -> TReadableRelation:
        """access of table via property notation"""
        return self.table(table_name)<|MERGE_RESOLUTION|>--- conflicted
+++ resolved
@@ -3,17 +3,12 @@
 from dlt.common.json import json
 from dlt.common.exceptions import MissingDependencyException
 from dlt.common.destination.reference import TDestinationReferenceArg, Destination
-<<<<<<< HEAD
 from dlt.common.destination.client import JobClientBase, SupportsOpenTables, WithStateSync
-from dlt.common.destination.dataset import SupportsReadableRelation, SupportsReadableDataset
-=======
-from dlt.common.destination.client import JobClientBase, WithStateSync
 from dlt.common.destination.dataset import (
     SupportsReadableRelation,
     SupportsReadableDataset,
     TReadableRelation,
 )
->>>>>>> cf414b91
 from dlt.common.destination.typing import TDatasetType
 from dlt.common.schema import Schema
 
@@ -27,11 +22,7 @@
     IbisBackend = Any
 
 
-<<<<<<< HEAD
-class ReadableDBAPIDataset(SupportsReadableDataset, WithSqlClient):
-=======
 class ReadableDBAPIDataset(SupportsReadableDataset[TReadableRelation]):
->>>>>>> cf414b91
     """Access to dataframes and arrowtables in the destination dataset via dbapi"""
 
     def __init__(
