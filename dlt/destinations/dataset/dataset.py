--- conflicted
+++ resolved
@@ -3,6 +3,7 @@
 
 
 from sqlglot.schema import Schema as SQLGlotSchema
+import sqlglot.expressions as sge
 
 from dlt.common.destination.exceptions import (
     DestinationUndefinedEntity,
@@ -183,19 +184,18 @@
             self._schema = Schema(self._dataset_name)
 
     def __call__(
-        self, query: str, query_dialect: str = None, execute_raw_query: bool = False
+        self,
+        query: Union[str, sge.Select],
+        query_dialect: str = None,
+        execute_raw_query: bool = False,
     ) -> ReadableDBAPIRelation:
         # TODO: accept other query types and return a right relation: sqlglot (DBAPI) and ibis (Expr)
         # TODO: parse query as ibis relation, however ibis will quote that query when compiling to sql
         return ReadableDBAPIRelation(
-<<<<<<< HEAD
             readable_dataset=self,
-            provided_query=query,
-            provided_query_dialect=query_dialect,
+            query_or_expression=query,
+            query_dialect=query_dialect,
             execute_raw_query=execute_raw_query,
-=======
-            readable_dataset=self, query_or_expression=query, normalize_query=normalize_query
->>>>>>> 32695400
         )
 
     def table(self, table_name: str) -> ReadableIbisRelation:
