<<<<<<< HEAD
from typing import Any, Generator, Sequence, Type, Union, TYPE_CHECKING

=======
from typing import Any, Generator, Sequence, Union, TYPE_CHECKING
>>>>>>> cf414b91
from contextlib import contextmanager


from dlt.common.destination.dataset import (
    SupportsReadableRelation,
)
from dlt.destinations.sql_client import SqlClientBase
from dlt.common.schema import Schema
from dlt.common.schema.typing import TTableSchemaColumns
from dlt.common.typing import Self

from dlt.destinations.dataset.exceptions import (
    ReadableRelationHasQueryException,
    ReadableRelationUnknownColumnException,
)

<<<<<<< HEAD
from dlt.common.schema.typing import TTableSchemaColumns
from dlt.destinations.sql_client import SqlClientBase, WithSqlClient
from dlt.common.schema import Schema
=======
>>>>>>> cf414b91

if TYPE_CHECKING:
    from dlt.destinations.dataset.dataset import ReadableDBAPIDataset
else:
    ReadableDBAPIDataset = Any


class BaseReadableDBAPIRelation(SupportsReadableRelation, WithSqlClient):
    def __init__(
        self,
        *,
        readable_dataset: "ReadableDBAPIDataset[SupportsReadableRelation]",
    ) -> None:
        """Create a lazy evaluated relation to for the dataset of a destination"""

        self._dataset = readable_dataset

        # wire protocol functions
        self.df = self._wrap_func("df")  # type: ignore
        self.arrow = self._wrap_func("arrow")  # type: ignore
        self.fetchall = self._wrap_func("fetchall")  # type: ignore
        self.fetchmany = self._wrap_func("fetchmany")  # type: ignore
        self.fetchone = self._wrap_func("fetchone")  # type: ignore

        self.iter_df = self._wrap_iter("iter_df")  # type: ignore
        self.iter_arrow = self._wrap_iter("iter_arrow")  # type: ignore
        self.iter_fetch = self._wrap_iter("iter_fetch")  # type: ignore

    @property
    def sql_client(self) -> SqlClientBase[Any]:
        return self._dataset.sql_client

<<<<<<< HEAD
    @property
    def sql_client_class(self) -> Type[SqlClientBase[Any]]:
        return self._dataset.sql_client_class

    @property
    def schema(self) -> Schema:
        return self._dataset.schema

=======
>>>>>>> cf414b91
    def query(self) -> Any:
        # NOTE: converted from property to method due to:
        #   if this property raises AttributeError, __getattr__ will get called 🤯
        #   this leads to infinite recursion as __getattr_ calls this property
        #   also it does a heavy computation inside so it should be a method
        raise NotImplementedError("No query in ReadableDBAPIRelation")

    @contextmanager
    def cursor(self) -> Generator[SupportsReadableRelation, Any, Any]:
        """Gets a DBApiCursor for the current relation"""
        with self.sql_client as client:
            # this hacky code is needed for mssql to disable autocommit, read iterators
            # will not work otherwise. in the future we should be able to create a readony
            # client which will do this automatically
            if hasattr(self.sql_client, "_conn") and hasattr(self.sql_client._conn, "autocommit"):
                self.sql_client._conn.autocommit = False
            with client.execute_query(self.query()) as cursor:
                if columns_schema := self.columns_schema:
                    cursor.columns_schema = columns_schema
                yield cursor

    def _wrap_iter(self, func_name: str) -> Any:
        """wrap SupportsReadableRelation generators in cursor context"""

        def _wrap(*args: Any, **kwargs: Any) -> Any:
            with self.cursor() as cursor:
                yield from getattr(cursor, func_name)(*args, **kwargs)

        return _wrap

    def _wrap_func(self, func_name: str) -> Any:
        """wrap SupportsReadableRelation functions in cursor context"""

        def _wrap(*args: Any, **kwargs: Any) -> Any:
            with self.cursor() as cursor:
                return getattr(cursor, func_name)(*args, **kwargs)

        return _wrap


class ReadableDBAPIRelation(BaseReadableDBAPIRelation):
    def __init__(
        self,
        *,
        readable_dataset: "ReadableDBAPIDataset[SupportsReadableRelation]",
        provided_query: Any = None,
        table_name: str = None,
        limit: int = None,
        selected_columns: Sequence[str] = None,
    ) -> None:
        """Create a lazy evaluated relation to for the dataset of a destination"""

        # NOTE: we can keep an assertion here, this class will not be created by the user
        assert bool(table_name) != bool(
            provided_query
        ), "Please provide either an sql query OR a table_name"

        super().__init__(readable_dataset=readable_dataset)

        self._provided_query = provided_query
        self._table_name = table_name
        self._limit = limit
        self._selected_columns = selected_columns

    def query(self) -> Any:
        """build the query"""
        if self._provided_query:
            return self._provided_query

        dataset_schema = self._dataset.schema

        table_name = self.sql_client.make_qualified_table_name(
            dataset_schema.naming.normalize_path(self._table_name)
        )

        maybe_limit_clause_1 = ""
        maybe_limit_clause_2 = ""
        if self._limit:
            maybe_limit_clause_1, maybe_limit_clause_2 = self.sql_client._limit_clause_sql(
                self._limit
            )

        selector = "*"
        if self._selected_columns:
            selector = ",".join(
                [
                    self.sql_client.escape_column_name(
                        dataset_schema.naming.normalize_tables_path(c)
                    )
                    for c in self._selected_columns
                ]
            )

        return f"SELECT {maybe_limit_clause_1} {selector} FROM {table_name} {maybe_limit_clause_2}"

    @property
    def columns_schema(self) -> TTableSchemaColumns:
        return self.compute_columns_schema()

    @columns_schema.setter
    def columns_schema(self, new_value: TTableSchemaColumns) -> None:
        raise NotImplementedError("columns schema in ReadableDBAPIRelation can only be computed")

    def compute_columns_schema(self) -> TTableSchemaColumns:
        """provide schema columns for the cursor, may be filtered by selected columns"""
        dataset_schema = self._dataset.schema

        columns_schema = (
            dataset_schema.tables.get(self._table_name, {}).get("columns", {})
            if dataset_schema
            else {}
        )

        if not columns_schema:
            return None
        if not self._selected_columns:
            return columns_schema

        filtered_columns: TTableSchemaColumns = {}
        for sc in self._selected_columns:
            sc = dataset_schema.naming.normalize_path(sc)
            if sc not in columns_schema.keys():
                raise ReadableRelationUnknownColumnException(sc)
            filtered_columns[sc] = columns_schema[sc]

        return filtered_columns

    def __copy__(self) -> Self:
        return self.__class__(
            readable_dataset=self._dataset,
            provided_query=self._provided_query,
            table_name=self._table_name,
            limit=self._limit,
            selected_columns=self._selected_columns,
        )

    def limit(self, limit: int, **kwargs: Any) -> Self:
        if self._provided_query:
            raise ReadableRelationHasQueryException("limit")
        rel = self.__copy__()
        rel._limit = limit
        return rel

    def select(self, *columns: str) -> Self:
        if self._provided_query:
            raise ReadableRelationHasQueryException("select")
        rel = self.__copy__()
        rel._selected_columns = columns
        # NOTE: the line below will ensure that no unknown columns are selected if
        # schema is known
        rel.compute_columns_schema()
        return rel

    def __getitem__(self, columns: Union[str, Sequence[str]]) -> Self:
        if isinstance(columns, str):
            return self.select(columns)
        elif isinstance(columns, Sequence):
            return self.select(*columns)
        else:
            raise TypeError(f"Invalid argument type: {type(columns).__name__}")

    def head(self, limit: int = 5) -> Self:
        return self.limit(limit)<|MERGE_RESOLUTION|>--- conflicted
+++ resolved
@@ -1,17 +1,10 @@
-<<<<<<< HEAD
 from typing import Any, Generator, Sequence, Type, Union, TYPE_CHECKING
-
-=======
-from typing import Any, Generator, Sequence, Union, TYPE_CHECKING
->>>>>>> cf414b91
 from contextlib import contextmanager
-
 
 from dlt.common.destination.dataset import (
     SupportsReadableRelation,
 )
-from dlt.destinations.sql_client import SqlClientBase
-from dlt.common.schema import Schema
+from dlt.destinations.sql_client import SqlClientBase, WithSqlClient
 from dlt.common.schema.typing import TTableSchemaColumns
 from dlt.common.typing import Self
 
@@ -19,13 +12,6 @@
     ReadableRelationHasQueryException,
     ReadableRelationUnknownColumnException,
 )
-
-<<<<<<< HEAD
-from dlt.common.schema.typing import TTableSchemaColumns
-from dlt.destinations.sql_client import SqlClientBase, WithSqlClient
-from dlt.common.schema import Schema
-=======
->>>>>>> cf414b91
 
 if TYPE_CHECKING:
     from dlt.destinations.dataset.dataset import ReadableDBAPIDataset
@@ -58,17 +44,10 @@
     def sql_client(self) -> SqlClientBase[Any]:
         return self._dataset.sql_client
 
-<<<<<<< HEAD
     @property
     def sql_client_class(self) -> Type[SqlClientBase[Any]]:
         return self._dataset.sql_client_class
 
-    @property
-    def schema(self) -> Schema:
-        return self._dataset.schema
-
-=======
->>>>>>> cf414b91
     def query(self) -> Any:
         # NOTE: converted from property to method due to:
         #   if this property raises AttributeError, __getattr__ will get called 🤯
