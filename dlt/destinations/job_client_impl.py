--- conflicted
+++ resolved
@@ -17,14 +17,8 @@
 import zlib
 import re
 
-<<<<<<< HEAD
-from dlt.common import json, pendulum, logger
-=======
-from dlt.common import logger
+from dlt.common import pendulum, logger
 from dlt.common.json import json
-from dlt.common.pendulum import pendulum
-from dlt.common.data_types import TDataType
->>>>>>> 5b9c7156
 from dlt.common.schema.typing import (
     COLUMN_HINTS,
     TColumnType,
@@ -50,20 +44,10 @@
     FollowupJob,
     CredentialsConfiguration,
 )
-<<<<<<< HEAD
-from dlt.destinations.exceptions import (
-    DatabaseUndefinedRelation,
-    DestinationSchemaTampered,
-)
-from dlt.destinations.job_impl import EmptyLoadJobWithoutFollowup, NewReferenceJob
-from dlt.destinations.sql_jobs import SqlMergeJob, SqlStagingCopyJob
-
-=======
 
 from dlt.destinations.exceptions import DatabaseUndefinedRelation
 from dlt.destinations.job_impl import EmptyLoadJobWithoutFollowup, NewReferenceJob
 from dlt.destinations.sql_jobs import SqlMergeJob, SqlStagingCopyJob
->>>>>>> 5b9c7156
 from dlt.destinations.typing import TNativeConn
 from dlt.destinations.sql_client import SqlClientBase
 from dlt.destinations.utils import info_schema_null_to_bool, verify_sql_job_client_schema
@@ -427,25 +411,13 @@
     def get_stored_state(self, pipeline_name: str) -> StateInfo:
         state_table = self.sql_client.make_qualified_table_name(self.schema.state_table_name)
         loads_table = self.sql_client.make_qualified_table_name(self.schema.loads_table_name)
-        c_load_id, c_dlt_load_id, c_pipeline_name, c_status, c_created_at = (
-            self._norm_and_escape_columns(
-                "load_id", "_dlt_load_id", "pipeline_name", "status", "created_at"
-            )
-        )
-        # c_load_id = self.schema.naming.normalize_identifier("load_id")
-        # c_dlt_load_id = self.schema.naming.normalize_identifier("_dlt_load_id")
-        # c_pipeline_name = self.schema.naming.normalize_identifier("pipeline_name")
-        # c_status = self.schema.naming.normalize_identifier("status")
-        # c_created_at = self.schema.naming.normalize_identifier("created_at")
+        c_load_id, c_dlt_load_id, c_pipeline_name, c_status = self._norm_and_escape_columns(
+            "load_id", "_dlt_load_id", "pipeline_name", "status"
+        )
         query = (
             f"SELECT {self.state_table_columns} FROM {state_table} AS s JOIN {loads_table} AS l ON"
-<<<<<<< HEAD
             f" l.{c_load_id} = s.{c_dlt_load_id} WHERE {c_pipeline_name} = %s AND l.{c_status} = 0"
-            f" ORDER BY {c_created_at} DESC"
-=======
-            " l.load_id = s._dlt_load_id WHERE pipeline_name = %s AND l.status = 0 ORDER BY"
-            " l.load_id DESC"
->>>>>>> 5b9c7156
+            f" ORDER BY {c_load_id} DESC"
         )
         with self.sql_client.execute_query(query, pipeline_name) as cur:
             row = cur.fetchone()
@@ -453,23 +425,11 @@
             return None
         return StateInfo(row[0], row[1], row[2], row[3], pendulum.instance(row[4]))
 
-<<<<<<< HEAD
     def _norm_and_escape_columns(self, *columns: str) -> Iterator[str]:
         return map(
             self.sql_client.escape_column_name, map(self.schema.naming.normalize_path, columns)
         )
 
-    # def get_stored_states(self, state_table: str) -> List[StateInfo]:
-    #     """Loads list of compressed states from destination storage, optionally filtered by pipeline name"""
-    #     query = f"SELECT {self.STATE_TABLE_COLUMNS} FROM {state_table} AS s ORDER BY created_at DESC"
-    #     result: List[StateInfo] = []
-    #     with self.sql_client.execute_query(query) as cur:
-    #         for row in cur.fetchall():
-    #             result.append(StateInfo(row[0], row[1], row[2], row[3], pendulum.instance(row[4])))
-    #     return result
-
-=======
->>>>>>> 5b9c7156
     def get_stored_schema_by_hash(self, version_hash: str) -> StorageSchemaInfo:
         table_name = self.sql_client.make_qualified_table_name(self.schema.version_table_name)
         (c_version_hash,) = self._norm_and_escape_columns("version_hash")
@@ -631,13 +591,8 @@
         Delete all stored versions with the same name as given schema
         """
         name = self.sql_client.make_qualified_table_name(self.schema.version_table_name)
-<<<<<<< HEAD
         (c_schema_name,) = self._norm_and_escape_columns("schema_name")
         self.sql_client.execute_sql(f"DELETE FROM {name} WHERE {c_schema_name} = %s;", schema.name)
-        self._update_schema_in_storage(schema)
-=======
-        self.sql_client.execute_sql(f"DELETE FROM {name} WHERE schema_name = %s;", schema.name)
->>>>>>> 5b9c7156
 
     def _update_schema_in_storage(self, schema: Schema) -> None:
         # get schema string or zip
