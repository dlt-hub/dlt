from abc import ABC, abstractmethod
from contextlib import contextmanager
from functools import wraps
import inspect
from types import TracebackType
from typing import (
    Any,
    ClassVar,
    ContextManager,
    Dict,
    Generic,
    Iterator,
    Optional,
    Sequence,
    Tuple,
    Type,
    AnyStr,
    List,
<<<<<<< HEAD
    Generator,
=======
    TypedDict,
>>>>>>> e0b04654
)

from dlt.common.typing import TFun
from dlt.common.destination import DestinationCapabilitiesContext
from dlt.common.utils import concat_strings_with_limit

from dlt.destinations.exceptions import (
    DestinationConnectionError,
    LoadClientNotConnected,
)
from dlt.destinations.typing import (
    DBApi,
    TNativeConn,
    DBApiCursor,
    DataFrame,
    DBTransaction,
    ArrowTable,
)
from dlt.common.destination.reference import SupportsDataAccess


<<<<<<< HEAD
class SqlClientBase(SupportsDataAccess, ABC, Generic[TNativeConn]):
=======
class TJobQueryTags(TypedDict):
    """Applied to sql client when a job using it starts. Using to tag queries"""

    source: str
    resource: str
    table: str
    load_id: str
    pipeline_name: str


class SqlClientBase(ABC, Generic[TNativeConn]):
>>>>>>> e0b04654
    dbapi: ClassVar[DBApi] = None

    database_name: Optional[str]
    """Database or catalog name, optional"""
    dataset_name: str
    """Normalized dataset name"""
    staging_dataset_name: str
    """Normalized staging dataset name"""
    capabilities: DestinationCapabilitiesContext
    """Instance of adjusted destination capabilities"""

    def __init__(
        self,
        database_name: str,
        dataset_name: str,
        staging_dataset_name: str,
        capabilities: DestinationCapabilitiesContext,
    ) -> None:
        if not dataset_name:
            raise ValueError(dataset_name)
        self.dataset_name = dataset_name
        self.staging_dataset_name = staging_dataset_name
        self.database_name = database_name
        self.capabilities = capabilities
        self._query_tags: TJobQueryTags = None

    @abstractmethod
    def open_connection(self) -> TNativeConn:
        pass

    @abstractmethod
    def close_connection(self) -> None:
        pass

    @abstractmethod
    def begin_transaction(self) -> ContextManager[DBTransaction]:
        pass

    def __getattr__(self, name: str) -> Any:
        # pass unresolved attrs to native connections
        if not self.native_connection:
            raise AttributeError(name)
        return getattr(self.native_connection, name)

    def __enter__(self) -> "SqlClientBase[TNativeConn]":
        self.open_connection()
        return self

    def __exit__(
        self, exc_type: Type[BaseException], exc_val: BaseException, exc_tb: TracebackType
    ) -> None:
        self.close_connection()

    @property
    @abstractmethod
    def native_connection(self) -> TNativeConn:
        pass

    def has_dataset(self) -> bool:
        query = """
SELECT 1
    FROM INFORMATION_SCHEMA.SCHEMATA
    WHERE """
        catalog_name, schema_name, _ = self._get_information_schema_components()
        db_params: List[str] = []
        if catalog_name is not None:
            query += " catalog_name = %s AND "
            db_params.append(catalog_name)
        db_params.append(schema_name)
        query += "schema_name = %s"
        rows = self.execute_sql(query, *db_params)
        return len(rows) > 0

    def create_dataset(self) -> None:
        self.execute_sql("CREATE SCHEMA %s" % self.fully_qualified_dataset_name())

    def drop_dataset(self) -> None:
        self.execute_sql("DROP SCHEMA %s CASCADE;" % self.fully_qualified_dataset_name())

    def truncate_tables(self, *tables: str) -> None:
        statements = [self._truncate_table_sql(self.make_qualified_table_name(t)) for t in tables]
        self.execute_many(statements)

    def drop_tables(self, *tables: str) -> None:
        """Drops a set of tables if they exist"""
        if not tables:
            return
        statements = [
            f"DROP TABLE IF EXISTS {self.make_qualified_table_name(table)};" for table in tables
        ]
        self.execute_many(statements)

    @abstractmethod
    def execute_sql(
        self, sql: AnyStr, *args: Any, **kwargs: Any
    ) -> Optional[Sequence[Sequence[Any]]]:
        pass

    @abstractmethod
    def execute_query(
        self, query: AnyStr, *args: Any, **kwargs: Any
    ) -> ContextManager[DBApiCursor]:
        pass

    def execute_fragments(
        self, fragments: Sequence[AnyStr], *args: Any, **kwargs: Any
    ) -> Optional[Sequence[Sequence[Any]]]:
        """Executes several SQL fragments as efficiently as possible to prevent data copying. Default implementation just joins the strings and executes them together."""
        return self.execute_sql("".join(fragments), *args, **kwargs)  # type: ignore

    def execute_many(
        self, statements: Sequence[str], *args: Any, **kwargs: Any
    ) -> Optional[Sequence[Sequence[Any]]]:
        """Executes multiple SQL statements as efficiently as possible. When client supports multiple statements in a single query
        they are executed together in as few database calls as possible.
        """
        ret = []
        if self.capabilities.supports_multiple_statements:
            for sql_fragment in concat_strings_with_limit(
                list(statements), "\n", self.capabilities.max_query_length // 2
            ):
                ret.append(self.execute_sql(sql_fragment, *args, **kwargs))
        else:
            for statement in statements:
                result = self.execute_sql(statement, *args, **kwargs)
                if result is not None:
                    ret.append(result)
        return ret

    def catalog_name(self, escape: bool = True) -> Optional[str]:
        # default is no catalogue component of the name, which typically means that
        # connection is scoped to a current database
        return None

    def fully_qualified_dataset_name(self, escape: bool = True, staging: bool = False) -> str:
        if staging:
            with self.with_staging_dataset():
                path = self.make_qualified_table_name_path(None, escape=escape)
        else:
            path = self.make_qualified_table_name_path(None, escape=escape)
        return ".".join(path)

    def make_qualified_table_name(self, table_name: str, escape: bool = True) -> str:
        return ".".join(self.make_qualified_table_name_path(table_name, escape=escape))

    def make_qualified_table_name_path(
        self, table_name: Optional[str], escape: bool = True
    ) -> List[str]:
        """Returns a list with path components leading from catalog to table_name.
        Used to construct fully qualified names. `table_name` is optional.
        """
        path: List[str] = []
        if catalog_name := self.catalog_name(escape=escape):
            path.append(catalog_name)
        dataset_name = self.capabilities.casefold_identifier(self.dataset_name)
        if escape:
            dataset_name = self.capabilities.escape_identifier(dataset_name)
        path.append(dataset_name)
        if table_name:
            table_name = self.capabilities.casefold_identifier(table_name)
            if escape:
                table_name = self.capabilities.escape_identifier(table_name)
            path.append(table_name)
        return path

    def get_qualified_table_names(self, table_name: str, escape: bool = True) -> Tuple[str, str]:
        """Returns qualified names for table and corresponding staging table as tuple."""
        with self.with_staging_dataset():
            staging_table_name = self.make_qualified_table_name(table_name, escape)
        return self.make_qualified_table_name(table_name, escape), staging_table_name

    def escape_column_name(self, column_name: str, escape: bool = True) -> str:
        column_name = self.capabilities.casefold_identifier(column_name)
        if escape:
            return self.capabilities.escape_identifier(column_name)
        return column_name

    @contextmanager
    def with_alternative_dataset_name(
        self, dataset_name: str
    ) -> Iterator["SqlClientBase[TNativeConn]"]:
        """Sets the `dataset_name` as the default dataset during the lifetime of the context. Does not modify any search paths in the existing connection."""
        current_dataset_name = self.dataset_name
        try:
            self.dataset_name = dataset_name
            yield self
        finally:
            # restore previous dataset name
            self.dataset_name = current_dataset_name

    def with_staging_dataset(self) -> ContextManager["SqlClientBase[TNativeConn]"]:
        return self.with_alternative_dataset_name(self.staging_dataset_name)

    def set_query_tags(self, tags: TJobQueryTags) -> None:
        """Sets current schema (source), resource, load_id and table name when a job starts"""
        self._query_tags = tags

    def _ensure_native_conn(self) -> None:
        if not self.native_connection:
            raise LoadClientNotConnected(type(self).__name__, self.dataset_name)

    @staticmethod
    @abstractmethod
    def _make_database_exception(ex: Exception) -> Exception:
        pass

    @staticmethod
    def is_dbapi_exception(ex: Exception) -> bool:
        # crude way to detect dbapi DatabaseError: there's no common set of exceptions, each module must reimplement
        mro = type.mro(type(ex))
        return any(t.__name__ in ("DatabaseError", "DataError") for t in mro)

    def _get_information_schema_components(self, *tables: str) -> Tuple[str, str, List[str]]:
        """Gets catalog name, schema name and name of the tables in format that can be directly
        used to query INFORMATION_SCHEMA. catalog name is optional: in that case None is
        returned in the first element of the tuple.
        """
        schema_path = self.make_qualified_table_name_path(None, escape=False)
        return (
            self.catalog_name(escape=False),
            schema_path[-1],
            [self.make_qualified_table_name_path(table, escape=False)[-1] for table in tables],
        )

    #
    # generate sql statements
    #
    def _truncate_table_sql(self, qualified_table_name: str) -> str:
        if self.capabilities.supports_truncate_command:
            return f"TRUNCATE TABLE {qualified_table_name};"
        else:
            return f"DELETE FROM {qualified_table_name} WHERE 1=1;"

    def iter_df(
        self, *, sql: str = None, table: str = None, batch_size: int = 1000
    ) -> Generator[DataFrame, None, None]:
        if not sql:
            table = self.make_qualified_table_name(table)
            sql = f"SELECT * FROM {table}"

        # iterate over results in batch size chunks
        with self.execute_query(sql) as cursor:
            while True:
                if not (result := cursor.fetchmany(batch_size)):
                    return
                df = DataFrame(result)
                df.columns = [x[0] for x in cursor.description]
                yield df

    def iter_arrow(
        self, *, sql: str = None, table: str = None, batch_size: int = 1000
    ) -> Generator[ArrowTable, None, None]:
        """Default implementation converts df to arrow"""
        for df in self.iter_df(sql=sql, table=table, batch_size=batch_size):
            yield ArrowTable.from_pandas(df)


class DBApiCursorImpl(DBApiCursor):
    """A DBApi Cursor wrapper with dataframes reading functionality"""

    def __init__(self, curr: DBApiCursor) -> None:
        self.native_cursor = curr

        # wire protocol methods
        self.execute = curr.execute  # type: ignore
        self.fetchall = curr.fetchall  # type: ignore
        self.fetchmany = curr.fetchmany  # type: ignore
        self.fetchone = curr.fetchone  # type: ignore

    def __getattr__(self, name: str) -> Any:
        return getattr(self.native_cursor, name)

    def _get_columns(self) -> List[str]:
        return [c[0] for c in self.native_cursor.description]

    def df(self, chunk_size: int = None, **kwargs: Any) -> Optional[DataFrame]:
        """Fetches results as data frame in full or in specified chunks.

        May use native pandas/arrow reader if available. Depending on
        the native implementation chunk size may vary.
        """
        from dlt.common.libs.pandas_sql import _wrap_result

        columns = self._get_columns()
        if chunk_size is None:
            return _wrap_result(self.native_cursor.fetchall(), columns, **kwargs)
        else:
            df = _wrap_result(self.native_cursor.fetchmany(chunk_size), columns, **kwargs)
            # if no rows return None
            if df.shape[0] == 0:
                return None
            else:
                return df


def raise_database_error(f: TFun) -> TFun:
    @wraps(f)
    def _wrap_gen(self: SqlClientBase[Any], *args: Any, **kwargs: Any) -> Any:
        try:
            self._ensure_native_conn()
            return (yield from f(self, *args, **kwargs))
        except Exception as ex:
            raise self._make_database_exception(ex)

    @wraps(f)
    def _wrap(self: SqlClientBase[Any], *args: Any, **kwargs: Any) -> Any:
        try:
            self._ensure_native_conn()
            return f(self, *args, **kwargs)
        except Exception as ex:
            raise self._make_database_exception(ex)

    if inspect.isgeneratorfunction(f):
        return _wrap_gen  # type: ignore
    else:
        return _wrap  # type: ignore


def raise_open_connection_error(f: TFun) -> TFun:
    @wraps(f)
    def _wrap(self: SqlClientBase[Any], *args: Any, **kwargs: Any) -> Any:
        try:
            return f(self, *args, **kwargs)
        except Exception as ex:
            raise DestinationConnectionError(type(self).__name__, self.dataset_name, str(ex), ex)

    return _wrap  # type: ignore<|MERGE_RESOLUTION|>--- conflicted
+++ resolved
@@ -16,11 +16,8 @@
     Type,
     AnyStr,
     List,
-<<<<<<< HEAD
     Generator,
-=======
     TypedDict,
->>>>>>> e0b04654
 )
 
 from dlt.common.typing import TFun
@@ -42,9 +39,9 @@
 from dlt.common.destination.reference import SupportsDataAccess
 
 
-<<<<<<< HEAD
-class SqlClientBase(SupportsDataAccess, ABC, Generic[TNativeConn]):
-=======
+from dlt.destinations.typing import DBApi, TNativeConn, DBApiCursor, DataFrame, DBTransaction
+
+
 class TJobQueryTags(TypedDict):
     """Applied to sql client when a job using it starts. Using to tag queries"""
 
@@ -55,8 +52,7 @@
     pipeline_name: str
 
 
-class SqlClientBase(ABC, Generic[TNativeConn]):
->>>>>>> e0b04654
+class SqlClientBase(SupportsDataAccess, ABC, Generic[TNativeConn]):
     dbapi: ClassVar[DBApi] = None
 
     database_name: Optional[str]
