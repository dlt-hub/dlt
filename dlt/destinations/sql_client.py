--- conflicted
+++ resolved
@@ -224,16 +224,12 @@
         return [c[0] for c in self.native_cursor.description]
 
     def df(self, chunk_size: int = None, **kwargs: Any) -> Optional[DataFrame]:
-<<<<<<< HEAD
         """Fetches results as data frame in full or in specified chunks.
 
         May use native pandas/arrow reader if available. Depending on
         the native implementation chunk size may vary.
         """
-        from dlt.common.libs.pandas import _wrap_result
-=======
         from dlt.common.libs.pandas_sql import _wrap_result
->>>>>>> 5b9c7156
 
         columns = self._get_columns()
         if chunk_size is None:
